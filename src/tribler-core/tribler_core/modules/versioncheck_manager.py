--- conflicted
+++ resolved
@@ -53,11 +53,8 @@
         except ContentTypeError:
             self._logger.warning("Response was not in JSON format")
             return False
-<<<<<<< HEAD
-=======
         except asyncio.TimeoutError:
             self._logger.warning("Checking for new version failed for %s", version_check_url)
->>>>>>> 93d02ec3
 
         try:
             version = response_dict['name'][1:]
