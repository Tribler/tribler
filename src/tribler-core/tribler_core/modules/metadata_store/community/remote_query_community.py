--- conflicted
+++ resolved
@@ -5,11 +5,7 @@
 from ipv8.community import Community
 from ipv8.lazy_community import lazy_wrapper
 from ipv8.messaging.lazy_payload import VariablePayload, vp_compile
-<<<<<<< HEAD
-=======
-from ipv8.peer import Peer
 from ipv8.peerdiscovery.network import Network
->>>>>>> 1fce01fe
 from ipv8.requestcache import RandomNumberCache, RequestCache
 
 from pony.orm.dbapiprovider import OperationalError
@@ -96,8 +92,7 @@
         self.queried_peers_limit = 1000
 
         if self.notifier:
-            self.notifier.add_observer(NTFY.POPULARITY_COMMUNITY_ADD_UNKNOWN_TORRENT,
-                                       self.on_pc_add_unknown_torrent)
+            self.notifier.add_observer(NTFY.POPULARITY_COMMUNITY_ADD_UNKNOWN_TORRENT, self.on_pc_add_unknown_torrent)
 
         # this flag enable or disable https://github.com/Tribler/tribler/pull/5657
         # it can be changed in runtime
@@ -209,8 +204,7 @@
         await super(RemoteQueryCommunity, self).unload()
 
         if self.notifier:
-            self.notifier.remove_observer(NTFY.POPULARITY_COMMUNITY_ADD_UNKNOWN_TORRENT,
-                                          self.on_pc_add_unknown_torrent)
+            self.notifier.remove_observer(NTFY.POPULARITY_COMMUNITY_ADD_UNKNOWN_TORRENT, self.on_pc_add_unknown_torrent)
 
 
 class RemoteQueryTestnetCommunity(RemoteQueryCommunity):
