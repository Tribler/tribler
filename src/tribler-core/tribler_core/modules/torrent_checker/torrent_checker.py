--- conflicted
+++ resolved
@@ -322,13 +322,10 @@
                 # get torrent's tracker list from DB
                 tracker_set = self.get_valid_trackers_of_torrent(torrent_id)
 
-<<<<<<< HEAD
         hops = self.tribler_session.config.download_defaults.number_hops
         socks_listen_ports = self.tribler_session.config.tunnel_community.socks5_listen_ports
-        proxy = ('127.0.0.1', socks_listen_ports[hops - 1]) if hops > 0 else None
-
-=======
->>>>>>> 84f74d56
+        ('127.0.0.1', socks_listen_ports[hops - 1]) if hops > 0 else None
+
         tasks = []
         for tracker_url in tracker_set:
             session = self._create_session_for_request(tracker_url, timeout=timeout)
@@ -350,8 +347,8 @@
         return self.on_torrent_health_check_completed(infohash, res)
 
     def _create_session_for_request(self, tracker_url, timeout=20):
-        hops = self.tribler_session.config.get_default_number_hops()
-        socks_listen_ports = self.tribler_session.config.get_tunnel_community_socks5_listen_ports()
+        hops = self.tribler_session.config.download_defaults.number_hops
+        socks_listen_ports = self.tribler_session.config.tunnel_community.socks5_listen_ports
         proxy = ('127.0.0.1', socks_listen_ports[hops - 1]) if hops > 0 else None
         session = create_tracker_session(tracker_url, timeout, proxy, self.socket_mgr)
 
