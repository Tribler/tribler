--- conflicted
+++ resolved
@@ -277,9 +277,6 @@
         t.metainfo = {b'info': {b'name': name_bytes}}
         self.assertEqual(t.get_name_as_unicode(), name_unicode)
         t.metainfo = {b'info': {b'name': b'test\xff' + name_bytes}}
-<<<<<<< HEAD
-        self.assertEqual(t.get_name_as_unicode(), 'test?????????????')
-=======
         self.assertEqual(t.get_name_as_unicode(), 'test?????????????')
 
     def test_get_files_with_length(self):
@@ -303,5 +300,4 @@
 
         t.metainfo = {b'info': {b'files': [{b'path.utf-8': [b'test\xff' + name_bytes], b'length': 123},
                                            {b'path': [b'file.txt'], b'length': 456}]}}
-        self.assertEqual(t.get_files_with_length(), [(Path('file.txt'), 456)])
->>>>>>> f97e27cf
+        self.assertEqual(t.get_files_with_length(), [(Path('file.txt'), 456)])