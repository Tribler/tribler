--- conflicted
+++ resolved
@@ -138,129 +138,11 @@
         self.payout_manager = None
         self.mds = None  # Metadata Store
 
-<<<<<<< HEAD
         # In test mode, the Core does not communicate with the external world and the state dir is read-only
         self.core_test_mode = core_test_mode
 
     def load_ipv8_overlays(self):
         self.ipv8_community_loader.load(self.ipv8, self)
-=======
-    def load_ipv8_overlays(self):
-        if self.config.get_trustchain_testnet():
-            peer = Peer(self.trustchain_testnet_keypair)
-        else:
-            peer = Peer(self.trustchain_keypair)
-        discovery_community = DiscoveryCommunity(peer, self.ipv8.endpoint, self.ipv8.network)
-        discovery_community.resolve_dns_bootstrap_addresses()
-        self.ipv8.overlays.append(discovery_community)
-        self.ipv8.strategies.append((RandomChurn(discovery_community), -1))
-        self.ipv8.strategies.append((PeriodicSimilarity(discovery_community), -1))
-        self.ipv8.strategies.append((RandomWalk(discovery_community), 20))
-
-        # TrustChain Community
-        if self.config.get_trustchain_enabled():
-            from ipv8.attestation.trustchain.community import TrustChainCommunity, \
-                TrustChainTestnetCommunity
-
-            community_cls = TrustChainTestnetCommunity if self.config.get_trustchain_testnet() else TrustChainCommunity
-            self.trustchain_community = community_cls(peer, self.ipv8.endpoint,
-                                                      self.ipv8.network,
-                                                      working_directory=self.config.get_state_dir())
-            self.ipv8.overlays.append(self.trustchain_community)
-            self.ipv8.strategies.append((EdgeWalk(self.trustchain_community), 20))
-
-            tc_wallet = TrustchainWallet(self.trustchain_community)
-            self.wallets[tc_wallet.get_identifier()] = tc_wallet
-
-        # DHT Community
-        if self.config.get_dht_enabled():
-            from ipv8.dht.discovery import DHTDiscoveryCommunity
-
-            self.dht_community = DHTDiscoveryCommunity(peer, self.ipv8.endpoint, self.ipv8.network)
-            self.ipv8.overlays.append(self.dht_community)
-            self.ipv8.strategies.append((RandomWalk(self.dht_community), 20))
-            self.ipv8.strategies.append((PingChurn(self.dht_community), -1))
-
-        # Tunnel Community
-        if self.config.get_tunnel_community_enabled():
-            from tribler_core.modules.tunnel.community.triblertunnel_community import TriblerTunnelCommunity,\
-                                                                               TriblerTunnelTestnetCommunity
-            from tribler_core.modules.tunnel.community.discovery import GoldenRatioStrategy
-            community_cls = TriblerTunnelTestnetCommunity if self.config.get_tunnel_testnet() else \
-                TriblerTunnelCommunity
-
-            random_slots = self.config.get_tunnel_community_random_slots()
-            competing_slots = self.config.get_tunnel_community_competing_slots()
-
-            dht_provider = DHTCommunityProvider(self.dht_community, self.config.get_ipv8_port())
-            settings = TunnelSettings()
-            settings.min_circuits = 3
-            settings.max_circuits = 10
-            self.tunnel_community = community_cls(peer, self.ipv8.endpoint, self.ipv8.network,
-                                                  tribler_session=self,
-                                                  dht_provider=dht_provider,
-                                                  ipv8=self.ipv8,
-                                                  bandwidth_wallet=self.wallets["MB"],
-                                                  random_slots=random_slots,
-                                                  competing_slots=competing_slots,
-                                                  settings=settings)
-            self.ipv8.overlays.append(self.tunnel_community)
-            self.ipv8.strategies.append((RandomWalk(self.tunnel_community), 20))
-            self.ipv8.strategies.append((GoldenRatioStrategy(self.tunnel_community), -1))
-
-        # Market Community
-        if self.config.get_market_community_enabled() and self.config.get_dht_enabled():
-            from anydex.core.community import MarketCommunity, MarketTestnetCommunity
-
-            community_cls = MarketTestnetCommunity if self.config.get_trustchain_testnet() else MarketCommunity
-            self.market_community = community_cls(peer, self.ipv8.endpoint, self.ipv8.network,
-                                                  trustchain=self.trustchain_community,
-                                                  dht=self.dht_community,
-                                                  wallets=self.wallets,
-                                                  working_directory=self.config.get_state_dir(),
-                                                  record_transactions=self.config.get_record_transactions())
-
-            self.ipv8.overlays.append(self.market_community)
-
-            self.ipv8.strategies.append((RandomWalk(self.market_community), 20))
-
-        # Popular Community
-        if self.config.get_popularity_community_enabled():
-            from tribler_core.modules.popularity.popularity_community import PopularityCommunity
-
-            self.popularity_community = PopularityCommunity(peer, self.ipv8.endpoint, self.ipv8.network,
-                                                            metadata_store=self.mds,
-                                                            torrent_checker=self.torrent_checker)
-
-            self.ipv8.overlays.append(self.popularity_community)
-            self.ipv8.strategies.append((RandomWalk(self.popularity_community), 20))
-
-        # Gigachannel Community
-        if self.config.get_chant_enabled():
-            from tribler_core.modules.metadata_store.community.gigachannel_community import GigaChannelCommunity, GigaChannelTestnetCommunity
-            from tribler_core.modules.metadata_store.community.sync_strategy import RemovePeers, SyncChannels
-
-            community_cls = GigaChannelTestnetCommunity if self.config.get_chant_testnet() else GigaChannelCommunity
-            self.gigachannel_community = community_cls(peer, self.ipv8.endpoint, self.ipv8.network, self.mds,
-                                                       notifier=self.notifier)
-
-            self.ipv8.overlays.append(self.gigachannel_community)
-
-            self.ipv8.strategies.append((RandomWalk(self.gigachannel_community), 20))
-            self.ipv8.strategies.append((SyncChannels(self.gigachannel_community), -1))
-
-            # Gigachannel RemoteQuery Community
-            from tribler_core.modules.metadata_store.community.remote_query_community \
-                import RemoteQueryCommunity, RemoteQueryTestnetCommunity
-
-            community_cls = RemoteQueryTestnetCommunity if self.config.get_chant_testnet() else RemoteQueryCommunity
-            self.remote_query_community = community_cls(peer, self.ipv8.endpoint, self.ipv8.network, self.mds,
-                                                        notifier=self.notifier)
-
-            self.ipv8.overlays.append(self.remote_query_community)
-            self.ipv8.strategies.append((RandomWalk(self.remote_query_community), 30))
-            self.ipv8.strategies.append((RemovePeers(self.remote_query_community), -1))
->>>>>>> 1fce01fe
 
     def enable_ipv8_statistics(self):
         if self.config.get_ipv8_statistics():
@@ -269,7 +151,7 @@
 
     def import_bootstrap_file(self):
         with open(self.bootstrap.bootstrap_file, 'r') as f:
-            sql_dumb = f.read()
+            f.read()
         self._logger.info("Executing bootstrap script")
         # TODO we should do something here...
 
