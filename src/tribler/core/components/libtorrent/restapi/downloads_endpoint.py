from asyncio import CancelledError, TimeoutError as AsyncTimeoutError, wait_for
from binascii import unhexlify
from contextlib import suppress
from pathlib import PurePosixPath

from aiohttp import web
from aiohttp_apispec import docs, json_schema
from ipv8.REST.schema import schema
from ipv8.messaging.anonymization.tunnel import CIRCUIT_ID_PORT, PEER_FLAG_EXIT_BT
from marshmallow.fields import Boolean, Float, Integer, List, String

from tribler.core.components.libtorrent.download_manager.download import Download, IllegalFileIndex
from tribler.core.components.libtorrent.download_manager.download_config import DownloadConfig
from tribler.core.components.libtorrent.download_manager.download_manager import DownloadManager
from tribler.core.components.libtorrent.download_manager.stream import STREAM_PAUSE_TIME, StreamChunk
from tribler.core.components.libtorrent.utils.libtorrent_helper import libtorrent as lt
from tribler.core.components.restapi.rest.rest_endpoint import (
    HTTP_BAD_REQUEST,
    HTTP_INTERNAL_SERVER_ERROR,
    HTTP_NOT_FOUND,
    RESTEndpoint,
    RESTResponse,
    RESTStreamResponse,
)
from tribler.core.components.restapi.rest.utils import return_handled_exception
from tribler.core.utilities.path_util import Path
from tribler.core.utilities.simpledefs import (
    DOWNLOAD,
    DownloadStatus, UPLOAD,
)
from tribler.core.utilities.unicode import ensure_unicode, hexlify
from tribler.core.utilities.utilities import froze_it

TOTAL = 'total'
LOADED = 'loaded'
ALL_LOADED = 'all_loaded'


def _safe_extended_peer_info(ext_peer_info):
    """
    Given a string describing peer info, return a json.dumps() safe representation.

    :param ext_peer_info: the string to convert to a dumpable format
    :return: the safe string
    """
    # First see if we can use this as-is
    if not ext_peer_info:
        return ""

    try:
        return ensure_unicode(ext_peer_info, "utf8")
    except UnicodeDecodeError:
        # We might have some special unicode characters in here
        return "".join(map(chr, ext_peer_info))


def get_extended_status(tunnel_community, download) -> DownloadStatus:
    """
    This function filters the original download status to possibly add tunnel-related status.
    Extracted from DownloadState to remove coupling between DownloadState and Tunnels.
    """
    state = download.get_state()
    status = state.get_status()

    # Nothing to do with tunnels. If stopped - it happened by the user or libtorrent-only reason
    stopped_by_user = state.lt_status and state.lt_status.paused

    if status == DownloadStatus.STOPPED and not stopped_by_user:
        if download.config.get_hops() > 0:
            if tunnel_community.get_candidates(PEER_FLAG_EXIT_BT):
                return DownloadStatus.CIRCUITS
            else:
                return DownloadStatus.EXIT_NODES
        return DownloadStatus.STOPPED
    return status


@froze_it
class DownloadsEndpoint(RESTEndpoint):
    """
    This endpoint is responsible for all requests regarding downloads. Examples include getting all downloads,
    starting, pausing and stopping downloads.
    """
    path = '/downloads'

    def __init__(self, download_manager: DownloadManager, metadata_store=None, tunnel_community=None):
        super().__init__()
        self.download_manager = download_manager
        self.mds = metadata_store
        self.tunnel_community = tunnel_community

    def setup_routes(self):
        self.app.add_routes([web.get('', self.get_downloads),
                             web.put('', self.add_download),
                             web.delete('/{infohash}', self.delete_download),
                             web.patch('/{infohash}', self.update_download),
                             web.get('/{infohash}/torrent', self.get_torrent),
                             web.get('/{infohash}/files', self.get_files),
                             web.get('/{infohash}/files/expand', self.expand_tree_directory),
                             web.get('/{infohash}/files/collapse', self.collapse_tree_directory),
                             web.get('/{infohash}/files/select', self.select_tree_path),
                             web.get('/{infohash}/files/deselect', self.deselect_tree_path),
                             web.get('/{infohash}/stream/{fileindex}', self.stream, allow_head=False)])

    @staticmethod
    def return_404(request, message="this download does not exist"):
        """
        Returns a 404 response code if your channel has not been created.
        """
        return RESTResponse({"error": message}, status=HTTP_NOT_FOUND)

    @staticmethod
    def create_dconfig_from_params(parameters):
        """
        Create a download configuration based on some given parameters. Possible parameters are:
        - anon_hops: the number of hops for the anonymous download. 0 hops is equivalent to a plain download
        - safe_seeding: whether the seeding of the download should be anonymous or not (0 = off, 1 = on)
        - destination: the destination path of the torrent (where it is saved on disk)
        """
        download_config = DownloadConfig()

        anon_hops = parameters.get('anon_hops', 0)
        safe_seeding = bool(parameters.get('safe_seeding', 0))

        if anon_hops > 0 and not safe_seeding:
            return None, "Cannot set anonymous download without safe seeding enabled"

        if anon_hops > 0:
            download_config.set_hops(anon_hops)

        if safe_seeding:
            download_config.set_safe_seeding(True)

        if 'destination' in parameters:
            download_config.set_dest_dir(parameters['destination'])

        if 'selected_files' in parameters:
            download_config.set_selected_files(parameters['selected_files'])

        return download_config, None

    @staticmethod
    def get_files_info_json(download):
        """
        Return file information as JSON from a specified download.
        """
        files_json = []
        files_completion = {name: progress for name, progress in download.get_state().get_files_completion()}
        selected_files = download.config.get_selected_files()
        file_index = 0
        for fn, size in download.get_def().get_files_with_length():
            files_json.append({
                "index": file_index,
                # We always return files in Posix format to make GUI independent of Core and simplify testing
                "name": str(PurePosixPath(fn)),
                "size": size,
                "included": (file_index in selected_files or not selected_files),
                "progress": files_completion.get(fn, 0.0)
            })
            file_index += 1
        return files_json

    @staticmethod
    def get_files_info_json_paged(download: Download, view_start: Path, view_size: int):
        """
        Return file info, similar to get_files_info_json() but paged (based on view_start and view_size).

        Note that the view_start path is not included in the return value.

        :param view_start: The last-known path from which to fetch new paths.
        :param view_size: The requested number of elements (though only less may be available).
        """
        if not download.tdef.torrent_info_loaded():
            download.tdef.load_torrent_info()
            return [{
                "index": IllegalFileIndex.unloaded.value,
                "name": "loading...",
                "size": 0,
                "included": 0,
                "progress": 0.0
            }]
        return [
            {
                "index": download.get_file_index(path),
                "name": str(PurePosixPath(path_str)),
                "size": download.get_file_length(path),
                "included": download.is_file_selected(path),
                "progress": download.get_file_completion(path)
            }
            for path_str in download.tdef.torrent_file_tree.view(view_start, view_size)
            if (path := Path(path_str))
        ]

    @docs(
        tags=["Libtorrent"],
        summary="Return all downloads, both active and inactive",
        parameters=[{
            'in': 'query',
            'name': 'get_peers',
            'description': 'Flag indicating whether or not to include peers',
            'type': 'boolean',
            'required': False
        },
            {
                'in': 'query',
                'name': 'get_pieces',
                'description': 'Flag indicating whether or not to include pieces',
                'type': 'boolean',
                'required': False
            },
            {
                'in': 'query',
                'name': 'get_files',
                'description': 'Flag indicating whether or not to include files',
                'type': 'boolean',
                'required': False
            },
            {
                'in': 'query',
                'name': 'infohash',
                'description': 'Limit fetching of files, peers, and pieces to a specific infohash',
                'type': 'boolean',
                'required': False
            }],
        responses={
            200: {
                "schema": schema(DownloadsResponse={
                    'downloads': schema(Download={
                        'name': String,
                        'progress': Float,
                        'infohash': String,
                        'speed_down': Float,
                        'speed_up': Float,
                        'status': String,
                        'status_code': Integer,
                        'size': Integer,
                        'eta': Integer,
                        'num_peers': Integer,
                        'num_seeds': Integer,
                        'total_up': Integer,
                        'total_down': Integer,
                        'ratio': Float,
                        'files': String,
                        'trackers': String,
                        'hops': Integer,
                        'anon_download': Boolean,
                        'safe_seeding': Boolean,
                        'max_upload_speed': Integer,
                        'max_download_speed': Integer,
                        'destination': String,
                        'availability': Float,
                        'peers': String,
                        'total_pieces': Integer,
                        'vod_mode': Boolean,
                        'vod_prebuffering_progress': Float,
                        'vod_prebuffering_progress_consec': Float,
                        'error': String,
                        'time_added': Integer
                    }),
                    'checkpoints': schema(Checkpoints={
                        TOTAL: Integer,
                        LOADED: Integer,
                        ALL_LOADED: Boolean,
                    })
                }),
            }
        },
        description="This endpoint returns all downloads in Tribler, both active and inactive. The progress "
                    "is a number ranging from 0 to 1, indicating the progress of the specific state (downloading, "
                    "checking etc). The download speeds have the unit bytes/sec. The size of the torrent is given "
                    "in bytes. The estimated time assumed is given in seconds.\n\n"
                    "Detailed information about peers and pieces is only requested when the get_peers and/or "
                    "get_pieces flag is set. Note that setting this flag has a negative impact on performance "
                    "and should only be used in situations where this data is required. "
    )
    async def get_downloads(self, request):
        params = request.query
        get_peers = params.get('get_peers', '0') == '1'
        get_pieces = params.get('get_pieces', '0') == '1'
        get_files = params.get('get_files', '0') == '1'
        unfiltered = not params.get('infohash')

        checkpoints = {
            TOTAL: self.download_manager.checkpoints_count,
            LOADED: self.download_manager.checkpoints_loaded,
            ALL_LOADED: self.download_manager.all_checkpoints_are_loaded,
        }

        if not self.download_manager.all_checkpoints_are_loaded:
            return RESTResponse({"downloads": [], "checkpoints": checkpoints})

        downloads_json = []
        downloads = self.download_manager.get_downloads()
        for download in downloads:
            if download.hidden and not download.config.get_channel_download():
                # We still want to send channel downloads since they are displayed in the GUI
                continue
            state = download.get_state()
            tdef = download.get_def()

            # Create tracker information of the download
            tracker_info = []
            for url, url_info in download.get_tracker_status().items():
                tracker_info.append({"url": url, "peers": url_info[0], "status": url_info[1]})

            num_seeds, num_peers = state.get_num_seeds_peers()
            num_connected_seeds, num_connected_peers = download.get_num_connected_seeds_peers()

            if download.config.get_channel_download():
                download_name = self.mds.ChannelMetadata.get_channel_name_cached(
                    tdef.get_name_utf8(), tdef.get_infohash())
            elif self.mds is None:
                download_name = tdef.get_name_utf8()
            else:
                download_name = self.mds.TorrentMetadata.get_torrent_title(tdef.get_infohash()) or \
                                tdef.get_name_utf8()

            download_status = get_extended_status(
                self.tunnel_community, download) if self.tunnel_community else download.get_state().get_status()

            download_json = {
                "name": download_name,
                "progress": state.get_progress(),
                "infohash": hexlify(tdef.get_infohash()),
                "speed_down": state.get_current_payload_speed(DOWNLOAD),
                "speed_up": state.get_current_payload_speed(UPLOAD),
                "status": download_status.name,
                "status_code": download_status.value,
                "size": tdef.get_length(),
                "eta": state.get_eta(),
                "num_peers": num_peers,
                "num_seeds": num_seeds,
                "num_connected_peers": num_connected_peers,
                "num_connected_seeds": num_connected_seeds,
                "total_up": state.get_total_transferred(UPLOAD),
                "total_down": state.get_total_transferred(DOWNLOAD),
                "ratio": state.get_seeding_ratio(),
                "trackers": tracker_info,
                "hops": download.config.get_hops(),
                "anon_download": download.get_anon_mode(),
                "safe_seeding": download.config.get_safe_seeding(),
                # Maximum upload/download rates are set for entire sessions
                "max_upload_speed": DownloadManager.get_libtorrent_max_upload_rate(self.download_manager.config),
                "max_download_speed": DownloadManager.get_libtorrent_max_download_rate(self.download_manager.config),
                "destination": str(download.config.get_dest_dir()),
                "availability": state.get_availability(),
                "total_pieces": tdef.get_nr_pieces(),
                "vod_mode": download.stream and download.stream.enabled,
                "error": repr(state.get_error()) if state.get_error() else "",
                "time_added": download.config.get_time_added(),
                "channel_download": download.config.get_channel_download()
            }
            if download.stream:
                download_json.update({
                    "vod_prebuffering_progress": download.stream.prebuffprogress,
                    "vod_prebuffering_progress_consec": download.stream.prebuffprogress_consec,
                    "vod_header_progress": download.stream.headerprogress,
                    "vod_footer_progress": download.stream.footerprogress,

                })

<<<<<<< HEAD
            if unfiltered or params.get('infohash') == download_json["infohash"]:
                # Add peers information if requested
                if get_peers:
                    peer_list = state.get_peerlist()
                    for peer_info in peer_list:  # Remove have field since it is very large to transmit.
                        del peer_info['have']
                        if 'extended_version' in peer_info:
                            peer_info['extended_version'] = _safe_extended_peer_info(peer_info['extended_version'])
                        # Does this peer represent a hidden services circuit?
                        if peer_info.get('port') == CIRCUIT_ID_PORT and self.tunnel_community:
                            tc = self.tunnel_community
                            circuit_id = tc.ip_to_circuit_id(peer_info['ip'])
                            circuit = tc.circuits.get(circuit_id, None)
                            if circuit:
                                peer_info['circuit'] = circuit_id

                    download_json["peers"] = peer_list

                # Add piece information if requested
                if get_pieces:
                    download_json["pieces"] = download.get_pieces_base64().decode('utf-8')

                # Add files if requested
                if get_files:
                    download_json["files"] = self.get_files_info_json(download)
=======
            # Add peers information if requested
            if get_peers:
                peer_list = state.get_peerlist()
                for peer_info in peer_list:  # Remove have field since it is very large to transmit.
                    del peer_info['have']
                    if 'extended_version' in peer_info:
                        peer_info['extended_version'] = _safe_extended_peer_info(peer_info['extended_version'])

                download_json["peers"] = peer_list

            # Add piece information if requested
            if get_pieces:
                download_json["pieces"] = download.get_pieces_base64().decode('utf-8')

            # Add files if requested
            if get_files:
                download_json["files"] = self.get_files_info_json(download)
>>>>>>> 17a5783b

            downloads_json.append(download_json)
        return RESTResponse({"downloads": downloads_json, "checkpoints": checkpoints})

    @docs(
        tags=["Libtorrent"],
        summary="Start a download from a provided URI.",
        parameters=[{
            'in': 'query',
            'name': 'get_peers',
            'description': 'Flag indicating whether or not to include peers',
            'type': 'boolean',
            'required': False
        },
            {
                'in': 'query',
                'name': 'get_pieces',
                'description': 'Flag indicating whether or not to include pieces',
                'type': 'boolean',
                'required': False
            },
            {
                'in': 'query',
                'name': 'get_files',
                'description': 'Flag indicating whether or not to include files',
                'type': 'boolean',
                'required': False
            }],
        responses={
            200: {
                "schema": schema(AddDownloadResponse={"started": Boolean, "infohash": String}),
                'examples': {"started": True, "infohash": "4344503b7e797ebf31582327a5baae35b11bda01"}
            }
        },
    )
    @json_schema(schema(AddDownloadRequest={
        'anon_hops': (Integer, 'Number of hops for the anonymous download. No hops is equivalent to a plain download'),
        'safe_seeding': (Boolean, 'Whether the seeding of the download should be anonymous or not'),
        'destination': (String, 'the download destination path of the torrent'),
        'uri*': (String, 'The URI of the torrent file that should be downloaded. This URI can either represent a file '
                         'location, a magnet link or a HTTP(S) url.'),
    }))
    async def add_download(self, request):
        params = await request.json()
        uri = params.get('uri')
        if not uri:
            return RESTResponse({"error": "uri parameter missing"}, status=HTTP_BAD_REQUEST)

        download_config, error = DownloadsEndpoint.create_dconfig_from_params(params)
        if error:
            return RESTResponse({"error": error}, status=HTTP_BAD_REQUEST)

        try:
            download = await self.download_manager.start_download_from_uri(uri, config=download_config)
        except Exception as e:
            return RESTResponse({"error": str(e)}, status=HTTP_INTERNAL_SERVER_ERROR)

        return RESTResponse({"started": True, "infohash": hexlify(download.get_def().get_infohash())})

    @docs(
        tags=["Libtorrent"],
        summary="Remove a specific download.",
        parameters=[{
            'in': 'path',
            'name': 'infohash',
            'description': 'Infohash of the download to remove',
            'type': 'string',
            'required': True
        }],
        responses={
            200: {
                "schema": schema(DeleteDownloadResponse={"removed": Boolean, "infohash": String}),
                'examples': {"removed": True, "infohash": "4344503b7e797ebf31582327a5baae35b11bda01"}
            }
        },
    )
    @json_schema(schema(RemoveDownloadRequest={
        'remove_data': (Boolean, 'Whether or not to remove the associated data'),
    }))
    async def delete_download(self, request):
        parameters = await request.json()
        if 'remove_data' not in parameters:
            return RESTResponse({"error": "remove_data parameter missing"}, status=HTTP_BAD_REQUEST)

        infohash = unhexlify(request.match_info['infohash'])
        download = self.download_manager.get_download(infohash)
        if not download:
            return DownloadsEndpoint.return_404(request)

        try:
            await self.download_manager.remove_download(download, remove_content=parameters['remove_data'])
        except Exception as e:
            self._logger.exception(e)
            return return_handled_exception(request, e)

        return RESTResponse({"removed": True, "infohash": hexlify(download.get_def().get_infohash())})

    async def vod_response(self, download, parameters, request, vod_mode):
        modified = False
        if vod_mode:
            file_index = parameters.get("fileindex")
            if file_index is None:
                return RESTResponse({"error": "fileindex is necessary to enable vod_mode"},
                                    status=HTTP_BAD_REQUEST)
            if download.stream is None:
                download.add_stream()
            if not download.stream.enabled or download.stream.fileindex != file_index:
                await wait_for(download.stream.enable(file_index, request.http_range.start or 0), 10)
                await download.stream.updateprios()
                modified = True

        elif not vod_mode and download.stream is not None and download.stream.enabled:
            download.stream.disable()
            modified = True
        return RESTResponse({"vod_prebuffering_progress": download.stream.prebuffprogress,
                             "vod_prebuffering_progress_consec": download.stream.prebuffprogress_consec,
                             "vod_header_progress": download.stream.headerprogress,
                             "vod_footer_progress": download.stream.footerprogress,
                             "vod_mode": download.stream.enabled,
                             "infohash": hexlify(download.get_def().get_infohash()),
                             "modified": modified,
                             })

    @docs(
        tags=["Libtorrent"],
        summary="Update a specific download.",
        parameters=[{
            'in': 'path',
            'name': 'infohash',
            'description': 'Infohash of the download to update',
            'type': 'string',
            'required': True
        }],
        responses={
            200: {
                "schema": schema(UpdateDownloadResponse={"modified": Boolean, "infohash": String}),
                'examples': {"modified": True, "infohash": "4344503b7e797ebf31582327a5baae35b11bda01"}
            }
        },
    )
    @json_schema(schema(UpdateDownloadRequest={
        'state': (String, 'State parameter to be passed to modify the state of the download (resume/stop/recheck)'),
        'selected_files': (List(Integer), 'File indexes to be included in the download'),
        'anon_hops': (Integer, 'The anonymity of a download can be changed at runtime by passing the anon_hops '
                               'parameter, however, this must be the only parameter in this request.')
    }))
    async def update_download(self, request):
        infohash = unhexlify(request.match_info['infohash'])
        download = self.download_manager.get_download(infohash)
        if not download:
            return DownloadsEndpoint.return_404(request)

        parameters = await request.json()
        vod_mode = parameters.get("vod_mode")
        if vod_mode is not None:
            if not isinstance(vod_mode, bool):
                return RESTResponse({"error": "vod_mode must be bool flag"},
                                    status=HTTP_BAD_REQUEST)
            return await self.vod_response(download, parameters, request, vod_mode)

        if len(parameters) > 1 and 'anon_hops' in parameters:
            return RESTResponse({"error": "anon_hops must be the only parameter in this request"},
                                status=HTTP_BAD_REQUEST)
        elif 'anon_hops' in parameters:
            anon_hops = int(parameters['anon_hops'])
            try:
                await self.download_manager.update_hops(download, anon_hops)
            except Exception as e:
                self._logger.exception(e)
                return return_handled_exception(request, e)
            return RESTResponse({"modified": True, "infohash": hexlify(download.get_def().get_infohash())})

        if 'selected_files' in parameters:
            selected_files_list = parameters['selected_files']
            num_files = len(download.tdef.get_files())
            if not all([0 <= index < num_files for index in selected_files_list]):
                return RESTResponse({"error": "index out of range"}, status=HTTP_BAD_REQUEST)
            download.set_selected_files(selected_files_list)

        if state := parameters.get('state'):
            if state == "resume":
                download.resume()
            elif state == "stop":
                await download.stop(user_stopped=True)
            elif state == "recheck":
                download.force_recheck()
            elif state == "move_storage":
                dest_dir = Path(parameters['dest_dir'])
                if not dest_dir.exists():
                    return RESTResponse({"error": f"Target directory ({dest_dir}) does not exist"})
                download.move_storage(dest_dir)
                download.checkpoint()
            else:
                return RESTResponse({"error": "unknown state parameter"}, status=HTTP_BAD_REQUEST)

        return RESTResponse({"modified": True, "infohash": hexlify(download.get_def().get_infohash())})

    @docs(
        tags=["Libtorrent"],
        summary="Return the .torrent file associated with the specified download.",
        parameters=[{
            'in': 'path',
            'name': 'infohash',
            'description': 'Infohash of the download from which to get the .torrent file',
            'type': 'string',
            'required': True
        }],
        responses={
            200: {'description': 'The torrent'}
        }
    )
    async def get_torrent(self, request):
        infohash = unhexlify(request.match_info['infohash'])
        download = self.download_manager.get_download(infohash)
        if not download:
            return DownloadsEndpoint.return_404(request)

        torrent = download.get_torrent_data()
        if not torrent:
            return DownloadsEndpoint.return_404(request)

        return RESTResponse(lt.bencode(torrent), headers={'content-type': 'application/x-bittorrent',
                                                          'Content-Disposition': 'attachment; filename=%s.torrent'
                                                                                 % hexlify(infohash).encode('utf-8')})

    @docs(
        tags=["Libtorrent"],
        summary="Return file information of a specific download.",
        parameters=[{
            'in': 'path',
            'name': 'infohash',
            'description': 'Infohash of the download to from which to get file information',
            'type': 'string',
            'required': True
        },
            {
                'in': 'query',
                'name': 'view_start_path',
                'description': 'Path of the file or directory to form a view for',
                'type': 'string',
                'required': False
            },
            {
                'in': 'query',
                'name': 'view_size',
                'description': 'Number of files to include in the view',
                'type': 'number',
                'required': False
            }],
        responses={
            200: {
                "schema": schema(GetFilesResponse={"files": [schema(File={'index': Integer,
                                                                          'name': String,
                                                                          'size': Integer,
                                                                          'included': Boolean,
                                                                          'progress': Float})]})
            }
        }
    )
    async def get_files(self, request):
        infohash = unhexlify(request.match_info['infohash'])
        download = self.download_manager.get_download(infohash)
        if not download:
            return DownloadsEndpoint.return_404(request)

        params = request.query
        view_start_path = params.get('view_start_path')
        if view_start_path is None:
            return RESTResponse({
                "infohash": request.match_info['infohash'],
                "files": self.get_files_info_json(download)
            })

        view_size = int(params.get('view_size', '100'))
        return RESTResponse({
            "infohash": request.match_info['infohash'],
            "query": view_start_path,
            "files": self.get_files_info_json_paged(download, Path(view_start_path), view_size)
        })

    @docs(
        tags=["Libtorrent"],
        summary="Collapse a tree directory.",
        parameters=[{
            'in': 'path',
            'name': 'infohash',
            'description': 'Infohash of the download',
            'type': 'string',
            'required': True
        },
            {
                'in': 'query',
                'name': 'path',
                'description': 'Path of the directory to collapse',
                'type': 'string',
                'required': True
            }],
        responses={
            200: {
                "schema": schema(File={'path': path})
            }
        }
    )
    async def collapse_tree_directory(self, request):
        infohash = unhexlify(request.match_info['infohash'])
        download = self.download_manager.get_download(infohash)
        if not download:
            return DownloadsEndpoint.return_404(request)

        params = request.query
        path = params.get('path')
        download.tdef.torrent_file_tree.collapse(Path(path))

        return RESTResponse({'path': path})


    @docs(
        tags=["Libtorrent"],
        summary="Expand a tree directory.",
        parameters=[{
            'in': 'path',
            'name': 'infohash',
            'description': 'Infohash of the download',
            'type': 'string',
            'required': True
        },
            {
                'in': 'query',
                'name': 'path',
                'description': 'Path of the directory to expand',
                'type': 'string',
                'required': True
            }],
        responses={
            200: {
                "schema": schema(File={'path': String})
            }
        }
    )
    async def expand_tree_directory(self, request):
        infohash = unhexlify(request.match_info['infohash'])
        download = self.download_manager.get_download(infohash)
        if not download:
            return DownloadsEndpoint.return_404(request)

        params = request.query
        path = params.get('path')
        download.tdef.torrent_file_tree.expand(Path(path))

        return RESTResponse({'path': path})

    @docs(
        tags=["Libtorrent"],
        summary="Select a tree path.",
        parameters=[{
            'in': 'path',
            'name': 'infohash',
            'description': 'Infohash of the download',
            'type': 'string',
            'required': True
        },
            {
                'in': 'query',
                'name': 'path',
                'description': 'Path of the directory to select',
                'type': 'string',
                'required': True
            }],
        responses={
            200: {}
        }
    )
    async def select_tree_path(self, request):
        infohash = unhexlify(request.match_info['infohash'])
        download = self.download_manager.get_download(infohash)
        if not download:
            return DownloadsEndpoint.return_404(request)

        params = request.query
        path = params.get('path')
        download.set_selected_file_or_dir(Path(path), True)

        return RESTResponse({})

    @docs(
        tags=["Libtorrent"],
        summary="Deselect a tree path.",
        parameters=[{
            'in': 'path',
            'name': 'infohash',
            'description': 'Infohash of the download',
            'type': 'string',
            'required': True
        },
            {
                'in': 'query',
                'name': 'path',
                'description': 'Path of the directory to deselect',
                'type': 'string',
                'required': True
            }],
        responses={
            200: {}
        }
    )
    async def deselect_tree_path(self, request):
        infohash = unhexlify(request.match_info['infohash'])
        download = self.download_manager.get_download(infohash)
        if not download:
            return DownloadsEndpoint.return_404(request)

        params = request.query
        path = params.get('path')
        download.set_selected_file_or_dir(Path(path), False)

        return RESTResponse({})

    @docs(
        tags=["Libtorrent"],
        summary="Stream the contents of a file that is being downloaded.",
        parameters=[{
            'in': 'path',
            'name': 'infohash',
            'description': 'Infohash of the download to stream',
            'type': 'string',
            'required': True
        },
            {
                'in': 'path',
                'name': 'fileindex',
                'description': 'The fileindex to stream',
                'type': 'string',
                'required': True
            }],
        responses={
            206: {'description': 'Contents of the stream'}
        }
    )
    async def stream(self, request):
        infohash = unhexlify(request.match_info['infohash'])
        download = self.download_manager.get_download(infohash)
        if not download:
            return DownloadsEndpoint.return_404(request)

        file_index = int(request.match_info['fileindex'])

        http_range = request.http_range
        start = http_range.start or 0

        if download.stream is None:
            download.add_stream()
        await wait_for(download.stream.enable(file_index, None if start > 0 else 0), 10)

        stop = download.stream.filesize if http_range.stop is None else min(http_range.stop, download.stream.filesize)

        if not start < stop or not 0 <= start < download.stream.filesize or not 0 < stop <= download.stream.filesize:
            return RESTResponse('Requested Range Not Satisfiable', status=416)

        response = RESTStreamResponse(status=206,
                                      reason='OK',
                                      headers={'Accept-Ranges': 'bytes',
                                               'Content-Type': 'application/octet-stream',
                                               'Content-Length': f'{stop - start}',
                                               'Content-Range': f'{start}-{stop}/{download.stream.filesize}'})
        response.force_close()
        with suppress(CancelledError, ConnectionResetError):
            async with StreamChunk(download.stream, start) as chunk:
                await response.prepare(request)
                bytes_todo = stop - start
                bytes_done = 0
                self._logger.info('Got range request for %s-%s (%s bytes)', start, stop, bytes_todo)
                while not request.transport.is_closing():
                    if chunk.seekpos >= download.stream.filesize:
                        break
                    data = await chunk.read()
                    try:
                        if len(data) == 0:
                            break
                        if bytes_done + len(data) > bytes_todo:
                            # if we have more data than we need
                            endlen = bytes_todo - bytes_done
                            if endlen != 0:
                                await wait_for(response.write(data[:endlen]), STREAM_PAUSE_TIME)

                                bytes_done += endlen
                            break
                        await wait_for(response.write(data), STREAM_PAUSE_TIME)
                        bytes_done += len(data)

                        if chunk.resume():
                            self._logger.debug("Stream %s-%s is resumed, starting sequential buffer", start, stop)
                    except AsyncTimeoutError:
                        # This means that stream writer has a full buffer, in practice means that
                        # the client keeps the conenction but sets the window size to 0. In this case
                        # there is no need to keep sequenial buffer if there are other chunks waiting for prios
                        if chunk.pause():
                            self._logger.debug("Stream %s-%s is paused, stopping sequential buffer", start, stop)
                return response<|MERGE_RESOLUTION|>--- conflicted
+++ resolved
@@ -359,7 +359,6 @@
 
                 })
 
-<<<<<<< HEAD
             if unfiltered or params.get('infohash') == download_json["infohash"]:
                 # Add peers information if requested
                 if get_peers:
@@ -368,13 +367,7 @@
                         del peer_info['have']
                         if 'extended_version' in peer_info:
                             peer_info['extended_version'] = _safe_extended_peer_info(peer_info['extended_version'])
-                        # Does this peer represent a hidden services circuit?
-                        if peer_info.get('port') == CIRCUIT_ID_PORT and self.tunnel_community:
-                            tc = self.tunnel_community
-                            circuit_id = tc.ip_to_circuit_id(peer_info['ip'])
-                            circuit = tc.circuits.get(circuit_id, None)
-                            if circuit:
-                                peer_info['circuit'] = circuit_id
+
 
                     download_json["peers"] = peer_list
 
@@ -385,25 +378,6 @@
                 # Add files if requested
                 if get_files:
                     download_json["files"] = self.get_files_info_json(download)
-=======
-            # Add peers information if requested
-            if get_peers:
-                peer_list = state.get_peerlist()
-                for peer_info in peer_list:  # Remove have field since it is very large to transmit.
-                    del peer_info['have']
-                    if 'extended_version' in peer_info:
-                        peer_info['extended_version'] = _safe_extended_peer_info(peer_info['extended_version'])
-
-                download_json["peers"] = peer_list
-
-            # Add piece information if requested
-            if get_pieces:
-                download_json["pieces"] = download.get_pieces_base64().decode('utf-8')
-
-            # Add files if requested
-            if get_files:
-                download_json["files"] = self.get_files_info_json(download)
->>>>>>> 17a5783b
 
             downloads_json.append(download_json)
         return RESTResponse({"downloads": downloads_json, "checkpoints": checkpoints})
