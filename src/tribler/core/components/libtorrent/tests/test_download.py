from asyncio import Future, sleep
from pathlib import Path
<<<<<<< HEAD
from unittest.mock import MagicMock, Mock, patch
=======
from unittest.mock import MagicMock, Mock
>>>>>>> 5bdb5f0e

import libtorrent as lt
import pytest
from ipv8.util import succeed
from libtorrent import bencode

<<<<<<< HEAD
=======
from tribler.core.components.libtorrent.download_manager.download import Download
>>>>>>> 5bdb5f0e
from tribler.core.components.libtorrent.download_manager.download_config import DownloadConfig
from tribler.core.components.libtorrent.utils.torrent_utils import get_info_from_handle
from tribler.core.exceptions import SaveResumeDataError
from tribler.core.tests.tools.base_test import MockObject
from tribler.core.tests.tools.common import TESTS_DATA_DIR
from tribler.core.utilities.unicode import hexlify
from tribler.core.utilities.utilities import bdecode_compat


def test_download_properties(test_download, test_tdef):
    assert not test_download.get_magnet_link()
    assert test_download.tdef, test_tdef


def test_download_get_atp(mock_dlmgr, test_download):
    assert isinstance(test_download.get_atp(), dict)


def test_download_resume(mock_handle, mock_download_config, test_download):
    test_download.resume()
    test_download.handle.resume.assert_called()


async def test_download_resume_in_upload_mode(mock_handle, mock_download_config, test_download):
    await test_download.set_upload_mode(True)
    test_download.resume()
    test_download.handle.set_upload_mode.assert_called_with(test_download.get_upload_mode())


async def test_save_resume(mock_handle, test_download, test_tdef):
    """
    testing call resume data alert
    """
    mock_handle.is_valid = lambda: True
    mock_handle.save_resume_data = lambda: test_download.register_task('post_alert', test_download.process_alert, alert,
                                                                       'save_resume_data_alert', delay=0.1)

    alert = Mock(resume_data={b'info-hash': test_tdef.get_infohash()})
    await test_download.save_resume_data()
    basename = hexlify(test_tdef.get_infohash()) + '.conf'
    filename = test_download.dlmgr.get_checkpoint_dir() / basename
    dcfg = DownloadConfig.load(str(filename))
    assert test_tdef.get_infohash() == dcfg.get_engineresumedata().get(b'info-hash')


def test_move_storage(mock_handle, test_download, test_tdef, test_tdef_no_metainfo):
    """
    Test that move_storage method works as expected by Libtorrent
    """
    result = []

    def mock_move(s):
        result.append(s)

    test_download.handle.move_storage = mock_move

    test_download.move_storage(Path("some_path"))
    assert result[0] == "some_path"
    assert test_download.config.get_dest_dir().name == "some_path"

    # Check the same thing, this time for TorrentDefNoMetainfo (nothing should happen)
    test_download.tdef = test_tdef_no_metainfo
    test_download.move_storage(Path("some_path2"))
    assert len(result) == 1


async def test_save_checkpoint(test_download, test_tdef):
    await test_download.checkpoint()
    basename = hexlify(test_tdef.get_infohash()) + '.conf'
    filename = Path(test_download.dlmgr.get_checkpoint_dir() / basename)
    assert filename.is_file()


def test_selected_files(mock_handle, test_download):
    """
    Test whether the selected files are set correctly
    """

    def mocked_set_file_prios(_):
        mocked_set_file_prios.called = True

    mocked_set_file_prios.called = False

    mocked_file = MockObject()
    mocked_file.path = 'my/path'
    mock_torrent_info = MockObject()
    mock_torrent_info.files = lambda: [mocked_file, mocked_file]
    test_download.handle.prioritize_files = mocked_set_file_prios
    test_download.handle.get_torrent_info = lambda: mock_torrent_info
    test_download.handle.rename_file = lambda *_: None

    test_download.get_share_mode = lambda: False
    test_download.tdef.get_infohash = lambda: b'a' * 20
    test_download.set_selected_files([0])
    assert mocked_set_file_prios.called

    test_download.get_share_mode = lambda: False
    mocked_set_file_prios.called = False
    assert not mocked_set_file_prios.called


def test_selected_files_no_files(mock_handle, test_download):
    """
    Test that no files are selected if torrent info is not available.
    """

    def mocked_set_file_prios(_):
        mocked_set_file_prios.called = True

    mocked_set_file_prios.called = False

    mocked_file = Mock()
    mocked_file.path = 'my/path'
    test_download.handle.prioritize_files = mocked_set_file_prios
    test_download.handle.torrent_file = lambda: None
    test_download.handle.rename_file = lambda *_: None
    test_download.tdef.get_infohash = lambda: b'a' * 20

    # If share mode is not enabled and everything else is fine, file priority should be set
    # when set_selected_files() is called. But in this test, no files attribute is set in torrent info
    # in order to test AttributeError, therfore, no call to set file priority is expected.
    test_download.get_share_mode = lambda: False
    test_download.set_selected_files([0])
    assert not mocked_set_file_prios.called


def test_get_share_mode(test_download):
    """
    Test whether we return the right share mode when requested in the Download
    """
    test_download.config.get_share_mode = lambda: False
    assert not test_download.get_share_mode()
    test_download.config.get_share_mode = lambda: True
    assert test_download.get_share_mode()


async def test_set_share_mode(mock_handle, test_download):
    """
    Test whether we set the right share mode in Download
    """

    def mocked_set_share_mode(val):
        assert val
        mocked_set_share_mode.called = True

    mocked_set_share_mode.called = False
    test_download.handle.set_share_mode = mocked_set_share_mode
    await test_download.set_share_mode(True)
    assert mocked_set_share_mode.called


def test_get_num_connected_seeds_peers(mock_handle, test_download):
    """
    Test whether connected peers and seeds are correctly returned
    """

    def get_peer_info(seeders, leechers):
        peer_info = []
        for _ in range(seeders):
            seeder = MockObject()
            seeder.flags = 140347  # some value where seed flag(1024) is true
            seeder.seed = 1024
            peer_info.append(seeder)
        for _ in range(leechers):
            leecher = MockObject()
            leecher.flags = 131242  # some value where seed flag(1024) is false
            leecher.seed = 1024
            peer_info.append(leecher)
        return peer_info

    mock_seeders = 15
    mock_leechers = 6
    test_download.handle.get_peer_info = lambda: get_peer_info(mock_seeders, mock_leechers)

    num_seeds, num_peers = test_download.get_num_connected_seeds_peers()
    assert num_seeds == mock_seeders, "Expected seeders differ"
    assert num_peers == mock_leechers, "Expected peers differ"


async def test_set_priority(mock_handle, test_download):
    """
    Test whether setting the priority calls the right methods in Download
    """

    def mocked_set_priority(prio):
        assert prio == 1234
        mocked_set_priority.called = True

    mocked_set_priority.called = False
    test_download.handle.set_priority = mocked_set_priority
    await test_download.set_priority(1234)
    assert mocked_set_priority.called


def test_add_trackers(mock_handle, test_download):
    """
    Testing whether trackers are added to the libtorrent handler in Download
    """

    def mocked_add_trackers(tracker_info):
        assert isinstance(tracker_info, dict)
        assert tracker_info['url'] == 'http://google.com'
        mocked_add_trackers.called = True

    mocked_add_trackers.called = False
    test_download.handle.add_tracker = mocked_add_trackers
    test_download.add_trackers(['http://google.com'])
    assert mocked_add_trackers.called


def test_process_error_alert(test_download):
    """
    Testing whether error alerts are processed correctly
    """
    url = "http://google.com"
    mock_alert = MockObject()
    mock_alert.msg = None
    mock_alert.category = lambda: lt.alert.category_t.error_notification
    mock_alert.status_code = 123
    mock_alert.url = url
    test_download.process_alert(mock_alert, 'tracker_error_alert')
    assert test_download.tracker_status[url][1] == 'HTTP status code 123'

    mock_alert.status_code = 0
    test_download.process_alert(mock_alert, 'tracker_error_alert')
    assert test_download.tracker_status[url][1] == 'Timeout'


def test_tracker_warning_alert(test_download):
    """
    Test whether a tracking warning alert is processed correctly
    """
    url = "http://google.com"
    mock_alert = MockObject()
    mock_alert.category = lambda: lt.alert.category_t.error_notification
    mock_alert.url = url
    mock_alert.message = lambda: 'test'
    test_download.process_alert(mock_alert, 'tracker_warning_alert')
    assert test_download.tracker_status[url][1] == 'Warning: test'


async def test_on_metadata_received_alert(mock_handle, test_download):
    """
    Testing whether the right operations happen when we receive metadata
    """
    test_future = Future()

    mocked_file = Mock()
    mocked_file.path = 'test'

    test_download.handle.trackers = lambda: []
    test_download.handle.get_peer_info = lambda: []
    test_download.handle.save_resume_data = lambda: test_future
    test_download.handle.rename_file = lambda *_: None
    with open(TESTS_DATA_DIR / "bak_single.torrent", mode='rb') as torrent_file:
        encoded_metainfo = torrent_file.read()
    decoded_metainfo = bdecode_compat(encoded_metainfo)
    get_info_from_handle(test_download.handle).metadata = lambda: bencode(decoded_metainfo[b'info'])
    get_info_from_handle(test_download.handle).files = lambda: [mocked_file]

    test_download.checkpoint = lambda: test_future.set_result(None)
    test_download.session = MockObject()
    test_download.session.torrent_db = None
    test_download.handle.save_path = lambda: None
    test_download.handle.prioritize_files = lambda _: None
    test_download.get_share_mode = lambda: False
    test_download.on_metadata_received_alert(None)

    await test_future


def test_metadata_received_invalid_info(mock_handle, test_download):
    """
    Testing whether the right operations happen when we receive metadata but the torrent info is invalid
    """

    def mocked_checkpoint():
        raise RuntimeError("This code should not be reached!")

    test_download.checkpoint = mocked_checkpoint
    test_download.handle.torrent_file = lambda: None
    test_download.on_metadata_received_alert(None)


def test_metadata_received_invalid_torrent_with_value_error(mock_handle, test_download):
    """
    Testing whether the right operations happen when we receive metadata but the torrent info is invalid and throws
    Value Error
    """

    def mocked_checkpoint():
        raise RuntimeError("This code should not be reached!")

    mocked_file = Mock()
    mocked_file.path = 'test'

    # The line below should trigger Value Error
    test_download.handle.trackers = lambda: [{'url': 'no-DHT'}]
    test_download.handle.get_peer_info = lambda: []

    get_info_from_handle(test_download.handle).metadata = lambda: lt.bencode({})
    get_info_from_handle(test_download.handle).files = lambda: [mocked_file]

    test_download.checkpoint = mocked_checkpoint
    test_download.on_metadata_received_alert(None)


def test_torrent_checked_alert(mock_handle, test_download):
    """
    Testing whether the right operations happen after a torrent checked alert is received
    """

    def mocked_pause_checkpoint():
        mocked_pause_checkpoint.called = True
        return succeed(None)

    mocked_pause_checkpoint.called = False
    test_download.handle.pause = mocked_pause_checkpoint
    test_download.checkpoint = mocked_pause_checkpoint

    mock_alert = MockObject()
    mock_alert.category = lambda: lt.alert.category_t.error_notification
    test_download.pause_after_next_hashcheck = True
    test_download.process_alert(mock_alert, 'torrent_checked_alert')
    assert not test_download.pause_after_next_hashcheck
    assert mocked_pause_checkpoint.called

    mocked_pause_checkpoint.called = False
    test_download.checkpoint_after_next_hashcheck = True
    test_download.process_alert(mock_alert, 'torrent_checked_alert')
    assert not test_download.checkpoint_after_next_hashcheck
    assert mocked_pause_checkpoint.called


def test_tracker_reply_alert(test_download):
    """
    Testing the tracker reply alert in Download
    """
    mock_alert = Mock()
    mock_alert.url = 'http://google.com'
    mock_alert.num_peers = 42
    test_download.on_tracker_reply_alert(mock_alert)
    assert test_download.tracker_status['http://google.com'] == [42, 'Working']


def test_get_pieces_bitmask(mock_handle, test_download):
    """
    Testing whether a correct pieces bitmask is returned when requested
    """
    test_download.handle.status().pieces = [True, False, True, False, False]
    assert test_download.get_pieces_base64() == b"oA=="

    test_download.handle.status().pieces = [True] * 16
    assert test_download.get_pieces_base64() == b"//8="


async def test_resume_data_failed(test_download):
    """
    Testing whether the correct operations happen when an error is raised during resume data saving
    """
    mock_alert = Mock(msg="test error")
    test_download.register_task('post_alert', test_download.process_alert, mock_alert,
                                'save_resume_data_failed_alert', delay=0.1)
    with pytest.raises(SaveResumeDataError):
        await test_download.wait_for_alert('save_resume_data_alert', None,
                                           'save_resume_data_failed_alert', lambda _: SaveResumeDataError())


def test_on_state_changed(mock_handle, test_download):
    test_download.handle.status = lambda: Mock(error=None)
    test_download.tdef.get_infohash = lambda: b'a' * 20
    test_download.config.set_hops(1)
    test_download.apply_ip_filter = Mock()
    test_download.on_state_changed_alert(type('state_changed_alert', (object,), dict(state=4)))
    test_download.apply_ip_filter.assert_called_with(False)

    test_download.on_state_changed_alert(type('state_changed_alert', (object,), dict(state=5)))
    test_download.apply_ip_filter.assert_called_with(True)

    test_download.config.set_hops(0)
    test_download.on_state_changed_alert(type('state_changed_alert', (object,), dict(state=4)))
    test_download.apply_ip_filter.assert_called_with(False)

    test_download.on_state_changed_alert(type('state_changed_alert', (object,), dict(state=5)))
    test_download.apply_ip_filter.assert_called_with(False)


async def test_checkpoint_timeout(test_download):
    """
    Testing whether making a checkpoint times out when we receive no alert from libtorrent
    """
    test_download.futures['save_resume_data'] = [Future()]
    task = test_download.save_resume_data(timeout=.01)
    test_download.futures['save_resume_data'].pop(0)
    await sleep(0.2)
    assert task.done()


<<<<<<< HEAD
@patch.object(DownloadConfig, 'write', new_callable=MagicMock)
@patch('tribler.core.components.libtorrent.download_manager.download.hexlify', Mock(return_value=''))
def test_on_save_resume_data_alert_permission_denied(mocked_write: Mock, test_download):
    """
    Test that the `on_save_resume_data_alert` method doesn't raises an Exception in the case `DownloadConfig.write()`
    raises a PermissionError
    """
    mocked_write.side_effect = PermissionError()
    test_download.on_save_resume_data_alert(MagicMock())
    assert mocked_write.called
=======
def test_get_tracker_status_unicode_decode_error(test_download: Download):
    """
    Sometimes a tracker entry raises UnicodeDecodeError while accessing it's values.
    The reason for this is unknown.
    In this test we ensures that this types of bugs don't affect `get_tracker_status` method.
    See: https://github.com/Tribler/tribler/issues/7036
    """

    test_download.handle = MagicMock(trackers=MagicMock(side_effect=UnicodeDecodeError('', b'', 0, 0, '')))
    test_download.get_tracker_status()

    assert test_download.handle.trackers.called
>>>>>>> 5bdb5f0e
<|MERGE_RESOLUTION|>--- conflicted
+++ resolved
@@ -1,20 +1,13 @@
 from asyncio import Future, sleep
 from pathlib import Path
-<<<<<<< HEAD
 from unittest.mock import MagicMock, Mock, patch
-=======
-from unittest.mock import MagicMock, Mock
->>>>>>> 5bdb5f0e
 
 import libtorrent as lt
 import pytest
 from ipv8.util import succeed
 from libtorrent import bencode
 
-<<<<<<< HEAD
-=======
 from tribler.core.components.libtorrent.download_manager.download import Download
->>>>>>> 5bdb5f0e
 from tribler.core.components.libtorrent.download_manager.download_config import DownloadConfig
 from tribler.core.components.libtorrent.utils.torrent_utils import get_info_from_handle
 from tribler.core.exceptions import SaveResumeDataError
@@ -413,7 +406,6 @@
     assert task.done()
 
 
-<<<<<<< HEAD
 @patch.object(DownloadConfig, 'write', new_callable=MagicMock)
 @patch('tribler.core.components.libtorrent.download_manager.download.hexlify', Mock(return_value=''))
 def test_on_save_resume_data_alert_permission_denied(mocked_write: Mock, test_download):
@@ -424,7 +416,8 @@
     mocked_write.side_effect = PermissionError()
     test_download.on_save_resume_data_alert(MagicMock())
     assert mocked_write.called
-=======
+
+
 def test_get_tracker_status_unicode_decode_error(test_download: Download):
     """
     Sometimes a tracker entry raises UnicodeDecodeError while accessing it's values.
@@ -436,5 +429,4 @@
     test_download.handle = MagicMock(trackers=MagicMock(side_effect=UnicodeDecodeError('', b'', 0, 0, '')))
     test_download.get_tracker_status()
 
-    assert test_download.handle.trackers.called
->>>>>>> 5bdb5f0e
+    assert test_download.handle.trackers.called