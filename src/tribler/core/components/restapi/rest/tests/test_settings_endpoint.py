--- conflicted
+++ resolved
@@ -23,17 +23,9 @@
 
 
 @pytest.fixture
-<<<<<<< HEAD
-def rest_api(event_loop, aiohttp_client, endpoint):
-    app = Application(middlewares=[error_middleware])
-    app.add_subapp('/settings', endpoint.app)
-    yield event_loop.run_until_complete(aiohttp_client(app))
-    app.shutdown()
-=======
 def rest_api(web_app, event_loop, aiohttp_client, endpoint):
     web_app.add_subapp('/settings', endpoint.app)
     yield event_loop.run_until_complete(aiohttp_client(web_app))
->>>>>>> a68d683b
 
 
 def verify_settings(settings_dict):
