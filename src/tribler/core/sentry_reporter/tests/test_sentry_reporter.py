from collections import defaultdict
from copy import deepcopy
from unittest.mock import MagicMock, Mock, patch

import pytest

from tribler.core.sentry_reporter.sentry_reporter import (
<<<<<<< HEAD
    BROWSER, CONTEXTS, NAME, OS_ENVIRON,
    REPORTER, STACKTRACE, SentryReporter,
=======
    ADDITIONAL_INFORMATION, BROWSER, COMMENTS, CONTEXTS, LAST_CORE_OUTPUT, MACHINE, NAME, OS, OS_ENVIRON,
    PLATFORM, PLATFORM_DETAILS,
    PROCESS_ARCHITECTURE, REPORTER, STACKTRACE, STACKTRACE_CONTEXT, STACKTRACE_EXTRA, SYSINFO, SentryReporter,
>>>>>>> 2ba7d6f8
    SentryStrategy,
    TAGS, TRIBLER, VERSION, this_sentry_strategy,
)
from tribler.core.sentry_reporter.sentry_scrubber import SentryScrubber
from tribler.core.utilities.patch_import import patch_import

DEFAULT_EVENT = {
    CONTEXTS: {
        BROWSER: {NAME: TRIBLER, VERSION: '<not set>'},
        REPORTER: {},
    },
<<<<<<< HEAD
    TAGS: {},
=======
    TAGS: {MACHINE: None, OS: None, PLATFORM: None, PLATFORM_DETAILS: None, PROCESS_ARCHITECTURE: None, VERSION: None},
>>>>>>> 2ba7d6f8
}


# pylint: disable=redefined-outer-name, protected-access


@pytest.fixture
def sentry_reporter():
    return SentryReporter()


@patch('tribler.core.sentry_reporter.sentry_reporter.sentry_sdk.init')
def test_init(mocked_init: Mock, sentry_reporter: SentryReporter):
    # test that `init` method set all necessary variables and calls `sentry_sdk.init()`
    sentry_reporter.init(sentry_url='url', release_version='release', scrubber=SentryScrubber(),
                         strategy=SentryStrategy.SEND_SUPPRESSED)
    assert sentry_reporter.scrubber
    assert sentry_reporter.global_strategy == SentryStrategy.SEND_SUPPRESSED
    mocked_init.assert_called_once()


@patch('tribler.core.sentry_reporter.sentry_reporter.ignore_logger')
def test_ignore_logger(mocked_ignore_logger: Mock, sentry_reporter: SentryReporter):
    # test that `ignore_logger` calls `ignore_logger` from sentry_sdk
    sentry_reporter.ignore_logger('logger name')
    mocked_ignore_logger.assert_called_with('logger name')


@patch('tribler.core.sentry_reporter.sentry_reporter.sentry_sdk.add_breadcrumb')
def test_add_breadcrumb(mocked_add_breadcrumb: Mock, sentry_reporter: SentryReporter):
    # test that `add_breadcrumb` passes all necessary arguments to `sentry_sdk`
    assert sentry_reporter.add_breadcrumb('message', 'category', 'level', named_arg='some')
    mocked_add_breadcrumb.assert_called_with({'message': 'message', 'category': 'category', 'level': 'level'},
                                             named_arg='some')


def test_get_confirmation(sentry_reporter: SentryReporter):
    # test that `get_confirmation` calls `QApplication` and `QMessageBox` from `PyQt5.QtWidgets`
    mocked_QApplication = Mock()
    mocked_QMessageBox = MagicMock()

    with patch_import('PyQt5.QtWidgets', strict=True, QApplication=mocked_QApplication, QMessageBox=mocked_QMessageBox):
        sentry_reporter.get_confirmation(Exception('test'))
        mocked_QApplication.assert_called()
        mocked_QMessageBox.assert_called()


@patch_import('PyQt5.QtWidgets', always_raise_exception_on_import=True)
def test_get_confirmation_no_qt(sentry_reporter: SentryReporter):
    assert not sentry_reporter.get_confirmation(Exception('test'))


@patch('tribler.core.sentry_reporter.sentry_reporter.sentry_sdk.capture_exception')
def test_capture_exception(mocked_capture_exception: Mock, sentry_reporter: SentryReporter):
    # test that `capture_exception` passes an exception to `sentry_sdk`
    exception = Exception('test')
    sentry_reporter.capture_exception(exception)
    mocked_capture_exception.assert_called_with(exception)


@patch('tribler.core.sentry_reporter.sentry_reporter.sentry_sdk.capture_exception')
def test_event_from_exception(mocked_capture_exception: Mock, sentry_reporter: SentryReporter):
    # test that `event_from_exception` returns '{}' in case of an empty exception
    assert sentry_reporter.event_from_exception(None) == {}

    # test that `event_from_exception` calls `capture_exception` from `sentry_sdk`
    exception = Exception('test')
    sentry_reporter.thread_strategy = Mock()

    def capture_exception(_):
        # this behaviour normally is way more complicated, but at the end, `capture_exception` should transform
        # the exception to a sentry event and this event should be stored in `sentry_reporter.last_event`
        sentry_reporter.last_event = {'sentry': 'event'}

    mocked_capture_exception.side_effect = capture_exception

    sentry_reporter.event_from_exception(exception)

    mocked_capture_exception.assert_called_with(exception)
    sentry_reporter.thread_strategy.set.assert_any_call(SentryStrategy.SEND_SUPPRESSED)
    assert sentry_reporter.last_event == {'sentry': 'event'}


def test_set_user(sentry_reporter):
    # test that sentry_reporter transforms `user_id` to a fake identity
    assert sentry_reporter.set_user(b'some_id') == {
        'id': 'db69fe66ec6b6b013c2f7d271ce17cae',
        'username': 'Wanda Brown',
    }

    assert sentry_reporter.set_user(b'11111100100') == {
        'id': '91f900f528d5580581197c2c6a4adbbc',
        'username': 'Jennifer Herrera',
    }


def test_get_actual_strategy(sentry_reporter):
    # test that sentry_reporter use `thread_strategy` in case it has been set, and `global_strategy` otherwise
    sentry_reporter.thread_strategy.set(None)
    sentry_reporter.global_strategy = SentryStrategy.SEND_ALLOWED_WITH_CONFIRMATION
    assert sentry_reporter.get_actual_strategy() == SentryStrategy.SEND_ALLOWED_WITH_CONFIRMATION

    sentry_reporter.thread_strategy.set(SentryStrategy.SEND_ALLOWED)
    assert sentry_reporter.get_actual_strategy() == SentryStrategy.SEND_ALLOWED

    sentry_reporter.thread_strategy.set(None)
    assert sentry_reporter.get_actual_strategy() == SentryStrategy.SEND_ALLOWED_WITH_CONFIRMATION


@patch(OS_ENVIRON, {})
def test_get_sentry_url_not_specified():
    assert not SentryReporter.get_sentry_url()


@patch('tribler.core.version.sentry_url', 'sentry_url')
def test_get_sentry_url_from_version_file():
    assert SentryReporter.get_sentry_url() == 'sentry_url'


@patch(OS_ENVIRON, {'TRIBLER_SENTRY_URL': 'env_url'})
def test_get_sentry_url_from_env():
    assert SentryReporter.get_sentry_url() == 'env_url'


@patch(OS_ENVIRON, {})
def test_is_not_in_test_mode():
    assert SentryReporter.get_test_sentry_url() is None
    assert not SentryReporter.is_in_test_mode()


@patch(OS_ENVIRON, {'TRIBLER_TEST_SENTRY_URL': 'url'})
def test_is_in_test_mode():
    assert SentryReporter.get_test_sentry_url() == 'url'
    assert SentryReporter.is_in_test_mode()


def test_before_send_no_event(sentry_reporter: SentryReporter):
    # test that in case of a None event, `_before_send` will never fail
    assert not sentry_reporter._before_send(None, None)


def test_before_send_ignored_exceptions(sentry_reporter: SentryReporter):
    # test that in case of an ignored exception, `_before_send` will return None
    assert not sentry_reporter._before_send({'some': 'event'}, {'exc_info': [KeyboardInterrupt]})


def test_before_send_suppressed(sentry_reporter: SentryReporter):
    # test that in case of strategy==SentryStrategy.SEND_SUPPRESSED, the event will be stored in `self.last_event`
    sentry_reporter.global_strategy = SentryStrategy.SEND_SUPPRESSED
    assert not sentry_reporter._before_send({'some': 'event'}, None)
    assert sentry_reporter.last_event == {'some': 'event'}


@patch.object(SentryReporter, 'get_confirmation', lambda _, __: True)
def test_before_send_allowed_with_confiration(sentry_reporter: SentryReporter):
    # test that in case of strategy==SentryStrategy.SEND_ALLOWED_WITH_CONFIRMATION, the event will be
    # sent after the positive confirmation
    sentry_reporter.global_strategy = SentryStrategy.SEND_ALLOWED_WITH_CONFIRMATION
    assert sentry_reporter._before_send({'some': 'event'}, None)


def test_before_send_allowed(sentry_reporter: SentryReporter):
    # test that in case of strategy==SentryStrategy.SEND_ALLOWED, the event will be
    # sent without a confirmation
    sentry_reporter.global_strategy = SentryStrategy.SEND_ALLOWED
    assert sentry_reporter._before_send({'some': 'event'}, None)


def test_before_send_scrubber_exists(sentry_reporter: SentryReporter):
    # test that in case of a set scrubber, it will be called for scrubbing an event
    event = {'some': 'event'}

    sentry_reporter.global_strategy = SentryStrategy.SEND_ALLOWED
    sentry_reporter.scrubber = Mock()
    assert sentry_reporter._before_send(event, None)
    sentry_reporter.scrubber.scrub_event.assert_called_with(event)


def test_before_send_scrubber_doesnt_exists(sentry_reporter: SentryReporter):
    # test that in case of a missed scrubber, it will not be called
    sentry_reporter.scrubber = None
    sentry_reporter.global_strategy = SentryStrategy.SEND_ALLOWED
    assert sentry_reporter._before_send({'some': 'event'}, None)


def test_send_defaults(sentry_reporter):
    assert sentry_reporter.send_event(event={}) == DEFAULT_EVENT


<<<<<<< HEAD
=======
def test_send_additional_information(sentry_reporter):
    # test that additional information is added to the event
    sentry_reporter.additional_information = {'some': 'information'}

    actual = sentry_reporter.send_event(event={})
    expected = deepcopy(DEFAULT_EVENT)
    expected[CONTEXTS][REPORTER][ADDITIONAL_INFORMATION] = {'some': 'information'}
    assert actual == expected


def test_send_post_data(sentry_reporter):
    # test that post data is added to the event
    event = {'a': 'b'}
    post_data = {
        "version": '0.0.0', "machine": 'x86_64', "os": 'posix',
        "timestamp": 42, "sysinfo": '', "comments": 'comment',
        "stack": 'l1\nl2--LONG TEXT--l3\nl4',
    }
    actual = sentry_reporter.send_event(event=event, post_data=post_data)
    expected = deepcopy(DEFAULT_EVENT)
    expected['a'] = 'b'
    expected[CONTEXTS][BROWSER][VERSION] = '0.0.0'
    expected[CONTEXTS][REPORTER][STACKTRACE] = ['l1', 'l2']
    expected[CONTEXTS][REPORTER][STACKTRACE_EXTRA] = ['l3', 'l4']
    expected[CONTEXTS][REPORTER][COMMENTS] = 'comment'
    expected[CONTEXTS][REPORTER][ADDITIONAL_INFORMATION] = defaultdict(dict)
    expected[TAGS] = {MACHINE: 'x86_64', OS: 'posix', PLATFORM: None, PLATFORM_DETAILS: None,
                      PROCESS_ARCHITECTURE: None, VERSION: '0.0.0'}

    assert actual == expected


def test_send_sys_info(sentry_reporter):
    # test that sys_info is added to the event
    sys_info = {
        PLATFORM: ['darwin'],
        PLATFORM_DETAILS: ['details'],
        OS_ENVIRON: ['KEY:VALUE', 'KEY1:VALUE1'],
    }
    actual = sentry_reporter.send_event(event={}, sys_info=sys_info)
    expected = deepcopy(DEFAULT_EVENT)
    expected[CONTEXTS][REPORTER][OS_ENVIRON] = {'KEY': 'VALUE', 'KEY1': 'VALUE1'}
    expected[CONTEXTS][REPORTER][SYSINFO] = {PLATFORM: ['darwin'], PLATFORM_DETAILS: ['details']}
    expected[TAGS][PLATFORM] = 'darwin'
    expected[TAGS]['platform.details'] = 'details'

    assert actual == expected


>>>>>>> 2ba7d6f8
def test_send_additional_tags(sentry_reporter):
    # test that additional tags are added to the event
    tags = {'tag_key': 'tag_value', 'numeric_tag_key': 1}
    actual = sentry_reporter.send_event(event={}, tags=tags)
    expected = deepcopy(DEFAULT_EVENT)
    expected[TAGS].update(tags)
    assert actual == expected


def test_before_send(sentry_reporter):
    sentry_reporter.thread_strategy.set(None)  # default

    scrubber = SentryScrubber()
    sentry_reporter.init('', scrubber=scrubber)
    sentry_reporter.last_event = None

    assert sentry_reporter._before_send({}, {}) == {}
    assert sentry_reporter._before_send(None, {}) is None
    assert sentry_reporter._before_send(None, None) is None

    sentry_reporter.global_strategy = SentryStrategy.SEND_SUPPRESSED
    assert sentry_reporter.last_event is None

    # check that an event is stored
    assert sentry_reporter._before_send({'a': 'b'}, None) is None
    assert sentry_reporter.last_event == {'a': 'b'}

    # check an event has been processed
    sentry_reporter.global_strategy = SentryStrategy.SEND_ALLOWED
    assert sentry_reporter._before_send({'c': 'd'}, None) == {'c': 'd'}
    assert sentry_reporter.last_event == {'a': 'b'}

    # check that event can be ignored
    assert sentry_reporter._before_send({'a': 'b'}, {'exc_info': [KeyboardInterrupt]}) is None

    # check information has been scrubbed
    assert sentry_reporter._before_send({CONTEXTS: {REPORTER: {STACKTRACE: ['/Users/username/']}}}, None) == {
        CONTEXTS: {REPORTER: {STACKTRACE: ['/Users/<highlight>/']}}
    }

    # check release
    assert sentry_reporter._before_send({'release': '7.6.0'}, None) == {'release': '7.6.0'}
    assert sentry_reporter._before_send({'release': '7.6.0-GIT'}, None) == {'release': 'dev'}

    # check confirmation
    sentry_reporter.global_strategy = SentryStrategy.SEND_ALLOWED_WITH_CONFIRMATION
    sentry_reporter.get_confirmation = lambda e: False
    assert sentry_reporter._before_send({'a': 'b'}, None) is None

    sentry_reporter.get_confirmation = lambda e: True
    assert sentry_reporter._before_send({'a': 'b'}, None) == {'a': 'b'}


def test_sentry_strategy(sentry_reporter):
    sentry_reporter.thread_strategy.set(None)  # default
    sentry_reporter.global_strategy = SentryStrategy.SEND_ALLOWED_WITH_CONFIRMATION

    with this_sentry_strategy(sentry_reporter, SentryStrategy.SEND_ALLOWED) as reporter:
        assert reporter.global_strategy == SentryStrategy.SEND_ALLOWED_WITH_CONFIRMATION
        assert reporter.thread_strategy.get() == SentryStrategy.SEND_ALLOWED

    assert sentry_reporter.thread_strategy.get() is None
    assert sentry_reporter.global_strategy == SentryStrategy.SEND_ALLOWED_WITH_CONFIRMATION<|MERGE_RESOLUTION|>--- conflicted
+++ resolved
@@ -5,14 +5,8 @@
 import pytest
 
 from tribler.core.sentry_reporter.sentry_reporter import (
-<<<<<<< HEAD
     BROWSER, CONTEXTS, NAME, OS_ENVIRON,
     REPORTER, STACKTRACE, SentryReporter,
-=======
-    ADDITIONAL_INFORMATION, BROWSER, COMMENTS, CONTEXTS, LAST_CORE_OUTPUT, MACHINE, NAME, OS, OS_ENVIRON,
-    PLATFORM, PLATFORM_DETAILS,
-    PROCESS_ARCHITECTURE, REPORTER, STACKTRACE, STACKTRACE_CONTEXT, STACKTRACE_EXTRA, SYSINFO, SentryReporter,
->>>>>>> 2ba7d6f8
     SentryStrategy,
     TAGS, TRIBLER, VERSION, this_sentry_strategy,
 )
@@ -24,11 +18,7 @@
         BROWSER: {NAME: TRIBLER, VERSION: '<not set>'},
         REPORTER: {},
     },
-<<<<<<< HEAD
     TAGS: {},
-=======
-    TAGS: {MACHINE: None, OS: None, PLATFORM: None, PLATFORM_DETAILS: None, PROCESS_ARCHITECTURE: None, VERSION: None},
->>>>>>> 2ba7d6f8
 }
 
 
@@ -218,58 +208,6 @@
     assert sentry_reporter.send_event(event={}) == DEFAULT_EVENT
 
 
-<<<<<<< HEAD
-=======
-def test_send_additional_information(sentry_reporter):
-    # test that additional information is added to the event
-    sentry_reporter.additional_information = {'some': 'information'}
-
-    actual = sentry_reporter.send_event(event={})
-    expected = deepcopy(DEFAULT_EVENT)
-    expected[CONTEXTS][REPORTER][ADDITIONAL_INFORMATION] = {'some': 'information'}
-    assert actual == expected
-
-
-def test_send_post_data(sentry_reporter):
-    # test that post data is added to the event
-    event = {'a': 'b'}
-    post_data = {
-        "version": '0.0.0', "machine": 'x86_64', "os": 'posix',
-        "timestamp": 42, "sysinfo": '', "comments": 'comment',
-        "stack": 'l1\nl2--LONG TEXT--l3\nl4',
-    }
-    actual = sentry_reporter.send_event(event=event, post_data=post_data)
-    expected = deepcopy(DEFAULT_EVENT)
-    expected['a'] = 'b'
-    expected[CONTEXTS][BROWSER][VERSION] = '0.0.0'
-    expected[CONTEXTS][REPORTER][STACKTRACE] = ['l1', 'l2']
-    expected[CONTEXTS][REPORTER][STACKTRACE_EXTRA] = ['l3', 'l4']
-    expected[CONTEXTS][REPORTER][COMMENTS] = 'comment'
-    expected[CONTEXTS][REPORTER][ADDITIONAL_INFORMATION] = defaultdict(dict)
-    expected[TAGS] = {MACHINE: 'x86_64', OS: 'posix', PLATFORM: None, PLATFORM_DETAILS: None,
-                      PROCESS_ARCHITECTURE: None, VERSION: '0.0.0'}
-
-    assert actual == expected
-
-
-def test_send_sys_info(sentry_reporter):
-    # test that sys_info is added to the event
-    sys_info = {
-        PLATFORM: ['darwin'],
-        PLATFORM_DETAILS: ['details'],
-        OS_ENVIRON: ['KEY:VALUE', 'KEY1:VALUE1'],
-    }
-    actual = sentry_reporter.send_event(event={}, sys_info=sys_info)
-    expected = deepcopy(DEFAULT_EVENT)
-    expected[CONTEXTS][REPORTER][OS_ENVIRON] = {'KEY': 'VALUE', 'KEY1': 'VALUE1'}
-    expected[CONTEXTS][REPORTER][SYSINFO] = {PLATFORM: ['darwin'], PLATFORM_DETAILS: ['details']}
-    expected[TAGS][PLATFORM] = 'darwin'
-    expected[TAGS]['platform.details'] = 'details'
-
-    assert actual == expected
-
-
->>>>>>> 2ba7d6f8
 def test_send_additional_tags(sentry_reporter):
     # test that additional tags are added to the event
     tags = {'tag_key': 'tag_value', 'numeric_tag_key': 1}
