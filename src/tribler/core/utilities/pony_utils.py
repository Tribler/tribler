--- conflicted
+++ resolved
@@ -41,13 +41,13 @@
 StatDict = Dict[Optional[str], core.QueryStat]
 
 
-<<<<<<< HEAD
 E = TypeVar('E', bound=core.Entity)
 
 
 def iterable(cls: Type[E]) -> Iterable[E]:
     return cls
-=======
+
+
 def table_exists(cursor: sqlite_replacement.Cursor, table_name: str) -> bool:
     cursor.execute("SELECT name FROM sqlite_master WHERE type='table' AND name=?", (table_name,))
     return cursor.fetchone() is not None
@@ -73,7 +73,6 @@
         return default
 
     raise RuntimeError(f'The version value is not found in database {db_path}')
->>>>>>> 17a5783b
 
 
 # pylint: disable=bad-staticmethod-argument
@@ -351,16 +350,10 @@
 orm.db_session = orm.core.db_session = db_session
 
 
-<<<<<<< HEAD
 class TrackedDatabase(Database):
-    # If a developer what to track the slow execution of the database, he should create an instance of TriblerDatabase
-    # instead of the usual pony.orm.Database.
-=======
-class TriblerDatabase(Database):
     # TriblerDatabase extends the functionality of the Database class in the following ways:
     # * It adds handling the case when the database file is corrupted
     # * It accumulates and shows statistics on slow database queries
->>>>>>> 17a5783b
 
     def __init__(self):
         databases_to_track.add(self)
