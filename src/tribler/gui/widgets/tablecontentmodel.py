import json
import logging
import time
import uuid
from collections import deque
from dataclasses import dataclass, field
from datetime import timedelta
from enum import Enum, auto
from typing import Callable, Dict, List

from PyQt5.QtCore import QAbstractTableModel, QModelIndex, QRectF, QSize, QTimerEvent, Qt, pyqtSignal

<<<<<<< HEAD
from tribler.core.database.ranks import item_rank
from tribler.core.database.serialization import COLLECTION_NODE, REGULAR_TORRENT, SNIPPET
=======
from tribler.core.components.database.db.serialization import COLLECTION_NODE, REGULAR_TORRENT
from tribler.core.utilities.search_utils import item_rank
from tribler.core.utilities.simpledefs import CHANNEL_STATE
from tribler.core.utilities.utilities import to_fts_query
>>>>>>> c66c7a15
from tribler.gui.defs import BITTORRENT_BIRTHDAY, HEALTH_CHECKING
from tribler.gui.network.request_manager import request_manager
from tribler.gui.queries import to_fts_query
from tribler.gui.utilities import connect, format_size, format_votes, get_votes_rating_description, pretty_date, tr

EXPANDING = 0
HIGHLIGHTING_PERIOD_SECONDS = 1.0
HIGHLIGHTING_TIMER_INTERVAL_MILLISECONDS = 100


class Column(Enum):
    ACTIONS = auto()
    CATEGORY = auto()
    NAME = auto()
    SIZE = auto()
    HEALTH = auto()
    CREATED = auto()
    VOTES = auto()
    STATUS = auto()
    STATE = auto()
    TORRENTS = auto()
    SUBSCRIBED = auto()


@dataclass
class ColumnDefinition:
    dict_key: str
    header: str
    width: int = 50
    tooltip_filter: Callable[[str], str] = field(default_factory=lambda: (lambda tooltip: None))
    display_filter: Callable[[str], str] = field(default_factory=lambda: (lambda txt: txt))
    sortable: bool = True
    qt_flags: Qt.ItemFlags = Qt.ItemIsEnabled | Qt.ItemIsSelectable


def define_columns():
    d = ColumnDefinition
    # fmt:off
    # pylint: disable=line-too-long
    columns_dict = {
        Column.ACTIONS: d('', "", width=60, sortable=False),
        Column.CATEGORY: d('category', "", width=30, tooltip_filter=lambda data: data),
        Column.NAME: d('name', tr("Name"), width=EXPANDING),
        Column.SIZE: d('size', tr("Size"), width=90,
                       display_filter=lambda data: (format_size(float(data)) if data != "" else "")),
        Column.HEALTH: d('health', tr("Health"), width=120, tooltip_filter=lambda data: f"{data}" + (
            '' if data == HEALTH_CHECKING else '\n(Click to recheck)'), ),
        Column.CREATED: d('created', tr("Created"), width=120, display_filter=lambda timestamp: pretty_date(
            timestamp) if timestamp and timestamp > BITTORRENT_BIRTHDAY else "", ),
        Column.VOTES: d('votes', tr("Popularity"), width=120, display_filter=format_votes,
                        tooltip_filter=lambda data: get_votes_rating_description(data) if data is not None else None, ),
        Column.STATUS: d('status', "", sortable=False),
        Column.STATE: d('state', "", width=80, tooltip_filter=lambda data: data, sortable=False),
        Column.TORRENTS: d('torrents', tr("Torrents"), width=90),
        Column.SUBSCRIBED: d('subscribed', tr("Subscribed"), width=95),
    }
    # pylint: enable=line-too-long
    # fmt:on
    return columns_dict


def get_item_uid(item):
    if 'public_key' in item and 'id' in item:
        return f"{item['public_key']}:{item['id']}"
    return item['infohash']


class RemoteTableModel(QAbstractTableModel):
    info_changed = pyqtSignal(list)
    query_complete = pyqtSignal()
    query_started = pyqtSignal()
    """
    The base model for the tables in the Tribler GUI.
    It is specifically designed to fetch data from a remote data source, i.e. over a RESTful API.
    """

    default_sort_column = -1

    def __init__(self, parent=None):

        super().__init__(parent)
        self._logger = logging.getLogger(self.__class__.__name__)

        # Unique identifier mapping for items. For torrents, it is infohash and for channels, it is concatenated value
        # of public key and channel id
        self.item_uid_map = {}

        # ACHTUNG! The reason why this is here and not in the class variable is, QT i18 only works for
        # tr() entries defined in the class instance constructor
        self.columns_dict = define_columns()

        self.data_items = []
        self.max_rowid = None
        self.local_total = None
        self.item_load_batch = 50
        self.sort_by = self.columns[self.default_sort_column].dict_key if self.default_sort_column >= 0 else None
        self.sort_desc = True
        self.saved_header_state = None
        self.saved_scroll_state = None
        self.qt_object_destroyed = False

        self.sort_by_rank = False
        self.text_filter = ''

        self.highlight_remote_results = False
        self.highlighted_items = deque()
        self.highlight_timer = self.startTimer(HIGHLIGHTING_TIMER_INTERVAL_MILLISECONDS)

        connect(self.destroyed, self.on_destroy)
        # Every remote query must be attributed to its specific model to avoid updating wrong models
        # on receiving a result. We achieve this by maintaining a set of in-flight remote queries.
        # Note that this only applies to results that are returned through the events notification
        # mechanism, because REST requests attribution is maintained by the RequestManager.
        # We do not clean it up after receiving a result because we don't know if the result was the
        # last one. In a sense, the queries' UUIDs play the role of "subscription topics" for the model.
        self.remote_queries = set()

        self.loaded = False

    @property
    def columns(self):
        return tuple(self.columns_dict[c] for c in self.columns_shown)

    @property
    def min_columns_width(self):
        return sum(c.width for c in self.columns)

    @property
    def all_local_entries_loaded(self):
        return self.local_total is not None and self.local_total <= len(self.data_items)

    def on_destroy(self, *args):
        self.qt_object_destroyed = True

    def reset(self):
        self.beginResetModel()
        self.loaded = False
        self.data_items = []
        self.max_rowid = None
        self.local_total = None
        self.item_uid_map = {}
        self.endResetModel()
        self.perform_query()

    def should_highlight_item(self, data_item):
        return (self.highlight_remote_results and data_item.get('remote')
                and data_item['item_added_at'] > time.time() - HIGHLIGHTING_PERIOD_SECONDS)

    def timerEvent(self, event: QTimerEvent) -> None:
        if self.highlight_remote_results and event.timerId() == self.highlight_timer:
            self.stop_highlighting_old_items()

    def stop_highlighting_old_items(self):
        now = time.time()
        then = now - HIGHLIGHTING_PERIOD_SECONDS
        last_column_offset = len(self.columns_dict) - 1
        while self.highlighted_items and self.highlighted_items[0]['item_added_at'] < then:
            item = self.highlighted_items.popleft()
            uid = get_item_uid(item)
            row = self.item_uid_map.get(uid)
            if row is not None:
                self.dataChanged.emit(self.index(row, 0), self.index(row, last_column_offset))

    def sort(self, column_index, order):
        if not self.columns[column_index].sortable:
            return
        # If the column number is set to -1, this means we do not want to do sorting at all
        # We have to set it to something (-1), because QT does not support setting it to "None"
        self.sort_by = self.columns[column_index].dict_key if column_index >= 0 else None
        self.sort_desc = bool(order)
        self.reset()

    @staticmethod
    def create_uid_map(items):
        uid_map = {}
        insert_index = 0
        for item in items:
            item_uid = get_item_uid(item)
            uid_map[item_uid] = insert_index
            if 'infohash' in item:
                uid_map[item['infohash']] = insert_index
            insert_index += 1
        return uid_map

    def extract_unique_new_items(self, items: list, on_top: bool, remote: bool) -> tuple[List, int]:
        # Only add unique items to the table model and reverse mapping from unique ids to rows is built.
        insert_index = 0 if on_top else len(self.data_items)
        unique_new_items = []
        now = time.time()
        for item in items:
            if remote:
                item['remote'] = True
                item['item_added_at'] = now
                if self.highlight_remote_results:
                    self.highlighted_items.append(item)
            if self.sort_by_rank and 'rank' not in item:
                item['rank'] = item_rank(self.text_filter, item)

            item_uid = get_item_uid(item)
            if item_uid not in self.item_uid_map:

                self.item_uid_map[item_uid] = insert_index
                if 'infohash' in item:
                    self.item_uid_map[item['infohash']] = insert_index
                unique_new_items.append(item)

                insert_index += 1
        return unique_new_items, insert_index

    def add_items(self, new_items, on_top=False, remote=False):
        """
        Adds new items to the table model. All items are mapped to their unique ids to avoid the duplicates.
        New items are prepended to the end of the model.
        Note that item_uid_map tracks items twice: once by public_key+id and once by infohash. This is necessary to
        support status updates from TorrentChecker based on infohash only.
        :param new_items: list(item)
        :param on_top: True if new_items should be added on top of the table
        :param remote: True if new_items are from a remote peer. Default: False
        :return: None
        """
        if not new_items:
            return

        unique_new_items, insert_index = self.extract_unique_new_items(new_items, on_top, remote)
        # If no new items are found, skip
        if not unique_new_items:
            return

        if remote and self.sort_by_rank:
            torrents = [item for item in self.data_items if item['type'] == REGULAR_TORRENT]
            non_torrents = [item for item in self.data_items if item['type'] != REGULAR_TORRENT]

            new_torrents = [item for item in unique_new_items if item['type'] == REGULAR_TORRENT]
            new_non_torrents = [item for item in unique_new_items if item['type'] != REGULAR_TORRENT]

            torrents += new_torrents
            non_torrents += new_non_torrents

            torrents.sort(key=lambda item: item['rank'], reverse=True)
            new_data_items = non_torrents + torrents

            self.beginResetModel()
            self.data_items = new_data_items
            self.item_uid_map = self.create_uid_map(new_data_items)
            self.endResetModel()
            return

        # Else if remote items, to make space for new unique items shift the existing items
        if on_top and insert_index > 0:
            new_items_map = {}
            for item in self.data_items:
                old_item_uid = get_item_uid(item)
                if old_item_uid in self.item_uid_map:
                    shifted_index = insert_index + self.item_uid_map[old_item_uid]
                    new_items_map[old_item_uid] = shifted_index
                    if 'infohash' in item:
                        new_items_map[item['infohash']] = shifted_index
            self.item_uid_map.update(new_items_map)

        # Update the table model
        if on_top:
            self.beginInsertRows(QModelIndex(), 0, len(unique_new_items) - 1)
            self.data_items = unique_new_items + self.data_items
        else:
            self.beginInsertRows(QModelIndex(), len(self.data_items), len(self.data_items) + len(unique_new_items) - 1)
            self.data_items.extend(unique_new_items)
        self.endInsertRows()

    def remove_items(self, items):
        uids_to_remove = []
        rows_to_remove = []
        for item in items:
            uid = get_item_uid(item)
            row = self.item_uid_map.get(uid)
            if row is not None:
                uids_to_remove.append(uid)
                rows_to_remove.append(row)

        if not rows_to_remove:
            return

        # Rows to remove must be grouped into continuous regions.
        # We have to remove the rows in a reversed order because otherwise row indexes
        # would be affected by the previous deletions.
        rows_to_remove_reversed = sorted(rows_to_remove, reverse=True)
        groups = []
        for n, row in enumerate(rows_to_remove_reversed):
            if n == 0:
                groups.append([row])
            elif row == (rows_to_remove_reversed[n - 1] - 1):
                groups[-1].append(row)
            else:
                groups.append([row])

        for uid in uids_to_remove:
            self.item_uid_map.pop(uid)
        for group in groups:
            first, last = group[-1], group[0]
            self.beginRemoveRows(QModelIndex(), first, last)
            for row in group:
                del self.data_items[row]
            self.endRemoveRows()

        # Update uids of the shifted rows
        for n, item in enumerate(self.data_items):
            if n >= rows_to_remove[0]:  # start from the first removed row
                self.item_uid_map[get_item_uid(item)] = n

        self.info_changed.emit(items)

    def perform_initial_query(self):
        self.perform_query()

    def perform_query(self, **kwargs):
        """
        Fetch results for a given query.
        """
        self.query_started.emit()
        if 'first' not in kwargs or 'last' not in kwargs:
            kwargs["first"], kwargs['last'] = self.rowCount() + 1, self.rowCount() + self.item_load_batch

        if self.sort_by is not None:
            kwargs.update({"sort_by": self.sort_by, "sort_desc": self.sort_desc})

        txt_filter = to_fts_query(self.text_filter)
        if txt_filter:
            kwargs.update({"txt_filter": txt_filter})
            # Global full-text search queries should not request the total number of rows for several reasons:
            # * The total number of rows is useful for paginated queries, and FTS queries in Tribler are not paginated.
            # * Our goal is to display the most relevant results for the user at the top of the search result list.
            #   The user doesn't need to see that the database has exactly 300001 results for the "MP3" search.
            #   In other words, we should search like Google, not Altavista.
            # * The result list also integrates the results from remote peers that are not from the local database.
            if 'origin_id' not in kwargs:
                kwargs.pop("include_total", None)

        if self.max_rowid is not None:
            kwargs["max_rowid"] = self.max_rowid

        if self.hide_xxx is not None:
            kwargs.update({"hide_xxx": self.hide_xxx})
        rest_endpoint_url = kwargs.pop("rest_endpoint_url") if "rest_endpoint_url" in kwargs else self.endpoint_url
        self._logger.info(f'Request to "{rest_endpoint_url}":{kwargs}')
        request_manager.get(rest_endpoint_url, self.on_query_results, url_params=kwargs)

    def on_query_results(self, response, remote=False, on_top=False):
        """
        Updates the table with the response.

        :param response: List of the items to be added to the model
        :param remote: True if response is from a remote peer. Default: False
        :param on_top: True if items should be added at the top of the list
        :return: True, if response, False otherwise
        """
        if not response or self.qt_object_destroyed:
            return False
        self._logger.info(
            f'Response. Remote: {remote}, results: {len(response.get("results"))}, ' f'uuid: {response.get("uuid")}'
        )

        # Trigger labels update on the initial table load
        update_labels = len(self.data_items) == 0

        if not remote or (uuid.UUID(response.get('uuid')) in self.remote_queries):
            prev_total = self.channel_info.get("total")
            if not remote:
                if "total" in response:
                    self.local_total = response["total"]
                    self.channel_info["total"] = self.local_total
            elif self.channel_info.get("total"):
                self.channel_info["total"] += len(response["results"])

            if prev_total != self.channel_info.get("total"):
                update_labels = True

            self.add_items(response['results'], on_top=on_top, remote=remote)

            if update_labels:
                self.info_changed.emit(response['results'])

        self.loaded = True
        self.query_complete.emit()
        return True


class ChannelContentModel(RemoteTableModel):
    columns_shown = (Column.ACTIONS, Column.CATEGORY, Column.NAME, Column.SIZE, Column.HEALTH, Column.CREATED)

    def __init__(
            self,
            channel_info=None,
            hide_xxx=None,
            exclude_deleted=None,
            subscribed_only=None,
            endpoint_url=None,
            text_filter='',
            tags=None,
            type_filter=None,
    ):
        RemoteTableModel.__init__(self, parent=None)

        self.column_position = {name: i for i, name in enumerate(self.columns_shown)}
        self.name_column_width = 0

        # Remote query (model) parameters
        self.hide_xxx = hide_xxx
        self.text_filter = text_filter
        self.tags = tags
        self.subscribed_only = subscribed_only
        self.exclude_deleted = exclude_deleted
        self.type_filter = type_filter
        self.category_filter = None

        # Stores metadata of the 'edit tags' button in each cell.
        self.edit_tags_rects: Dict[QModelIndex, QRectF] = {}
        self.download_popular_content_rects: Dict[QModelIndex, List[QRectF]] = {}

        self.channel_info = channel_info

        self.endpoint_url = endpoint_url

        # Load the initial batch of entries
        self.perform_initial_query()

    @property
    def edit_enabled(self):
        return False

    def headerData(self, num, orientation, role=None):
        if orientation == Qt.Horizontal and role == Qt.DisplayRole:
            header_text = self.columns[num].header
            return str(header_text)  # convert TranslatedString to str as Qt can't handle str subclasses here
        if role == Qt.InitialSortOrderRole and num != self.column_position.get(Column.NAME):
            return Qt.DescendingOrder
        if role == Qt.TextAlignmentRole:
            alignment = (
                Qt.AlignHCenter
                if num in [self.column_position.get(Column.SUBSCRIBED), self.column_position.get(Column.TORRENTS)]
                else Qt.AlignLeft
            )
            return alignment | Qt.AlignVCenter
        if role == Qt.SizeHintRole:
            # It seems that Qt first queries - this signals that the row height is exclusively decided by the size
            # hints returned by the data() method.
            return QSize(0, 0)
        return super().headerData(num, orientation, role)

    def rowCount(self, *_, **__):
        return len(self.data_items)

    def columnCount(self, *_, **__):
        return len(self.columns)

    def flags(self, index):
        return self.columns[index.column()].qt_flags

    def item_txt(self, index, role, is_editing: bool = False):
        # ACHTUNG! Dumb workaround for some mysterious race condition
        try:
            item = self.data_items[index.row()]
        except IndexError:
            return ""

        column = self.columns[index.column()]
        column_type = self.columns_shown[index.column()]
        data = item.get(column.dict_key, '')

        # Print number of torrents in the channel for channel rows in the "size" column
        if (
                column_type == Column.SIZE
                and "torrents" not in self.columns
                and "torrents" in item
                and item["type"] == COLLECTION_NODE
        ):
            return item["torrents"]

        # 'subscribed' column gets special treatment in case of ToolTipRole, because
        # its tooltip uses information from both 'subscribed' and 'state' keys
        if role == Qt.ToolTipRole and column_type == Column.SUBSCRIBED and 'subscribed' in item and 'state' in item:
            state_message = f" ({item['state']})" if item['state'] != "Complete" else ""
            tooltip_txt = (
                tr("Subscribed.%s\n(Click to unsubscribe)") % state_message
                if item['subscribed']
                else tr("Not subscribed.\n(Click to subscribe)")
            )
            return tooltip_txt

        if role == Qt.ToolTipRole and column_type == Column.HEALTH:
            last_tracker_check = item.get('last_tracker_check')
            if item.get('health') == HEALTH_CHECKING:
                return 'Checking...'
            if last_tracker_check is None:
                return 'Unknown'
            if last_tracker_check == 0:
                return 'Not checked'

            td = timedelta(seconds=time.time() - last_tracker_check)
            if td.days > 0:
                return f'Checked: {td.days} days ago'

            time_without_microseconds = str(td).partition('.')[0]
            return f'Checked: {time_without_microseconds} ago'

        if role == Qt.ToolTipRole and column_type == Column.NAME and "infohash" in item:
            return f'{item["infohash"][:8]}'

        # The 'name' column is special in a sense that we want to draw the title and tags ourselves.
        # At the same time, we want to name this column to not break the renaming of torrent files, hence this check.
        if column_type == Column.NAME and not is_editing:
            return ""

        return (column.tooltip_filter if role == Qt.ToolTipRole else column.display_filter)(data)

    def data(self, index, role):
        if role in (Qt.DisplayRole, Qt.EditRole, Qt.ToolTipRole):
            return self.item_txt(index, role, is_editing=(role == Qt.EditRole))
        if role == Qt.TextAlignmentRole:
            if index.column() == self.column_position.get(Column.VOTES, -1):
                return Qt.AlignLeft | Qt.AlignVCenter
            if index.column() == self.column_position.get(Column.TORRENTS, -1):
                return Qt.AlignHCenter | Qt.AlignVCenter
        return None

    def reset(self):
        self.item_uid_map.clear()
        self.edit_tags_rects.clear()
        self.download_popular_content_rects.clear()
        super().reset()

    def update_node_info(self, update_dict):
        """
        This method updates/inserts rows based on updated_dict. It should be typically invoked
        by a signal from Events endpoint. One special case it when the channel_info of the model
        itself is updated. In that case, info_changed signal is emitted, so the controller/widget knows
        it is time to update the labels.
        """

        MISSING = object()  # to avoid false positive comparison with None
        public_key_is_equal = self.channel_info.get("public_key", None) == update_dict.get("public_key", MISSING)
        id_is_equal = self.channel_info.get("id", None) == update_dict.get("id", MISSING)
        if public_key_is_equal and id_is_equal:
            self.channel_info.update(**update_dict)
            self.info_changed.emit([])
            return

        uid = get_item_uid(update_dict)
        row = self.item_uid_map.get(uid)
        if row is not None and row < len(self.data_items):
            self.data_items[row].update(**update_dict)
            self.dataChanged.emit(self.index(row, 0), self.index(row, len(self.columns)), [])

    def perform_query(self, **kwargs):
        """
        Fetch search results.
        """

        if self.type_filter is not None:
            kwargs.update({"metadata_type": self.type_filter})
        else:
            kwargs.update({"metadata_type": [REGULAR_TORRENT, COLLECTION_NODE]})
        if self.subscribed_only is not None:
            kwargs.update({"subscribed": self.subscribed_only})
        if self.exclude_deleted is not None:
            kwargs.update({"exclude_deleted": self.exclude_deleted})
        if self.category_filter is not None:
            if self.category_filter == "Channels":
                kwargs.update({'metadata_type': 'channel'})
            else:
                kwargs.update({"category": self.category_filter})

        if "total" not in self.channel_info:
            # Only include total for the first query to the endpoint
            kwargs.update({"include_total": 1})

        if self.tags:
            kwargs['tags'] = self.tags

        super().perform_query(**kwargs)

    def setData(self, index, new_value, role=None):
        if role != Qt.EditRole:
            return True
        item = self.data_items[index.row()]
        attribute_name = self.columns[index.column()].dict_key
        attribute_name = 'tags' if attribute_name == 'category' else attribute_name
        attribute_name = 'title' if attribute_name == 'name' else attribute_name

        if attribute_name == 'subscribed':
            return True

        def on_row_update_results(response):
            if not response:
                return
            item_row = self.item_uid_map.get(get_item_uid(item))
            if item_row is None:
                return
            try:
                data_item_dict = index.model().data_items[item_row]
            except IndexError:
                return
            data_item_dict.update(response)
            self.info_changed.emit([data_item_dict])

        request_manager.patch(f"metadata/{item['public_key']}/{item['id']}", on_row_update_results,
                              data=json.dumps({attribute_name: new_value}))

        # ACHTUNG: instead of reloading the whole row from DB, this line just changes the displayed value!
        self.data_items[index.row()][attribute_name] = new_value
        return True

    def on_new_entry_received(self, response):
        self.on_query_results(response, remote=True)


<<<<<<< HEAD
class PopularTorrentsModel(ChannelContentModel):
    columns_shown = (Column.CATEGORY, Column.NAME, Column.SIZE, Column.CREATED)

    def __init__(self, *args, **kwargs):
        kwargs["endpoint_url"] = 'metadata/torrents/popular'
        super().__init__(*args, **kwargs)
=======
class ChannelPreviewModel(ChannelContentModel):
    def perform_query(self, **kwargs):
        kwargs["remote"] = True
        super().perform_query(**kwargs)
>>>>>>> c66c7a15
<|MERGE_RESOLUTION|>--- conflicted
+++ resolved
@@ -10,15 +10,8 @@
 
 from PyQt5.QtCore import QAbstractTableModel, QModelIndex, QRectF, QSize, QTimerEvent, Qt, pyqtSignal
 
-<<<<<<< HEAD
 from tribler.core.database.ranks import item_rank
-from tribler.core.database.serialization import COLLECTION_NODE, REGULAR_TORRENT, SNIPPET
-=======
-from tribler.core.components.database.db.serialization import COLLECTION_NODE, REGULAR_TORRENT
-from tribler.core.utilities.search_utils import item_rank
-from tribler.core.utilities.simpledefs import CHANNEL_STATE
-from tribler.core.utilities.utilities import to_fts_query
->>>>>>> c66c7a15
+from tribler.core.database.serialization import COLLECTION_NODE, REGULAR_TORRENT
 from tribler.gui.defs import BITTORRENT_BIRTHDAY, HEALTH_CHECKING
 from tribler.gui.network.request_manager import request_manager
 from tribler.gui.queries import to_fts_query
@@ -630,19 +623,4 @@
         return True
 
     def on_new_entry_received(self, response):
-        self.on_query_results(response, remote=True)
-
-
-<<<<<<< HEAD
-class PopularTorrentsModel(ChannelContentModel):
-    columns_shown = (Column.CATEGORY, Column.NAME, Column.SIZE, Column.CREATED)
-
-    def __init__(self, *args, **kwargs):
-        kwargs["endpoint_url"] = 'metadata/torrents/popular'
-        super().__init__(*args, **kwargs)
-=======
-class ChannelPreviewModel(ChannelContentModel):
-    def perform_query(self, **kwargs):
-        kwargs["remote"] = True
-        super().perform_query(**kwargs)
->>>>>>> c66c7a15
+        self.on_query_results(response, remote=True)