<?xml version="1.0" encoding="UTF-8"?>
<ui version="4.0">
 <class>MainWindow</class>
 <widget class="QMainWindow" name="MainWindow">
  <property name="geometry">
   <rect>
    <x>0</x>
    <y>0</y>
    <width>1058</width>
    <height>880</height>
   </rect>
  </property>
  <property name="sizePolicy">
   <sizepolicy hsizetype="Preferred" vsizetype="Fixed">
    <horstretch>0</horstretch>
    <verstretch>0</verstretch>
   </sizepolicy>
  </property>
  <property name="windowTitle">
   <string>MainWindow</string>
  </property>
  <property name="styleSheet">
   <string notr="true">QWidget{
color:white;
}

QTreeWidget{
color: white;
}

QScrollBar:vertical {
border: none;
width: 10px;
}
QScrollBar:horizontal {
border: none;
height: 10px;
}
QScrollBar::sub-line:vertical, QScrollBar::add-line:vertical, QScrollBar::add-line:horizontal, QScrollBar::sub-line:horizontal {
      border: none;
      background: none;
}
QScrollBar::handle:vertical {
background: #bbb;
border-radius: 5px;
}
QScrollBar::handle:horizontal {
background: #bbb;
border-radius: 5px;
}
QScrollBar::add-page:horizontal, QScrollBar::sub-page:horizontal, QScrollBar::add-page:vertical, QScrollBar::sub-page:vertical  {
    background: none;
}
Line {
background-color: red;
}
QStatusBar::item {
border: 0px solid black;
}
QTableView {
border: none;
font-size: 13px;
outline: 0;
}
QTableView::item::hover {
background-color: rgba(255,255,255, 50);
}
QTableView::item {
color: white;
height: 40px;
border-bottom: 1px solid #303030;
}

QHeaderView {
background-color: transparent;
}
QHeaderView::section {
background-color: transparent;
border: none;
color: #B5B5B5;
padding: 10px;
font-size: 14px;
border-bottom: 1px solid #303030;
}
QHeaderView::section:hover {
color: white;
}
QTableCornerButton::section {
background-color: transparent;
}
QHeaderView::section:up-arrow {
color: white;
}
QHeaderView::section:down-arrow {
color: white;
}
QHeaderView {
qproperty-defaultAlignment: AlignLeft;
}
QListView {
color:#B5B5B5;
}
QCheckBox::indicator{
border-color: #F76E00;
border-style:solid;
border-width: 1px
}

QCheckBox::indicator::hover{
border-color: #F73A00
}

QCheckBox::indicator::checked{
border-width: 2px;
background-color: #F76E00;
}

QCheckBox::indicator::disabled{
border-color:#D8D7D7
}</string>
  </property>
  <widget class="QWidget" name="central_widget">
   <property name="styleSheet">
    <string notr="true">QWidget {
background-color: #202020;
	font: 10pt &quot;MS Shell Dlg 2&quot;;
}

TabButtonPanel QToolButton {
color: #B5B5B5;
border: none;
border-bottom: 3px solid transparent;
background: none;
font-size: 14px;
}

TabButtonPanel QToolButton::hover {
color: white;
}

TabButtonPanel QToolButton::checked {
border-bottom: 3px solid #e67300;
color: white;
}

CircleButton {
border: 1px solid #B5B5B5;
border-radius: 16px;
}

CircleButton::hover {
border: 1px solid white;
}

EllipseButton {
border: 1px solid #B5B5B5;
border-radius: 12px;
color: white;
}

EllipseButton::hover {
border: 1px solid white;
color: white;
}

QLineEdit, QTextEdit {
background-color: #303030;
border: none;
color: #f0f0f0;
padding: 4px;
}
QLabel{
color:  #f0f0f0;
}</string>
   </property>
   <layout class="QGridLayout" name="gridLayout">
    <property name="leftMargin">
     <number>0</number>
    </property>
    <property name="topMargin">
     <number>0</number>
    </property>
    <property name="rightMargin">
     <number>0</number>
    </property>
    <property name="bottomMargin">
     <number>0</number>
    </property>
    <property name="verticalSpacing">
     <number>0</number>
    </property>
    <item row="0" column="0">
     <widget class="QWidget" name="top_bar" native="true">
      <property name="sizePolicy">
       <sizepolicy hsizetype="Preferred" vsizetype="Fixed">
        <horstretch>0</horstretch>
        <verstretch>0</verstretch>
       </sizepolicy>
      </property>
      <property name="minimumSize">
       <size>
        <width>0</width>
        <height>50</height>
       </size>
      </property>
      <property name="maximumSize">
       <size>
        <width>16777215</width>
        <height>50</height>
       </size>
      </property>
      <property name="styleSheet">
       <string notr="true">QWidget {
background-color: #282828;
border-bottom: 1px solid #242424;
}

CircleButton {
border: 2px solid white;
}</string>
      </property>
      <layout class="QHBoxLayout" name="horizontalLayout">
       <property name="spacing">
        <number>0</number>
       </property>
       <property name="leftMargin">
        <number>0</number>
       </property>
       <property name="topMargin">
        <number>0</number>
       </property>
       <property name="rightMargin">
        <number>0</number>
       </property>
       <property name="bottomMargin">
        <number>0</number>
       </property>
       <item>
        <spacer name="horizontalSpacer_3">
         <property name="orientation">
          <enum>Qt::Horizontal</enum>
         </property>
         <property name="sizeType">
          <enum>QSizePolicy::Fixed</enum>
         </property>
         <property name="sizeHint" stdset="0">
          <size>
           <width>10</width>
           <height>20</height>
          </size>
         </property>
        </spacer>
       </item>
       <item>
        <widget class="QToolButton" name="top_menu_button">
         <property name="minimumSize">
          <size>
           <width>16</width>
           <height>18</height>
          </size>
         </property>
         <property name="maximumSize">
          <size>
           <width>16</width>
           <height>18</height>
          </size>
         </property>
         <property name="cursor">
          <cursorShape>PointingHandCursor</cursorShape>
         </property>
         <property name="styleSheet">
          <string notr="true">border: none; 
</string>
         </property>
         <property name="text">
          <string/>
         </property>
        </widget>
       </item>
       <item>
        <spacer name="horizontalSpacer_7">
         <property name="orientation">
          <enum>Qt::Horizontal</enum>
         </property>
         <property name="sizeType">
          <enum>QSizePolicy::Fixed</enum>
         </property>
         <property name="sizeHint" stdset="0">
          <size>
           <width>10</width>
           <height>20</height>
          </size>
         </property>
        </spacer>
       </item>
       <item>
        <widget class="QLabel" name="tribler_name">
         <property name="styleSheet">
          <string notr="true">color: #e67300;
font-size: 28px;
font-weight: bold;
font-family: &quot;Arial&quot;;</string>
         </property>
         <property name="text">
          <string>Tribler</string>
         </property>
         <property name="alignment">
          <set>Qt::AlignCenter</set>
         </property>
        </widget>
       </item>
       <item>
        <spacer name="horizontalSpacer_4">
         <property name="orientation">
          <enum>Qt::Horizontal</enum>
         </property>
         <property name="sizeType">
          <enum>QSizePolicy::Fixed</enum>
         </property>
         <property name="sizeHint" stdset="0">
          <size>
           <width>12</width>
           <height>20</height>
          </size>
         </property>
        </spacer>
       </item>
       <item>
        <widget class="ClickableLineEdit" name="top_search_bar">
         <property name="sizePolicy">
          <sizepolicy hsizetype="Fixed" vsizetype="Fixed">
           <horstretch>0</horstretch>
           <verstretch>0</verstretch>
          </sizepolicy>
         </property>
         <property name="minimumSize">
          <size>
           <width>350</width>
           <height>28</height>
          </size>
         </property>
         <property name="maximumSize">
          <size>
           <width>350</width>
           <height>28</height>
          </size>
         </property>
         <property name="styleSheet">
          <string notr="true">QLineEdit {
background-color: #eee;
border: none;
padding-left: 5px;
border-radius: 14px;
color: black;
}</string>
         </property>
         <property name="placeholderText">
          <string>Search for your favorite content</string>
         </property>
         <property name="clearButtonEnabled">
          <bool>true</bool>
         </property>
        </widget>
       </item>
       <item>
        <spacer name="horizontalSpacer_2">
         <property name="orientation">
          <enum>Qt::Horizontal</enum>
         </property>
         <property name="sizeType">
          <enum>QSizePolicy::Expanding</enum>
         </property>
         <property name="sizeHint" stdset="0">
          <size>
           <width>40</width>
           <height>20</height>
          </size>
         </property>
        </spacer>
       </item>
       <item>
        <widget class="QWidget" name="token_balance_widget" native="true">
         <property name="sizePolicy">
          <sizepolicy hsizetype="Fixed" vsizetype="Fixed">
           <horstretch>0</horstretch>
           <verstretch>0</verstretch>
          </sizepolicy>
         </property>
         <property name="minimumSize">
          <size>
           <width>92</width>
           <height>34</height>
          </size>
         </property>
         <property name="maximumSize">
          <size>
           <width>92</width>
           <height>34</height>
          </size>
         </property>
         <property name="cursor">
          <cursorShape>PointingHandCursor</cursorShape>
         </property>
         <property name="styleSheet">
          <string notr="true">QWidget { background-color: #4c4c4c; border-radius: 4px; }</string>
         </property>
         <layout class="QVBoxLayout" name="verticalLayout_6">
          <property name="spacing">
           <number>0</number>
          </property>
          <property name="leftMargin">
           <number>0</number>
          </property>
          <property name="topMargin">
           <number>2</number>
          </property>
          <property name="rightMargin">
           <number>0</number>
          </property>
          <property name="bottomMargin">
           <number>2</number>
          </property>
          <item>
           <widget class="QLabel" name="token_balance_label">
            <property name="styleSheet">
             <string notr="true">color: #ddd; font-weight: bold; font-size: 14px; border: none;</string>
            </property>
            <property name="text">
             <string>-</string>
            </property>
            <property name="alignment">
             <set>Qt::AlignCenter</set>
            </property>
           </widget>
          </item>
          <item>
           <widget class="QLabel" name="token_name_label">
            <property name="styleSheet">
             <string notr="true">color: #ddd; font-size: 12px; border: none;</string>
            </property>
            <property name="text">
             <string>Token balance</string>
            </property>
            <property name="alignment">
             <set>Qt::AlignCenter</set>
            </property>
           </widget>
          </item>
         </layout>
        </widget>
       </item>
       <item>
        <spacer name="horizontalSpacer_68">
         <property name="orientation">
          <enum>Qt::Horizontal</enum>
         </property>
         <property name="sizeType">
          <enum>QSizePolicy::Fixed</enum>
         </property>
         <property name="sizeHint" stdset="0">
          <size>
           <width>10</width>
           <height>20</height>
          </size>
         </property>
        </spacer>
       </item>
       <item>
        <widget class="QToolButton" name="settings_button">
         <property name="minimumSize">
          <size>
           <width>22</width>
           <height>22</height>
          </size>
         </property>
         <property name="maximumSize">
          <size>
           <width>22</width>
           <height>22</height>
          </size>
         </property>
         <property name="cursor">
          <cursorShape>PointingHandCursor</cursorShape>
         </property>
         <property name="styleSheet">
          <string notr="true">border: none;
background: none;</string>
         </property>
         <property name="text">
          <string/>
         </property>
         <property name="icon">
          <iconset>
           <normaloff>../images/gear.png</normaloff>../images/gear.png</iconset>
         </property>
         <property name="iconSize">
          <size>
           <width>20</width>
           <height>20</height>
          </size>
         </property>
        </widget>
       </item>
       <item>
        <spacer name="horizontalSpacer_67">
         <property name="orientation">
          <enum>Qt::Horizontal</enum>
         </property>
         <property name="sizeType">
          <enum>QSizePolicy::Fixed</enum>
         </property>
         <property name="sizeHint" stdset="0">
          <size>
           <width>10</width>
           <height>10</height>
          </size>
         </property>
        </spacer>
       </item>
      </layout>
     </widget>
    </item>
    <item row="1" column="0">
     <widget class="QWidget" name="tribler_status_bar" native="true">
      <property name="styleSheet">
       <string notr="true">background-color: #cc6600;
color: #eee;</string>
      </property>
      <layout class="QHBoxLayout" name="horizontalLayout_55">
       <property name="spacing">
        <number>0</number>
       </property>
       <property name="leftMargin">
        <number>0</number>
       </property>
       <property name="topMargin">
        <number>0</number>
       </property>
       <property name="rightMargin">
        <number>0</number>
       </property>
       <property name="bottomMargin">
        <number>0</number>
       </property>
       <item>
        <widget class="QLabel" name="tribler_status_bar_label">
         <property name="sizePolicy">
          <sizepolicy hsizetype="Preferred" vsizetype="Fixed">
           <horstretch>0</horstretch>
           <verstretch>0</verstretch>
          </sizepolicy>
         </property>
         <property name="minimumSize">
          <size>
           <width>0</width>
           <height>30</height>
          </size>
         </property>
         <property name="maximumSize">
          <size>
           <width>16777215</width>
           <height>30</height>
          </size>
         </property>
         <property name="styleSheet">
          <string notr="true">font-size: 14px;</string>
         </property>
         <property name="text">
          <string>Transaction in progress, Please don't close Tribler.</string>
         </property>
         <property name="alignment">
          <set>Qt::AlignCenter</set>
         </property>
        </widget>
       </item>
      </layout>
     </widget>
    </item>
    <item row="2" column="0">
     <layout class="QHBoxLayout" name="central_h_layout">
      <property name="spacing">
       <number>0</number>
      </property>
      <property name="leftMargin">
       <number>0</number>
      </property>
      <property name="topMargin">
       <number>0</number>
      </property>
      <property name="rightMargin">
       <number>0</number>
      </property>
      <property name="bottomMargin">
       <number>0</number>
      </property>
      <item>
       <widget class="QWidget" name="left_menu" native="true">
        <property name="sizePolicy">
         <sizepolicy hsizetype="Fixed" vsizetype="Preferred">
          <horstretch>0</horstretch>
          <verstretch>0</verstretch>
         </sizepolicy>
        </property>
        <property name="minimumSize">
         <size>
          <width>200</width>
          <height>0</height>
         </size>
        </property>
        <property name="maximumSize">
         <size>
          <width>180</width>
          <height>16777215</height>
         </size>
        </property>
        <property name="autoFillBackground">
         <bool>false</bool>
        </property>
        <property name="styleSheet">
         <string notr="true">QWidget {
background-color: #282828;
}

QPushButton {
color: #B5B5B5;
border: none;
background: none;
text-align: left;
font-size: 14px;
padding-left: 20px;
border-left: 4px solid transparent;
}

QPushButton::hover {
color: white;
}

QPushButton::checked {
border-left: 4px solid #e67300;
color: white;
}</string>
        </property>
        <property name="locale">
         <locale language="Dutch" country="Netherlands"/>
        </property>
        <layout class="QVBoxLayout" name="verticalLayout_2">
         <property name="spacing">
          <number>10</number>
         </property>
         <property name="leftMargin">
          <number>0</number>
         </property>
         <item>
          <widget class="QPushButton" name="add_torrent_button">
           <property name="sizePolicy">
            <sizepolicy hsizetype="Preferred" vsizetype="Fixed">
             <horstretch>0</horstretch>
             <verstretch>0</verstretch>
            </sizepolicy>
           </property>
           <property name="minimumSize">
            <size>
             <width>0</width>
             <height>38</height>
            </size>
           </property>
           <property name="maximumSize">
            <size>
             <width>10000</width>
             <height>32</height>
            </size>
           </property>
           <property name="cursor">
            <cursorShape>PointingHandCursor</cursorShape>
           </property>
           <property name="styleSheet">
            <string notr="true">QPushButton#add_torrent_button {
    border-style: outset;
    border-width: 2px;
    border-radius: 15px;
    border-color: grey;
    padding-left: 5px;
    margin-left: 17px;
    margin-right: 30px;
    font: bold;
}
QPushButton::menu-indicator{width:0px;}</string>
           </property>
           <property name="text">
            <string>Add torrent</string>
           </property>
           <property name="icon">
            <iconset>
             <normaloff>../images/add.png</normaloff>../images/add.png</iconset>
           </property>
           <property name="iconSize">
            <size>
             <width>16</width>
             <height>16</height>
            </size>
           </property>
           <property name="flat">
            <bool>true</bool>
           </property>
          </widget>
         </item>
         <item>
          <spacer name="verticalSpacer_3">
           <property name="orientation">
            <enum>Qt::Vertical</enum>
           </property>
           <property name="sizeType">
            <enum>QSizePolicy::Fixed</enum>
           </property>
           <property name="sizeHint" stdset="0">
            <size>
             <width>20</width>
             <height>5</height>
            </size>
           </property>
          </spacer>
         </item>
         <item>
          <widget class="QPushButton" name="left_menu_button_discovered">
           <property name="sizePolicy">
            <sizepolicy hsizetype="Minimum" vsizetype="Fixed">
             <horstretch>0</horstretch>
             <verstretch>0</verstretch>
            </sizepolicy>
           </property>
           <property name="minimumSize">
            <size>
             <width>0</width>
             <height>26</height>
            </size>
           </property>
           <property name="maximumSize">
            <size>
             <width>16777215</width>
             <height>30</height>
            </size>
           </property>
           <property name="cursor">
            <cursorShape>PointingHandCursor</cursorShape>
           </property>
           <property name="focusPolicy">
            <enum>Qt::NoFocus</enum>
           </property>
           <property name="styleSheet">
            <string notr="true"/>
           </property>
           <property name="text">
            <string> Discovered</string>
           </property>
           <property name="icon">
            <iconset>
             <normaloff>../images/discovered.png</normaloff>
             <disabledoff>../images/discovered.png</disabledoff>
             <disabledon>../images/discovered.png</disabledon>../images/discovered.png</iconset>
           </property>
           <property name="iconSize">
            <size>
             <width>16</width>
             <height>16</height>
            </size>
           </property>
           <property name="checkable">
            <bool>true</bool>
           </property>
           <property name="flat">
            <bool>true</bool>
           </property>
          </widget>
         </item>
         <item>
          <widget class="QPushButton" name="left_menu_button_popular">
           <property name="sizePolicy">
            <sizepolicy hsizetype="Minimum" vsizetype="Fixed">
             <horstretch>0</horstretch>
             <verstretch>0</verstretch>
            </sizepolicy>
           </property>
           <property name="minimumSize">
            <size>
             <width>0</width>
             <height>26</height>
            </size>
           </property>
           <property name="maximumSize">
            <size>
             <width>16777215</width>
             <height>30</height>
            </size>
           </property>
           <property name="cursor">
            <cursorShape>PointingHandCursor</cursorShape>
           </property>
           <property name="focusPolicy">
            <enum>Qt::NoFocus</enum>
           </property>
           <property name="styleSheet">
            <string notr="true"/>
           </property>
           <property name="text">
            <string> Popular</string>
           </property>
           <property name="icon">
            <iconset>
             <normaloff>../images/fire.png</normaloff>
             <disabledoff>../images/fire.png</disabledoff>
             <disabledon>../images/fire.png</disabledon>../images/fire.png</iconset>
           </property>
           <property name="iconSize">
            <size>
             <width>16</width>
             <height>16</height>
            </size>
           </property>
           <property name="checkable">
            <bool>true</bool>
           </property>
           <property name="flat">
            <bool>true</bool>
           </property>
          </widget>
         </item>
         <item>
          <widget class="QPushButton" name="left_menu_button_downloads">
           <property name="minimumSize">
            <size>
             <width>0</width>
             <height>26</height>
            </size>
           </property>
           <property name="maximumSize">
            <size>
             <width>16777215</width>
             <height>30</height>
            </size>
           </property>
           <property name="cursor">
            <cursorShape>PointingHandCursor</cursorShape>
           </property>
           <property name="focusPolicy">
            <enum>Qt::NoFocus</enum>
           </property>
           <property name="styleSheet">
            <string notr="true"/>
           </property>
           <property name="text">
            <string> Downloads</string>
           </property>
           <property name="icon">
            <iconset>
             <normaloff>../images/downloads.png</normaloff>
             <disabledon>../images/downloads.png</disabledon>../images/downloads.png</iconset>
           </property>
           <property name="iconSize">
            <size>
             <width>16</width>
             <height>16</height>
            </size>
           </property>
           <property name="checkable">
            <bool>true</bool>
           </property>
           <property name="flat">
            <bool>true</bool>
           </property>
          </widget>
         </item>
         <item>
          <widget class="QPushButton" name="left_menu_button_trust_graph">
           <property name="minimumSize">
            <size>
             <width>0</width>
             <height>26</height>
            </size>
           </property>
           <property name="maximumSize">
            <size>
             <width>16777215</width>
             <height>30</height>
            </size>
           </property>
           <property name="cursor">
            <cursorShape>PointingHandCursor</cursorShape>
           </property>
           <property name="focusPolicy">
            <enum>Qt::NoFocus</enum>
           </property>
           <property name="styleSheet">
            <string notr="true"/>
           </property>
           <property name="text">
            <string> Trust Graph </string>
           </property>
           <property name="icon">
            <iconset>
             <normaloff>../images/network.png</normaloff>
             <disabledon>../images/network.png</disabledon>../images/network.png</iconset>
           </property>
           <property name="iconSize">
            <size>
             <width>16</width>
             <height>16</height>
            </size>
           </property>
           <property name="checkable">
            <bool>true</bool>
           </property>
           <property name="flat">
            <bool>true</bool>
           </property>
          </widget>
         </item>
         <item>
          <widget class="QPushButton" name="left_menu_button_debug">
           <property name="minimumSize">
            <size>
             <width>0</width>
             <height>26</height>
            </size>
           </property>
           <property name="maximumSize">
            <size>
             <width>16777215</width>
             <height>30</height>
            </size>
           </property>
           <property name="cursor">
            <cursorShape>PointingHandCursor</cursorShape>
           </property>
           <property name="focusPolicy">
            <enum>Qt::NoFocus</enum>
           </property>
           <property name="styleSheet">
            <string notr="true"/>
           </property>
           <property name="text">
            <string> Debug</string>
           </property>
           <property name="icon">
            <iconset>
             <normaloff>../images/debug.png</normaloff>
             <disabledon>../images/debug.png</disabledon>../images/debug.png</iconset>
           </property>
           <property name="iconSize">
            <size>
             <width>16</width>
             <height>16</height>
            </size>
           </property>
           <property name="checkable">
            <bool>false</bool>
           </property>
           <property name="flat">
            <bool>true</bool>
           </property>
          </widget>
         </item>
         <item>
          <spacer name="verticalSpacer_2">
           <property name="orientation">
            <enum>Qt::Vertical</enum>
           </property>
           <property name="sizeType">
            <enum>QSizePolicy::Fixed</enum>
           </property>
           <property name="sizeHint" stdset="0">
            <size>
             <width>20</width>
             <height>5</height>
            </size>
           </property>
          </spacer>
         </item>
         <item>
          <layout class="QVBoxLayout" name="verticalLayout_5">
           <item>
            <widget class="ChannelsMenuListWidget" name="channels_menu_list">
             <property name="sizePolicy">
              <sizepolicy hsizetype="Expanding" vsizetype="MinimumExpanding">
               <horstretch>0</horstretch>
               <verstretch>0</verstretch>
              </sizepolicy>
             </property>
             <property name="cursor" stdset="0">
              <cursorShape>PointingHandCursor</cursorShape>
             </property>
             <property name="styleSheet">
              <string notr="true">QListWidget::item:hover {color:white;}
QListWidget {
    margin-left: 19px;
}
QListWidget::item:disabled
{
    color: grey;
}</string>
             </property>
             <property name="frameShape">
              <enum>QFrame::NoFrame</enum>
             </property>
             <property name="frameShadow">
              <enum>QFrame::Sunken</enum>
             </property>
             <property name="horizontalScrollBarPolicy">
              <enum>Qt::ScrollBarAlwaysOff</enum>
             </property>
             <property name="editTriggers">
              <set>QAbstractItemView::NoEditTriggers</set>
             </property>
             <property name="iconSize">
              <size>
               <width>16</width>
               <height>16</height>
              </size>
             </property>
             <property name="itemAlignment">
              <set>Qt::AlignVCenter</set>
             </property>
            </widget>
           </item>
          </layout>
         </item>
         <item>
          <spacer name="verticalSpacer">
           <property name="orientation">
            <enum>Qt::Vertical</enum>
           </property>
           <property name="sizeType">
            <enum>QSizePolicy::Minimum</enum>
           </property>
           <property name="sizeHint" stdset="0">
            <size>
             <width>20</width>
             <height>10</height>
            </size>
           </property>
          </spacer>
         </item>
         <item>
          <widget class="QPushButton" name="left_menu_button_new_channel">
           <property name="focusPolicy">
            <enum>Qt::NoFocus</enum>
           </property>
           <property name="text">
            <string>New channel</string>
           </property>
           <property name="icon">
            <iconset>
             <normaloff>../images/plus.svg</normaloff>../images/plus.svg</iconset>
           </property>
           <property name="checkable">
            <bool>false</bool>
           </property>
           <property name="flat">
            <bool>true</bool>
           </property>
          </widget>
         </item>
        </layout>
       </widget>
      </item>
      <item>
       <widget class="QStackedWidget" name="stackedWidget">
        <property name="currentIndex">
         <number>1</number>
        </property>
        <widget class="ChannelContentsWidget" name="search_results_page"/>
        <widget class="SettingsPage" name="settings_page">
         <layout class="QVBoxLayout" name="verticalLayout">
          <property name="spacing">
           <number>0</number>
          </property>
          <property name="leftMargin">
           <number>0</number>
          </property>
          <property name="topMargin">
           <number>0</number>
          </property>
          <property name="rightMargin">
           <number>0</number>
          </property>
          <property name="bottomMargin">
           <number>0</number>
          </property>
          <item>
           <widget class="QWidget" name="settings_header_label" native="true">
            <layout class="QHBoxLayout" name="horizontalLayout_2">
             <property name="spacing">
              <number>0</number>
             </property>
             <property name="leftMargin">
              <number>0</number>
             </property>
             <property name="topMargin">
              <number>0</number>
             </property>
             <property name="rightMargin">
              <number>0</number>
             </property>
             <property name="bottomMargin">
              <number>0</number>
             </property>
             <item>
              <widget class="QLabel" name="label">
               <property name="sizePolicy">
                <sizepolicy hsizetype="Preferred" vsizetype="Fixed">
                 <horstretch>0</horstretch>
                 <verstretch>0</verstretch>
                </sizepolicy>
               </property>
               <property name="minimumSize">
                <size>
                 <width>0</width>
                 <height>50</height>
                </size>
               </property>
               <property name="maximumSize">
                <size>
                 <width>16777215</width>
                 <height>50</height>
                </size>
               </property>
               <property name="styleSheet">
                <string notr="true">color: #eee;
background-color: transparent;
font-size: 20px;
font-weight: bold;
margin: 10px;</string>
               </property>
               <property name="text">
                <string>Settings</string>
               </property>
              </widget>
             </item>
             <item>
              <widget class="EllipseButton" name="settings_save_button">
               <property name="minimumSize">
                <size>
                 <width>42</width>
                 <height>24</height>
                </size>
               </property>
               <property name="maximumSize">
                <size>
                 <width>42</width>
                 <height>24</height>
                </size>
               </property>
               <property name="cursor">
                <cursorShape>PointingHandCursor</cursorShape>
               </property>
               <property name="styleSheet">
                <string notr="true"/>
               </property>
               <property name="text">
                <string>SAVE</string>
               </property>
              </widget>
             </item>
             <item>
              <spacer name="horizontalSpacer_42">
               <property name="orientation">
                <enum>Qt::Horizontal</enum>
               </property>
               <property name="sizeType">
                <enum>QSizePolicy::Fixed</enum>
               </property>
               <property name="sizeHint" stdset="0">
                <size>
                 <width>10</width>
                 <height>20</height>
                </size>
               </property>
              </spacer>
             </item>
            </layout>
           </widget>
          </item>
          <item>
           <widget class="TabButtonPanel" name="settings_tab" native="true">
            <property name="sizePolicy">
             <sizepolicy hsizetype="Preferred" vsizetype="Preferred">
              <horstretch>0</horstretch>
              <verstretch>0</verstretch>
             </sizepolicy>
            </property>
            <property name="minimumSize">
             <size>
              <width>0</width>
              <height>0</height>
             </size>
            </property>
            <property name="styleSheet">
             <string notr="true"/>
            </property>
            <layout class="QHBoxLayout" name="horizontalLayout_9">
             <property name="spacing">
              <number>0</number>
             </property>
             <property name="leftMargin">
              <number>0</number>
             </property>
             <property name="topMargin">
              <number>0</number>
             </property>
             <property name="rightMargin">
              <number>0</number>
             </property>
             <property name="bottomMargin">
              <number>0</number>
             </property>
             <item>
              <spacer name="horizontalSpacer_11">
               <property name="orientation">
                <enum>Qt::Horizontal</enum>
               </property>
               <property name="sizeType">
                <enum>QSizePolicy::Fixed</enum>
               </property>
               <property name="sizeHint" stdset="0">
                <size>
                 <width>10</width>
                 <height>20</height>
                </size>
               </property>
              </spacer>
             </item>
             <item>
              <widget class="UnderlineTabButton" name="settings_general_button">
               <property name="enabled">
                <bool>false</bool>
               </property>
               <property name="sizePolicy">
                <sizepolicy hsizetype="Minimum" vsizetype="Fixed">
                 <horstretch>0</horstretch>
                 <verstretch>0</verstretch>
                </sizepolicy>
               </property>
               <property name="minimumSize">
                <size>
                 <width>0</width>
                 <height>36</height>
                </size>
               </property>
               <property name="maximumSize">
                <size>
                 <width>16777215</width>
                 <height>36</height>
                </size>
               </property>
               <property name="cursor">
                <cursorShape>PointingHandCursor</cursorShape>
               </property>
               <property name="styleSheet">
                <string notr="true"/>
               </property>
               <property name="text">
                <string>GENERAL</string>
               </property>
               <property name="checkable">
                <bool>true</bool>
               </property>
               <property name="checked">
                <bool>true</bool>
               </property>
              </widget>
             </item>
             <item>
              <widget class="UnderlineTabButton" name="settings_connection_button">
               <property name="sizePolicy">
                <sizepolicy hsizetype="Minimum" vsizetype="Fixed">
                 <horstretch>0</horstretch>
                 <verstretch>0</verstretch>
                </sizepolicy>
               </property>
               <property name="minimumSize">
                <size>
                 <width>0</width>
                 <height>36</height>
                </size>
               </property>
               <property name="maximumSize">
                <size>
                 <width>16777215</width>
                 <height>36</height>
                </size>
               </property>
               <property name="cursor">
                <cursorShape>PointingHandCursor</cursorShape>
               </property>
               <property name="styleSheet">
                <string notr="true"/>
               </property>
               <property name="text">
                <string>CONNECTION</string>
               </property>
               <property name="checkable">
                <bool>true</bool>
               </property>
              </widget>
             </item>
             <item>
              <widget class="UnderlineTabButton" name="settings_bandwidth_button">
               <property name="sizePolicy">
                <sizepolicy hsizetype="Minimum" vsizetype="Fixed">
                 <horstretch>0</horstretch>
                 <verstretch>0</verstretch>
                </sizepolicy>
               </property>
               <property name="minimumSize">
                <size>
                 <width>0</width>
                 <height>36</height>
                </size>
               </property>
               <property name="maximumSize">
                <size>
                 <width>16777215</width>
                 <height>36</height>
                </size>
               </property>
               <property name="cursor">
                <cursorShape>PointingHandCursor</cursorShape>
               </property>
               <property name="styleSheet">
                <string notr="true"/>
               </property>
               <property name="text">
                <string>BANDWIDTH</string>
               </property>
               <property name="checkable">
                <bool>true</bool>
               </property>
              </widget>
             </item>
             <item>
              <widget class="UnderlineTabButton" name="settings_seeding_button">
               <property name="sizePolicy">
                <sizepolicy hsizetype="Minimum" vsizetype="Fixed">
                 <horstretch>0</horstretch>
                 <verstretch>0</verstretch>
                </sizepolicy>
               </property>
               <property name="minimumSize">
                <size>
                 <width>0</width>
                 <height>36</height>
                </size>
               </property>
               <property name="cursor">
                <cursorShape>PointingHandCursor</cursorShape>
               </property>
               <property name="styleSheet">
                <string notr="true"/>
               </property>
               <property name="text">
                <string>SEEDING</string>
               </property>
               <property name="checkable">
                <bool>true</bool>
               </property>
              </widget>
             </item>
             <item>
              <widget class="UnderlineTabButton" name="settings_anonymity_button">
               <property name="sizePolicy">
                <sizepolicy hsizetype="Minimum" vsizetype="Fixed">
                 <horstretch>0</horstretch>
                 <verstretch>0</verstretch>
                </sizepolicy>
               </property>
               <property name="minimumSize">
                <size>
                 <width>0</width>
                 <height>36</height>
                </size>
               </property>
               <property name="maximumSize">
                <size>
                 <width>16777215</width>
                 <height>36</height>
                </size>
               </property>
               <property name="cursor">
                <cursorShape>PointingHandCursor</cursorShape>
               </property>
               <property name="styleSheet">
                <string notr="true"/>
               </property>
               <property name="text">
                <string>ANONYMITY</string>
               </property>
               <property name="checkable">
                <bool>true</bool>
               </property>
              </widget>
             </item>
             <item>
              <widget class="UnderlineTabButton" name="settings_debug_button">
               <property name="sizePolicy">
                <sizepolicy hsizetype="Minimum" vsizetype="Fixed">
                 <horstretch>0</horstretch>
                 <verstretch>0</verstretch>
                </sizepolicy>
               </property>
               <property name="minimumSize">
                <size>
                 <width>0</width>
                 <height>36</height>
                </size>
               </property>
               <property name="maximumSize">
                <size>
                 <width>16777215</width>
                 <height>36</height>
                </size>
               </property>
               <property name="cursor">
                <cursorShape>PointingHandCursor</cursorShape>
               </property>
               <property name="styleSheet">
                <string notr="true"/>
               </property>
               <property name="text">
                <string>DEBUG</string>
               </property>
               <property name="checkable">
                <bool>true</bool>
               </property>
              </widget>
             </item>
             <item>
              <spacer name="horizontalSpacer_10">
               <property name="orientation">
                <enum>Qt::Horizontal</enum>
               </property>
               <property name="sizeHint" stdset="0">
                <size>
                 <width>40</width>
                 <height>20</height>
                </size>
               </property>
              </spacer>
             </item>
            </layout>
           </widget>
          </item>
          <item>
           <widget class="QScrollArea" name="scrollArea">
            <property name="styleSheet">
             <string notr="true">QScrollArea {
border-top: 1px solid #555;
}</string>
            </property>
            <property name="sizeAdjustPolicy">
             <enum>QAbstractScrollArea::AdjustToContents</enum>
            </property>
            <property name="widgetResizable">
             <bool>true</bool>
            </property>
            <widget class="QWidget" name="scrollAreaWidgetContents">
             <property name="geometry">
              <rect>
               <x>0</x>
               <y>0</y>
               <width>854</width>
               <height>710</height>
              </rect>
             </property>
             <layout class="QVBoxLayout" name="verticalLayout_22">
              <property name="spacing">
               <number>0</number>
              </property>
              <property name="leftMargin">
               <number>0</number>
              </property>
              <property name="topMargin">
               <number>0</number>
              </property>
              <property name="rightMargin">
               <number>0</number>
              </property>
              <property name="bottomMargin">
               <number>0</number>
              </property>
              <item>
               <widget class="QStackedWidget" name="settings_stacked_widget">
                <property name="sizePolicy">
                 <sizepolicy hsizetype="Preferred" vsizetype="Preferred">
                  <horstretch>0</horstretch>
                  <verstretch>0</verstretch>
                 </sizepolicy>
                </property>
                <property name="minimumSize">
                 <size>
                  <width>300</width>
                  <height>0</height>
                 </size>
                </property>
                <property name="maximumSize">
                 <size>
                  <width>16777215</width>
                  <height>16777215</height>
                 </size>
                </property>
                <property name="styleSheet">
                 <string notr="true">QStackedWidget QLabel, QStackedWidget QRadioButton, QStackedWidget QCheckBox {
color: #B5B5B5;
}
QComboBox {
background-color: #333333;
border-radius: 4px;
color: white;
}
QComboBox::drop-down {
border: 0px;
}
QStackedWidget {
background-color: #202020;
}</string>
                </property>
                <widget class="QWidget" name="settings_general_tab">
                 <property name="sizePolicy">
                  <sizepolicy hsizetype="Preferred" vsizetype="Preferred">
                   <horstretch>0</horstretch>
                   <verstretch>0</verstretch>
                  </sizepolicy>
                 </property>
                 <property name="styleSheet">
                  <string notr="true">QLabel{
color: white;
}
</string>
                 </property>
                 <layout class="QFormLayout" name="formLayout">
                  <property name="fieldGrowthPolicy">
                   <enum>QFormLayout::ExpandingFieldsGrow</enum>
                  </property>
                  <property name="labelAlignment">
                   <set>Qt::AlignLeading|Qt::AlignLeft|Qt::AlignTop</set>
                  </property>
                  <property name="formAlignment">
                   <set>Qt::AlignLeading|Qt::AlignLeft|Qt::AlignTop</set>
                  </property>
                  <item row="0" column="0">
                   <widget class="QLabel" name="label_35">
                    <property name="styleSheet">
                     <string notr="true">font-weight: bold;
color: white;</string>
                    </property>
                    <property name="text">
                     <string>Family filter</string>
                    </property>
                   </widget>
                  </item>
                  <item row="1" column="0">
                   <widget class="QLabel" name="label_37">
                    <property name="text">
                     <string>Family filter enabled?
(requires Tribler restart)</string>
                    </property>
                   </widget>
                  </item>
                  <item row="1" column="1">
                   <widget class="QCheckBox" name="family_filter_checkbox">
                    <property name="text">
                     <string/>
                    </property>
                   </widget>
                  </item>
                  <item row="2" column="0">
                   <widget class="QLabel" name="label_4">
                    <property name="styleSheet">
                     <string notr="true">font-weight: bold;
color: white;</string>
                    </property>
                    <property name="text">
                     <string>Download location</string>
                    </property>
                   </widget>
                  </item>
                  <item row="3" column="0">
                   <widget class="QLabel" name="label_5">
                    <property name="styleSheet">
                     <string notr="true"/>
                    </property>
                    <property name="text">
                     <string>Save files to:</string>
                    </property>
                   </widget>
                  </item>
                  <item row="3" column="1">
                   <widget class="QWidget" name="settings_download_location_widget" native="true">
                    <layout class="QHBoxLayout" name="horizontalLayout_8">
                     <property name="spacing">
                      <number>0</number>
                     </property>
                     <property name="leftMargin">
                      <number>0</number>
                     </property>
                     <property name="topMargin">
                      <number>0</number>
                     </property>
                     <property name="rightMargin">
                      <number>0</number>
                     </property>
                     <property name="bottomMargin">
                      <number>0</number>
                     </property>
                     <item>
                      <widget class="QLineEdit" name="download_location_input">
                       <property name="sizePolicy">
                        <sizepolicy hsizetype="Fixed" vsizetype="Fixed">
                         <horstretch>0</horstretch>
                         <verstretch>0</verstretch>
                        </sizepolicy>
                       </property>
                       <property name="minimumSize">
                        <size>
                         <width>250</width>
                         <height>28</height>
                        </size>
                       </property>
                       <property name="maximumSize">
                        <size>
                         <width>250</width>
                         <height>28</height>
                        </size>
                       </property>
                       <property name="styleSheet">
                        <string notr="true"/>
                       </property>
                       <property name="placeholderText">
                        <string>File location</string>
                       </property>
                      </widget>
                     </item>
                     <item>
                      <widget class="QToolButton" name="download_location_chooser_button">
                       <property name="minimumSize">
                        <size>
                         <width>50</width>
                         <height>30</height>
                        </size>
                       </property>
                       <property name="baseSize">
                        <size>
                         <width>50</width>
                         <height>30</height>
                        </size>
                       </property>
                       <property name="toolTip">
                        <string>Browse download location</string>
                       </property>
                       <property name="text">
                        <string>Browse</string>
                       </property>
                       <property name="icon">
                        <iconset>
                         <normaloff>../images/browse_folder.svg</normaloff>../images/browse_folder.svg</iconset>
                       </property>
                       <property name="toolButtonStyle">
                        <enum>Qt::ToolButtonIconOnly</enum>
                       </property>
                       <property name="autoRaise">
                        <bool>false</bool>
                       </property>
                       <property name="arrowType">
                        <enum>Qt::NoArrow</enum>
                       </property>
                      </widget>
                     </item>
                    </layout>
                   </widget>
                  </item>
                  <item row="4" column="0">
                   <widget class="QLabel" name="label_6">
                    <property name="styleSheet">
                     <string notr="true"/>
                    </property>
                    <property name="text">
                     <string>Always ask download
settings?</string>
                    </property>
                   </widget>
                  </item>
                  <item row="4" column="1">
                   <widget class="QCheckBox" name="always_ask_location_checkbox">
                    <property name="styleSheet">
                     <string notr="true">margin-top: 10px;</string>
                    </property>
                    <property name="text">
                     <string/>
                    </property>
                   </widget>
                  </item>
                  <item row="5" column="0">
                   <widget class="QLabel" name="default_download_settings_header">
                    <property name="styleSheet">
                     <string notr="true">font-weight: bold;
color: white;</string>
                    </property>
                    <property name="text">
                     <string>Default download settings</string>
                    </property>
                   </widget>
                  </item>
                  <item row="6" column="0">
                   <widget class="QLabel" name="download_settings_anon_label">
                    <property name="text">
                     <string>Download anonymously
using proxies</string>
                    </property>
                   </widget>
                  </item>
                  <item row="6" column="1">
                   <widget class="QCheckBox" name="download_settings_anon_checkbox">
                    <property name="styleSheet">
                     <string notr="true">margin-top: 10px;</string>
                    </property>
                    <property name="text">
                     <string/>
                    </property>
                   </widget>
                  </item>
                  <item row="7" column="0">
                   <widget class="QLabel" name="download_settings_anon_seeding_label">
                    <property name="text">
                     <string>Encrypted anonymous
seeding using proxies</string>
                    </property>
                   </widget>
                  </item>
                  <item row="7" column="1">
                   <widget class="QCheckBox" name="download_settings_anon_seeding_checkbox">
                    <property name="styleSheet">
                     <string notr="true">margin-top: 10px;</string>
                    </property>
                    <property name="text">
                     <string/>
                    </property>
                   </widget>
                  </item>
                  <item row="8" column="0">
                   <widget class="QLabel" name="download_settings_add_to_channel_label">
                    <property name="styleSheet">
                     <string notr="true"/>
                    </property>
                    <property name="text">
                     <string>Add torrent to My channel</string>
                    </property>
                   </widget>
                  </item>
                  <item row="8" column="1">
                   <widget class="QCheckBox" name="download_settings_add_to_channel_checkbox">
                    <property name="styleSheet">
                     <string notr="true">margin-top: 10px;</string>
                    </property>
                    <property name="text">
                     <string/>
                    </property>
                   </widget>
                  </item>
                  <item row="9" column="0">
                   <widget class="QLabel" name="label_22">
                    <property name="styleSheet">
                     <string notr="true">font-weight: bold;
color: white;</string>
                    </property>
                    <property name="text">
                     <string>Watch Folder</string>
                    </property>
                   </widget>
                  </item>
                  <item row="10" column="0">
                   <widget class="QLabel" name="label_23">
                    <property name="styleSheet">
                     <string notr="true"/>
                    </property>
                    <property name="text">
                     <string>Enable watch folder?</string>
                    </property>
                   </widget>
                  </item>
                  <item row="10" column="1">
                   <widget class="QCheckBox" name="watchfolder_enabled_checkbox">
                    <property name="styleSheet">
                     <string notr="true">margin-top: 2px;</string>
                    </property>
                    <property name="text">
                     <string/>
                    </property>
                   </widget>
                  </item>
                  <item row="11" column="0">
                   <widget class="QLabel" name="label_24">
                    <property name="styleSheet">
                     <string notr="true"/>
                    </property>
                    <property name="text">
                     <string>Location:</string>
                    </property>
                   </widget>
                  </item>
                  <item row="11" column="1">
                   <widget class="QWidget" name="settings_watch_folder_widget" native="true">
                    <layout class="QHBoxLayout" name="horizontalLayout_watchfolder">
                     <property name="spacing">
                      <number>0</number>
                     </property>
                     <property name="leftMargin">
                      <number>0</number>
                     </property>
                     <property name="topMargin">
                      <number>0</number>
                     </property>
                     <property name="rightMargin">
                      <number>0</number>
                     </property>
                     <property name="bottomMargin">
                      <number>0</number>
                     </property>
                     <item>
                      <widget class="QLineEdit" name="watchfolder_location_input">
                       <property name="sizePolicy">
                        <sizepolicy hsizetype="Fixed" vsizetype="Fixed">
                         <horstretch>0</horstretch>
                         <verstretch>0</verstretch>
                        </sizepolicy>
                       </property>
                       <property name="minimumSize">
                        <size>
                         <width>250</width>
                         <height>28</height>
                        </size>
                       </property>
                       <property name="maximumSize">
                        <size>
                         <width>250</width>
                         <height>28</height>
                        </size>
                       </property>
                       <property name="styleSheet">
                        <string notr="true"/>
                       </property>
                       <property name="placeholderText">
                        <string>Location</string>
                       </property>
                      </widget>
                     </item>
                     <item>
                      <widget class="QToolButton" name="watch_folder_chooser_button">
                       <property name="minimumSize">
                        <size>
                         <width>50</width>
                         <height>30</height>
                        </size>
                       </property>
                       <property name="baseSize">
                        <size>
                         <width>50</width>
                         <height>30</height>
                        </size>
                       </property>
                       <property name="toolTip">
                        <string>Browse watch folder</string>
                       </property>
                       <property name="text">
                        <string>Browse</string>
                       </property>
                       <property name="icon">
                        <iconset>
                         <normaloff>../images/browse_folder.svg</normaloff>../images/browse_folder.svg</iconset>
                       </property>
                       <property name="toolButtonStyle">
                        <enum>Qt::ToolButtonIconOnly</enum>
                       </property>
                       <property name="autoRaise">
                        <bool>false</bool>
                       </property>
                       <property name="arrowType">
                        <enum>Qt::NoArrow</enum>
                       </property>
                      </widget>
                     </item>
                    </layout>
                   </widget>
                  </item>
                  <item row="12" column="0">
                   <widget class="QLabel" name="label_31">
                    <property name="styleSheet">
                     <string notr="true">font-weight: bold;
color: white;</string>
                    </property>
                    <property name="text">
                     <string>Monochrome tray icon</string>
                    </property>
                   </widget>
                  </item>
                  <item row="13" column="0">
                   <widget class="QLabel" name="label_32">
                    <property name="text">
                     <string>Use monochrome icon?</string>
                    </property>
                   </widget>
                  </item>
                  <item row="13" column="1">
                   <widget class="QCheckBox" name="use_monochrome_icon_checkbox">
                    <property name="styleSheet">
                     <string notr="true">margin-top: 2px;</string>
                    </property>
                    <property name="text">
                     <string/>
                    </property>
                   </widget>
                  </item>
                  <item row="14" column="0">
                   <widget class="QLabel" name="label_42">
                    <property name="styleSheet">
                     <string notr="true">font-weight: bold;
color: white;</string>
                    </property>
                    <property name="text">
                     <string>Personal channel settings</string>
                    </property>
                   </widget>
                  </item>
                  <item row="15" column="0">
                   <widget class="QLabel" name="label_43">
                    <property name="text">
                     <string>Commit changes automatically
(requires Tribler restart)</string>
                    </property>
                   </widget>
                  </item>
                  <item row="15" column="1">
                   <widget class="QCheckBox" name="channel_autocommit_checkbox">
                    <property name="text">
                     <string/>
                    </property>
                   </widget>
                  </item>
                 </layout>
                </widget>
                <widget class="QWidget" name="settings_connection_tab">
                 <layout class="QFormLayout" name="formLayout">
                  <property name="fieldGrowthPolicy">
                   <enum>QFormLayout::ExpandingFieldsGrow</enum>
                  </property>
                  <property name="labelAlignment">
                   <set>Qt::AlignLeading|Qt::AlignLeft|Qt::AlignTop</set>
                  </property>
                  <property name="formAlignment">
                   <set>Qt::AlignLeading|Qt::AlignLeft|Qt::AlignTop</set>
                  </property>
                  <item row="2" column="0">
                   <widget class="QLabel" name="label_4">
                    <property name="styleSheet">
                     <string notr="true">font-weight: bold;
color: white;</string>
                    </property>
                    <property name="text">
                     <string>Torrent proxy settings</string>
                    </property>
                   </widget>
                  </item>
                  <item row="3" column="0">
                   <widget class="QLabel" name="label_11">
                    <property name="styleSheet">
                     <string notr="true"/>
                    </property>
                    <property name="text">
                     <string>Type</string>
                    </property>
                   </widget>
                  </item>
                  <item row="3" column="1">
                   <widget class="QComboBox" name="lt_proxy_type_combobox">
                    <property name="minimumSize">
                     <size>
                      <width>250</width>
                      <height>28</height>
                     </size>
                    </property>
                    <property name="maximumSize">
                     <size>
                      <width>250</width>
                      <height>28</height>
                     </size>
                    </property>
                    <item>
                     <property name="text">
                      <string>None</string>
                     </property>
                    </item>
                    <item>
                     <property name="text">
                      <string>Socks4</string>
                     </property>
                    </item>
                    <item>
                     <property name="text">
                      <string>Socks5</string>
                     </property>
                    </item>
                    <item>
                     <property name="text">
                      <string>Socks5 with authentication</string>
                     </property>
                    </item>
                    <item>
                     <property name="text">
                      <string>HTTP</string>
                     </property>
                    </item>
                    <item>
                     <property name="text">
                      <string>HTTP with authentication</string>
                     </property>
                    </item>
                   </widget>
                  </item>
                  <item row="4" column="0">
                   <widget class="QLabel" name="label_5">
                    <property name="styleSheet">
                     <string notr="true"/>
                    </property>
                    <property name="text">
                     <string>Server</string>
                    </property>
                   </widget>
                  </item>
                  <item row="4" column="1">
                   <widget class="QLineEdit" name="lt_proxy_server_input">
                    <property name="sizePolicy">
                     <sizepolicy hsizetype="Fixed" vsizetype="Fixed">
                      <horstretch>0</horstretch>
                      <verstretch>0</verstretch>
                     </sizepolicy>
                    </property>
                    <property name="minimumSize">
                     <size>
                      <width>250</width>
                      <height>0</height>
                     </size>
                    </property>
                    <property name="maximumSize">
                     <size>
                      <width>250</width>
                      <height>16777215</height>
                     </size>
                    </property>
                    <property name="styleSheet">
                     <string notr="true"/>
                    </property>
                    <property name="placeholderText">
                     <string>Server</string>
                    </property>
                   </widget>
                  </item>
                  <item row="5" column="0">
                   <widget class="QLabel" name="label_12">
                    <property name="styleSheet">
                     <string notr="true"/>
                    </property>
                    <property name="text">
                     <string>Port</string>
                    </property>
                   </widget>
                  </item>
                  <item row="5" column="1">
                   <widget class="QLineEdit" name="lt_proxy_port_input">
                    <property name="minimumSize">
                     <size>
                      <width>250</width>
                      <height>0</height>
                     </size>
                    </property>
                    <property name="maximumSize">
                     <size>
                      <width>250</width>
                      <height>16777215</height>
                     </size>
                    </property>
                    <property name="styleSheet">
                     <string notr="true"/>
                    </property>
                    <property name="placeholderText">
                     <string>Port</string>
                    </property>
                   </widget>
                  </item>
                  <item row="6" column="0">
                   <widget class="QLabel" name="label_13">
                    <property name="styleSheet">
                     <string notr="true"/>
                    </property>
                    <property name="text">
                     <string>Username</string>
                    </property>
                   </widget>
                  </item>
                  <item row="6" column="1">
                   <widget class="QLineEdit" name="lt_proxy_username_input">
                    <property name="minimumSize">
                     <size>
                      <width>250</width>
                      <height>0</height>
                     </size>
                    </property>
                    <property name="maximumSize">
                     <size>
                      <width>250</width>
                      <height>16777215</height>
                     </size>
                    </property>
                    <property name="styleSheet">
                     <string notr="true"/>
                    </property>
                    <property name="placeholderText">
                     <string>Username</string>
                    </property>
                   </widget>
                  </item>
                  <item row="7" column="0">
                   <widget class="QLabel" name="label_14">
                    <property name="styleSheet">
                     <string notr="true"/>
                    </property>
                    <property name="text">
                     <string>Password</string>
                    </property>
                   </widget>
                  </item>
                  <item row="7" column="1">
                   <widget class="QLineEdit" name="lt_proxy_password_input">
                    <property name="minimumSize">
                     <size>
                      <width>250</width>
                      <height>0</height>
                     </size>
                    </property>
                    <property name="maximumSize">
                     <size>
                      <width>250</width>
                      <height>16777215</height>
                     </size>
                    </property>
                    <property name="styleSheet">
                     <string notr="true"/>
                    </property>
                    <property name="echoMode">
                     <enum>QLineEdit::Password</enum>
                    </property>
                    <property name="placeholderText">
                     <string>Password</string>
                    </property>
                   </widget>
                  </item>
                  <item row="8" column="0">
                   <widget class="QLabel" name="label_15">
                    <property name="styleSheet">
                     <string notr="true">font-weight: bold;
color: white;</string>
                    </property>
                    <property name="text">
                     <string>BitTorrent features</string>
                    </property>
                   </widget>
                  </item>
                  <item row="9" column="0">
                   <widget class="QLabel" name="label_6">
                    <property name="styleSheet">
                     <string notr="true"/>
                    </property>
                    <property name="text">
                     <string>Enabled bandwidth
Management (uTP)</string>
                    </property>
                   </widget>
                  </item>
                  <item row="9" column="1">
                   <widget class="QCheckBox" name="lt_utp_checkbox">
                    <property name="styleSheet">
                     <string notr="true">margin-top: 2px;</string>
                    </property>
                    <property name="text">
                     <string/>
                    </property>
                   </widget>
                  </item>
                  <item row="10" column="0">
                   <widget class="QLabel" name="label_41">
                    <property name="text">
                     <string>Max connections
per download</string>
                    </property>
                   </widget>
                  </item>
                  <item row="10" column="1">
                   <widget class="QLineEdit" name="max_connections_download_input">
                    <property name="sizePolicy">
                     <sizepolicy hsizetype="Fixed" vsizetype="Fixed">
                      <horstretch>0</horstretch>
                      <verstretch>0</verstretch>
                     </sizepolicy>
                    </property>
                    <property name="minimumSize">
                     <size>
                      <width>250</width>
                      <height>0</height>
                     </size>
                    </property>
                    <property name="maximumSize">
                     <size>
                      <width>250</width>
                      <height>16777215</height>
                     </size>
                    </property>
                    <property name="placeholderText">
                     <string>Max connections per download</string>
                    </property>
                   </widget>
                  </item>
                  <item row="11" column="1">
                   <widget class="QLabel" name="label_43">
                    <property name="text">
                     <string>0 = unlimited</string>
                    </property>
                   </widget>
                  </item>
                  <item row="12" column="0">
                   <widget class="QLabel" name="label_61">
                    <property name="styleSheet">
                     <string notr="true">font-weight: bold;
color: white;</string>
                    </property>
                    <property name="text">
                     <string>GUI/Core connection</string>
                    </property>
                   </widget>
                  </item>
                  <item row="13" column="0">
                   <widget class="QLabel" name="label_62">
                    <property name="text">
                     <string>Port (defaults to 52194)</string>
                    </property>
                   </widget>
                  </item>
                  <item row="13" column="1">
                   <widget class="QLineEdit" name="api_port_input">
                    <property name="sizePolicy">
                     <sizepolicy hsizetype="Fixed" vsizetype="Fixed">
                      <horstretch>0</horstretch>
                      <verstretch>0</verstretch>
                     </sizepolicy>
                    </property>
                    <property name="minimumSize">
                     <size>
                      <width>250</width>
                      <height>0</height>
                     </size>
                    </property>
                    <property name="maximumSize">
                     <size>
                      <width>250</width>
                      <height>16777215</height>
                     </size>
                    </property>
                    <property name="placeholderText">
                     <string>Port</string>
                    </property>
                   </widget>
                  </item>
                  <item row="14" column="1">
                   <widget class="QLabel" name="label_65">
                    <property name="sizePolicy">
                     <sizepolicy hsizetype="MinimumExpanding" vsizetype="Preferred">
                      <horstretch>0</horstretch>
                      <verstretch>0</verstretch>
                     </sizepolicy>
                    </property>
                    <property name="text">
                     <string>You can adjust the port that the interface uses to communicate with the Tribler core. Applied after restarting Tribler. Change this at your own risk!</string>
                    </property>
                    <property name="wordWrap">
                     <bool>true</bool>
                    </property>
                   </widget>
                  </item>
                 </layout>
                </widget>
                <widget class="QWidget" name="settings_bandwidth_tab">
                 <layout class="QFormLayout" name="formLayout">
                  <property name="fieldGrowthPolicy">
                   <enum>QFormLayout::ExpandingFieldsGrow</enum>
                  </property>
                  <property name="labelAlignment">
                   <set>Qt::AlignLeading|Qt::AlignLeft|Qt::AlignTop</set>
                  </property>
                  <property name="formAlignment">
                   <set>Qt::AlignLeading|Qt::AlignLeft|Qt::AlignTop</set>
                  </property>
                  <item row="0" column="0">
                   <widget class="QLabel" name="tribler_profile_header_label">
                    <property name="styleSheet">
                     <string notr="true">font-weight: bold;
color: white;</string>
                    </property>
                    <property name="text">
                     <string>Bandwidth limits</string>
                    </property>
                   </widget>
                  </item>
                  <item row="2" column="0">
                   <widget class="QLabel" name="label_2">
                    <property name="styleSheet">
                     <string notr="true"/>
                    </property>
                    <property name="text">
                     <string>Upload rate limit</string>
                    </property>
                   </widget>
                  </item>
                  <item row="2" column="1">
                   <widget class="QWidget" name="widget_4" native="true">
                    <property name="minimumSize">
                     <size>
                      <width>0</width>
                      <height>0</height>
                     </size>
                    </property>
                    <layout class="QHBoxLayout" name="horizontalLayout_24">
                     <property name="spacing">
                      <number>3</number>
                     </property>
                     <property name="leftMargin">
                      <number>0</number>
                     </property>
                     <property name="topMargin">
                      <number>0</number>
                     </property>
                     <property name="rightMargin">
                      <number>0</number>
                     </property>
                     <property name="bottomMargin">
                      <number>0</number>
                     </property>
                     <item>
                      <widget class="QLineEdit" name="upload_rate_limit_input">
                       <property name="sizePolicy">
                        <sizepolicy hsizetype="Fixed" vsizetype="Fixed">
                         <horstretch>0</horstretch>
                         <verstretch>0</verstretch>
                        </sizepolicy>
                       </property>
                       <property name="minimumSize">
                        <size>
                         <width>100</width>
                         <height>0</height>
                        </size>
                       </property>
                       <property name="maximumSize">
                        <size>
                         <width>100</width>
                         <height>16777215</height>
                        </size>
                       </property>
                       <property name="styleSheet">
                        <string notr="true"/>
                       </property>
                       <property name="placeholderText">
                        <string>Upload</string>
                       </property>
                      </widget>
                     </item>
                     <item>
                      <widget class="QLabel" name="label_16">
                       <property name="styleSheet">
                        <string notr="true"/>
                       </property>
                       <property name="text">
                        <string>KB/s   (0 = unlimited)</string>
                       </property>
                      </widget>
                     </item>
                    </layout>
                   </widget>
                  </item>
                  <item row="3" column="0">
                   <widget class="QLabel" name="label_17">
                    <property name="styleSheet">
                     <string notr="true"/>
                    </property>
                    <property name="text">
                     <string>Download rate limit</string>
                    </property>
                   </widget>
                  </item>
                  <item row="5" column="1">
                   <widget class="QLabel" name="label_6">
                    <property name="sizePolicy">
                     <sizepolicy hsizetype="MinimumExpanding" vsizetype="Preferred">
                      <horstretch>0</horstretch>
                      <verstretch>0</verstretch>
                     </sizepolicy>
                    </property>
                    <property name="styleSheet">
                     <string notr="true"/>
                    </property>
                    <property name="text">
                     <string>Note that these settings apply to anonymous and plain downloads.</string>
                    </property>
                   </widget>
                  </item>
                  <item row="3" column="1">
                   <widget class="QWidget" name="widget_5" native="true">
                    <property name="minimumSize">
                     <size>
                      <width>0</width>
                      <height>0</height>
                     </size>
                    </property>
                    <layout class="QHBoxLayout" name="horizontalLayout_25">
                     <property name="spacing">
                      <number>3</number>
                     </property>
                     <property name="leftMargin">
                      <number>0</number>
                     </property>
                     <property name="topMargin">
                      <number>0</number>
                     </property>
                     <property name="rightMargin">
                      <number>0</number>
                     </property>
                     <property name="bottomMargin">
                      <number>0</number>
                     </property>
                     <item>
                      <widget class="QLineEdit" name="download_rate_limit_input">
                       <property name="sizePolicy">
                        <sizepolicy hsizetype="Fixed" vsizetype="Fixed">
                         <horstretch>0</horstretch>
                         <verstretch>0</verstretch>
                        </sizepolicy>
                       </property>
                       <property name="minimumSize">
                        <size>
                         <width>100</width>
                         <height>0</height>
                        </size>
                       </property>
                       <property name="maximumSize">
                        <size>
                         <width>100</width>
                         <height>16777215</height>
                        </size>
                       </property>
                       <property name="styleSheet">
                        <string notr="true"/>
                       </property>
                       <property name="placeholderText">
                        <string>Download</string>
                       </property>
                      </widget>
                     </item>
                     <item>
                      <widget class="QLabel" name="label_18">
                       <property name="styleSheet">
                        <string notr="true"/>
                       </property>
                       <property name="text">
                        <string>KB/s   (0 = unlimited)</string>
                       </property>
                      </widget>
                     </item>
                    </layout>
                   </widget>
                  </item>
                 </layout>
                </widget>
                <widget class="QWidget" name="settings_seeding_tab">
                 <layout class="QFormLayout" name="formLayout">
                  <property name="fieldGrowthPolicy">
                   <enum>QFormLayout::ExpandingFieldsGrow</enum>
                  </property>
                  <property name="labelAlignment">
                   <set>Qt::AlignLeading|Qt::AlignLeft|Qt::AlignTop</set>
                  </property>
                  <property name="formAlignment">
                   <set>Qt::AlignLeading|Qt::AlignLeft|Qt::AlignTop</set>
                  </property>
                  <item row="0" column="0">
                   <widget class="QLabel" name="tribler_profile_header_label">
                    <property name="styleSheet">
                     <string notr="true">font-weight: bold;
color: white;</string>
                    </property>
                    <property name="text">
                     <string>Seeding options</string>
                    </property>
                   </widget>
                  </item>
                  <item row="4" column="1">
                   <widget class="QLineEdit" name="seeding_time_input">
                    <property name="sizePolicy">
                     <sizepolicy hsizetype="Fixed" vsizetype="Fixed">
                      <horstretch>0</horstretch>
                      <verstretch>0</verstretch>
                     </sizepolicy>
                    </property>
                    <property name="minimumSize">
                     <size>
                      <width>60</width>
                      <height>28</height>
                     </size>
                    </property>
                    <property name="maximumSize">
                     <size>
                      <width>60</width>
                      <height>28</height>
                     </size>
                    </property>
                    <property name="styleSheet">
                     <string notr="true"/>
                    </property>
                    <property name="text">
                     <string>hh:mm</string>
                    </property>
                   </widget>
                  </item>
                  <item row="2" column="1">
                   <widget class="QComboBox" name="seeding_ratio_combobox">
                    <property name="sizePolicy">
                     <sizepolicy hsizetype="Fixed" vsizetype="Fixed">
                      <horstretch>0</horstretch>
                      <verstretch>0</verstretch>
                     </sizepolicy>
                    </property>
                    <property name="minimumSize">
                     <size>
                      <width>70</width>
                      <height>24</height>
                     </size>
                    </property>
                    <property name="maximumSize">
                     <size>
                      <width>70</width>
                      <height>24</height>
                     </size>
                    </property>
                    <item>
                     <property name="text">
                      <string>0.5</string>
                     </property>
                    </item>
                    <item>
                     <property name="text">
                      <string>0.75</string>
                     </property>
                    </item>
                    <item>
                     <property name="text">
                      <string>1.0</string>
                     </property>
                    </item>
                    <item>
                     <property name="text">
                      <string>1.5</string>
                     </property>
                    </item>
                    <item>
                     <property name="text">
                      <string>2.0</string>
                     </property>
                    </item>
                    <item>
                     <property name="text">
                      <string>3.0</string>
                     </property>
                    </item>
                    <item>
                     <property name="text">
                      <string>5.0</string>
                     </property>
                    </item>
                   </widget>
                  </item>
                  <item row="5" column="0">
                   <widget class="QRadioButton" name="seeding_never_radio">
                    <property name="styleSheet">
                     <string notr="true"/>
                    </property>
                    <property name="text">
                     <string>No seeding</string>
                    </property>
                   </widget>
                  </item>
                  <item row="4" column="0">
                   <widget class="QRadioButton" name="seeding_time_radio">
                    <property name="styleSheet">
                     <string notr="true"/>
                    </property>
                    <property name="text">
                     <string>Seeding for (hours:minutes)</string>
                    </property>
                   </widget>
                  </item>
                  <item row="3" column="0">
                   <widget class="QRadioButton" name="seeding_forever_radio">
                    <property name="styleSheet">
                     <string notr="true"/>
                    </property>
                    <property name="text">
                     <string>Unlimited seeding</string>
                    </property>
                   </widget>
                  </item>
                  <item row="2" column="0">
                   <widget class="QRadioButton" name="seeding_ratio_radio">
                    <property name="styleSheet">
                     <string notr="true"/>
                    </property>
                    <property name="text">
                     <string>Seed until up/down ratio is bigger than</string>
                    </property>
                   </widget>
                  </item>
                  <item row="6" column="0" colspan="2">
                   <widget class="QLabel" name="label_45">
                    <property name="text">
                     <string>Note that these settings also apply to existing downloads.</string>
                    </property>
                   </widget>
                  </item>
                 </layout>
                </widget>
                <widget class="QWidget" name="settings_anonymity_tab">
                 <layout class="QVBoxLayout" name="formLayout">
                  <property name="spacing">
                   <number>10</number>
                  </property>
                  <property name="leftMargin">
                   <number>12</number>
                  </property>
                  <property name="topMargin">
                   <number>12</number>
                  </property>
                  <property name="rightMargin">
                   <number>12</number>
                  </property>
                  <property name="bottomMargin">
                   <number>12</number>
                  </property>
                  <item>
                   <widget class="QLabel" name="tribler_profile_header_label">
                    <property name="sizePolicy">
                     <sizepolicy hsizetype="Preferred" vsizetype="Fixed">
                      <horstretch>0</horstretch>
                      <verstretch>0</verstretch>
                     </sizepolicy>
                    </property>
                    <property name="styleSheet">
                     <string notr="true">font-weight: bold;
color: white;</string>
                    </property>
                    <property name="text">
                     <string>Anonymity</string>
                    </property>
                   </widget>
                  </item>
                  <item>
                   <widget class="QCheckBox" name="allow_exit_node_checkbox">
                    <property name="styleSheet">
                     <string notr="true"/>
                    </property>
                    <property name="text">
                     <string>Allow Tribler to be an exit node</string>
                    </property>
                   </widget>
                  </item>
                  <item>
                   <widget class="QLabel" name="label_19">
                    <property name="sizePolicy">
                     <sizepolicy hsizetype="MinimumExpanding" vsizetype="Minimum">
                      <horstretch>0</horstretch>
                      <verstretch>0</verstretch>
                     </sizepolicy>
                    </property>
                    <property name="styleSheet">
                     <string notr="true"/>
                    </property>
                    <property name="text">
                     <string>By allowing Tribler to be an exit node, your computer will act as a proxy for other Tribler users' bittorrent traffic, be it seeding or downloading. Check your local laws and make sure you are aware of the implications of enabling this checkbox.</string>
                    </property>
                    <property name="alignment">
                     <set>Qt::AlignLeading|Qt::AlignLeft|Qt::AlignTop</set>
                    </property>
                    <property name="wordWrap">
                     <bool>true</bool>
                    </property>
                   </widget>
                  </item>
                  <item>
                   <spacer name="verticalSpacer_6">
                    <property name="orientation">
                     <enum>Qt::Vertical</enum>
                    </property>
                    <property name="sizeType">
                     <enum>QSizePolicy::Minimum</enum>
                    </property>
                    <property name="sizeHint" stdset="0">
                     <size>
                      <width>20</width>
                      <height>10</height>
                     </size>
                    </property>
                   </spacer>
                  </item>
                  <item>
                   <widget class="QLabel" name="label_17">
                    <property name="styleSheet">
                     <string notr="true">font-weight: bold;
color: white;</string>
                    </property>
                    <property name="text">
                     <string>Proxy downloading</string>
                    </property>
                   </widget>
                  </item>
                  <item>
                   <widget class="QWidget" name="widget_6" native="true">
                    <property name="styleSheet">
                     <string notr="true">color: white;</string>
                    </property>
                    <layout class="QHBoxLayout" name="horizontalLayout_26">
                     <property name="leftMargin">
                      <number>0</number>
                     </property>
                     <property name="topMargin">
                      <number>0</number>
                     </property>
                     <property name="rightMargin">
                      <number>0</number>
                     </property>
                     <property name="bottomMargin">
                      <number>0</number>
                     </property>
                     <item>
                      <widget class="QLabel" name="label_20">
                       <property name="text">
                        <string>High speed
Minimum anonymity</string>
                       </property>
                      </widget>
                     </item>
                     <item>
                      <widget class="QLabel" name="label_21">
                       <property name="text">
                        <string>Low speed
High anonymity</string>
                       </property>
                       <property name="alignment">
                        <set>Qt::AlignRight|Qt::AlignTrailing|Qt::AlignVCenter</set>
                       </property>
                      </widget>
                     </item>
                    </layout>
                   </widget>
                  </item>
                  <item>
                   <widget class="QSlider" name="number_hops_slider">
                    <property name="styleSheet">
                     <string notr="true"/>
                    </property>
                    <property name="minimum">
                     <number>1</number>
                    </property>
                    <property name="maximum">
                     <number>3</number>
                    </property>
                    <property name="value">
                     <number>1</number>
                    </property>
                    <property name="orientation">
                     <enum>Qt::Horizontal</enum>
                    </property>
                    <property name="tickPosition">
                     <enum>QSlider::TicksBelow</enum>
                    </property>
                    <property name="tickInterval">
                     <number>1</number>
                    </property>
                   </widget>
                  </item>
                  <item>
                   <widget class="QLabel" name="anonymity_costs_label">
                    <property name="text">
                     <string>&lt;html&gt;&lt;head/&gt;&lt;body&gt;&lt;p&gt;Download with &lt;span style=&quot; font-weight:600;&quot;&gt;1&lt;/span&gt; hop(s) of anonymity. When you download a file of 200 Megabyte, you will pay &lt;span style=&quot; font-weight:600;&quot;&gt;200&lt;/span&gt; Megabyte of bandwidth tokens.&lt;/p&gt;&lt;/body&gt;&lt;/html&gt;</string>
                    </property>
                    <property name="textFormat">
                     <enum>Qt::RichText</enum>
                    </property>
                    <property name="wordWrap">
                     <bool>true</bool>
                    </property>
                   </widget>
                  </item>
                  <item>
                   <spacer name="verticalSpacer_5">
                    <property name="orientation">
                     <enum>Qt::Vertical</enum>
                    </property>
                    <property name="sizeHint" stdset="0">
                     <size>
                      <width>20</width>
                      <height>40</height>
                     </size>
                    </property>
                   </spacer>
                  </item>
                 </layout>
                </widget>
                <widget class="QWidget" name="settings_debug_tab">
                 <layout class="QFormLayout" name="settigsDebugFormLayout">
                  <property name="fieldGrowthPolicy">
                   <enum>QFormLayout::ExpandingFieldsGrow</enum>
                  </property>
                  <property name="labelAlignment">
                   <set>Qt::AlignLeading|Qt::AlignLeft|Qt::AlignTop</set>
                  </property>
                  <property name="formAlignment">
                   <set>Qt::AlignLeading|Qt::AlignLeft|Qt::AlignTop</set>
                  </property>
                  <item row="0" column="0">
                   <widget class="QLabel" name="tribler_profile_header_label">
                    <property name="styleSheet">
                     <string notr="true">font-weight: bold;
color: white;</string>
                    </property>
                    <property name="text">
                     <string>Developer mode</string>
                    </property>
                   </widget>
                  </item>
                  <item row="1" column="0">
                   <widget class="QCheckBox" name="developer_mode_enabled_checkbox">
                    <property name="text">
                     <string>Enable developer mode </string>
                    </property>
                   </widget>
                  </item>
                  <item row="2" column="0">
                   <widget class="QLabel" name="tribler_profile_header_label">
                    <property name="styleSheet">
                     <string notr="true">font-weight: bold;
color: white;</string>
                    </property>
                    <property name="text">
                     <string>Log Directory</string>
                    </property>
                   </widget>
                  </item>
                  <item row="3" column="0">
                   <widget class="QLabel" name="label_log_location">
                    <property name="styleSheet">
                     <string notr="true"/>
                    </property>
                    <property name="text">
                     <string>Log directory </string>
                    </property>
                   </widget>
                  </item>
                  <item row="3" column="1">
                   <widget class="QWidget" name="log_location_widget" native="true">
                    <layout class="QHBoxLayout" name="log_location_layout">
                     <property name="spacing">
                      <number>0</number>
                     </property>
                     <property name="leftMargin">
                      <number>0</number>
                     </property>
                     <property name="topMargin">
                      <number>0</number>
                     </property>
                     <property name="rightMargin">
                      <number>0</number>
                     </property>
                     <property name="bottomMargin">
                      <number>0</number>
                     </property>
                     <item>
                      <widget class="QLineEdit" name="log_location_input">
                       <property name="sizePolicy">
                        <sizepolicy hsizetype="Fixed" vsizetype="Fixed">
                         <horstretch>0</horstretch>
                         <verstretch>0</verstretch>
                        </sizepolicy>
                       </property>
                       <property name="minimumSize">
                        <size>
                         <width>250</width>
                         <height>28</height>
                        </size>
                       </property>
                       <property name="maximumSize">
                        <size>
                         <width>250</width>
                         <height>28</height>
                        </size>
                       </property>
                       <property name="styleSheet">
                        <string notr="true"/>
                       </property>
                       <property name="placeholderText">
                        <string>Log directory</string>
                       </property>
                      </widget>
                     </item>
                     <item>
                      <widget class="QToolButton" name="log_location_chooser_button">
                       <property name="minimumSize">
                        <size>
                         <width>50</width>
                         <height>30</height>
                        </size>
                       </property>
                       <property name="baseSize">
                        <size>
                         <width>50</width>
                         <height>30</height>
                        </size>
                       </property>
                       <property name="toolTip">
                        <string>Browse directory</string>
                       </property>
                       <property name="text">
                        <string>Browse</string>
                       </property>
                       <property name="icon">
                        <iconset>
                         <normaloff>../images/browse_folder.svg</normaloff>../images/browse_folder.svg</iconset>
                       </property>
                       <property name="toolButtonStyle">
                        <enum>Qt::ToolButtonIconOnly</enum>
                       </property>
                       <property name="autoRaise">
                        <bool>false</bool>
                       </property>
                       <property name="arrowType">
                        <enum>Qt::NoArrow</enum>
                       </property>
                      </widget>
                     </item>
                    </layout>
                   </widget>
                  </item>
                  <item row="4" column="0">
                   <widget class="QLabel" name="label_68">
                    <property name="styleSheet">
                     <string notr="true">font-weight: bold;color: white;</string>
                    </property>
                    <property name="text">
                     <string>Resource Monitoring</string>
                    </property>
                   </widget>
                  </item>
                  <item row="5" column="0">
                   <widget class="QCheckBox" name="checkbox_enable_resource_log">
                    <property name="text">
                     <string>Enable resource monitoring</string>
                    </property>
                   </widget>
                  </item>
                  <item row="6" column="0">
                   <widget class="QLabel" name="label_66">
                    <property name="styleSheet">
                     <string notr="true">font-weight: bold;color: white;</string>
                    </property>
                    <property name="text">
                     <string>CPU Priority [0-5]</string>
                    </property>
                   </widget>
                  </item>
                  <item row="7" column="0" colspan="2">
                   <widget class="QSlider" name="slider_cpu_level">
                    <property name="maximum">
                     <number>5</number>
                    </property>
                    <property name="pageStep">
                     <number>1</number>
                    </property>
                    <property name="value">
                     <number>1</number>
                    </property>
                    <property name="orientation">
                     <enum>Qt::Horizontal</enum>
                    </property>
                   </widget>
                  </item>
                  <item row="8" column="0">
                   <widget class="QLabel" name="cpu_priority_value">
                    <property name="text">
                     <string>Current priority = 1</string>
                    </property>
                   </widget>
                  </item>
                  <item row="9" column="0">
                   <widget class="QLabel" name="label_90">
                    <property name="styleSheet">
                     <string notr="true">font-weight: bold;color: white;</string>
                    </property>
                    <property name="text">
                     <string>Network (IPv8) Statistics</string>
                    </property>
                   </widget>
                  </item>
                  <item row="10" column="0" colspan="2">
                   <widget class="QCheckBox" name="checkbox_enable_network_statistics">
                    <property name="text">
                     <string>Enable network statistics (requires restart)</string>
                    </property>
                   </widget>
                  </item>
                  <item row="11" column="0">
                   <widget class="QLabel" name="network_statistics_warning">
                    <property name="text">
                     <string>Note: Enabling statistics slightly slows down Tribler</string>
                    </property>
                   </widget>
                  </item>
                 </layout>
                </widget>
               </widget>
              </item>
             </layout>
            </widget>
           </widget>
          </item>
         </layout>
        </widget>
        <widget class="DownloadsPage" name="downloads_page">
         <property name="styleSheet">
          <string notr="true">QTreeWidget {
background-color: #202020;
}</string>
         </property>
         <layout class="QVBoxLayout" name="verticalLayout">
          <property name="spacing">
           <number>0</number>
          </property>
          <property name="leftMargin">
           <number>0</number>
          </property>
          <property name="topMargin">
           <number>0</number>
          </property>
          <property name="rightMargin">
           <number>0</number>
          </property>
          <property name="bottomMargin">
           <number>0</number>
          </property>
          <item>
           <widget class="QWidget" name="widget_2" native="true">
            <layout class="QHBoxLayout" name="horizontalLayout_21">
             <property name="spacing">
              <number>0</number>
             </property>
             <property name="leftMargin">
              <number>0</number>
             </property>
             <property name="topMargin">
              <number>0</number>
             </property>
             <property name="rightMargin">
              <number>0</number>
             </property>
             <property name="bottomMargin">
              <number>0</number>
             </property>
             <item>
              <widget class="QLabel" name="downloads_header_label">
               <property name="sizePolicy">
                <sizepolicy hsizetype="Preferred" vsizetype="Fixed">
                 <horstretch>0</horstretch>
                 <verstretch>0</verstretch>
                </sizepolicy>
               </property>
               <property name="minimumSize">
                <size>
                 <width>0</width>
                 <height>44</height>
                </size>
               </property>
               <property name="maximumSize">
                <size>
                 <width>16777215</width>
                 <height>44</height>
                </size>
               </property>
               <property name="styleSheet">
                <string notr="true">margin: 10px;
font-size: 20px;
font-weight: bold;
color: white;</string>
               </property>
               <property name="text">
                <string>Downloads</string>
               </property>
              </widget>
             </item>
             <item>
              <spacer name="horizontalSpacer_49">
               <property name="orientation">
                <enum>Qt::Horizontal</enum>
               </property>
               <property name="sizeHint" stdset="0">
                <size>
                 <width>40</width>
                 <height>20</height>
                </size>
               </property>
              </spacer>
             </item>
             <item>
              <widget class="QLineEdit" name="downloads_filter_input">
               <property name="sizePolicy">
                <sizepolicy hsizetype="Fixed" vsizetype="Fixed">
                 <horstretch>0</horstretch>
                 <verstretch>0</verstretch>
                </sizepolicy>
               </property>
               <property name="minimumSize">
                <size>
                 <width>180</width>
                 <height>28</height>
                </size>
               </property>
               <property name="maximumSize">
                <size>
                 <width>180</width>
                 <height>28</height>
                </size>
               </property>
               <property name="styleSheet">
                <string notr="true">QLineEdit {
border-radius: 3px;
}
QLineEdit:focus, QLineEdit::hover {
background-color: #404040;
color: white;
}</string>
               </property>
               <property name="placeholderText">
                <string>Filter</string>
               </property>
               <property name="clearButtonEnabled">
                <bool>true</bool>
               </property>
              </widget>
             </item>
             <item>
              <spacer name="horizontalSpacer_64">
               <property name="orientation">
                <enum>Qt::Horizontal</enum>
               </property>
               <property name="sizeType">
                <enum>QSizePolicy::Fixed</enum>
               </property>
               <property name="sizeHint" stdset="0">
                <size>
                 <width>12</width>
                 <height>20</height>
                </size>
               </property>
              </spacer>
             </item>
             <item>
              <spacer name="horizontalSpacer_69">
               <property name="orientation">
                <enum>Qt::Horizontal</enum>
               </property>
               <property name="sizeType">
                <enum>QSizePolicy::Minimum</enum>
               </property>
               <property name="sizeHint" stdset="0">
                <size>
                 <width>6</width>
                 <height>20</height>
                </size>
               </property>
              </spacer>
             </item>
             <item>
              <widget class="CircleButton" name="start_download_button">
               <property name="enabled">
                <bool>false</bool>
               </property>
               <property name="minimumSize">
                <size>
                 <width>28</width>
                 <height>28</height>
                </size>
               </property>
               <property name="maximumSize">
                <size>
                 <width>28</width>
                 <height>28</height>
                </size>
               </property>
               <property name="cursor">
                <cursorShape>PointingHandCursor</cursorShape>
               </property>
               <property name="styleSheet">
                <string notr="true">border-radius: 14px;
padding-left: 2px;</string>
               </property>
               <property name="text">
                <string/>
               </property>
               <property name="icon">
                <iconset>
                 <normaloff>../images/play.png</normaloff>../images/play.png</iconset>
               </property>
               <property name="iconSize">
                <size>
                 <width>14</width>
                 <height>14</height>
                </size>
               </property>
              </widget>
             </item>
             <item>
              <spacer name="horizontalSpacer_41">
               <property name="orientation">
                <enum>Qt::Horizontal</enum>
               </property>
               <property name="sizeType">
                <enum>QSizePolicy::Fixed</enum>
               </property>
               <property name="sizeHint" stdset="0">
                <size>
                 <width>6</width>
                 <height>20</height>
                </size>
               </property>
              </spacer>
             </item>
             <item>
              <widget class="CircleButton" name="stop_download_button">
               <property name="enabled">
                <bool>false</bool>
               </property>
               <property name="minimumSize">
                <size>
                 <width>28</width>
                 <height>28</height>
                </size>
               </property>
               <property name="maximumSize">
                <size>
                 <width>28</width>
                 <height>28</height>
                </size>
               </property>
               <property name="cursor">
                <cursorShape>PointingHandCursor</cursorShape>
               </property>
               <property name="styleSheet">
                <string notr="true">border-radius: 14px;</string>
               </property>
               <property name="text">
                <string/>
               </property>
               <property name="icon">
                <iconset>
                 <normaloff>../images/stop.png</normaloff>../images/stop.png</iconset>
               </property>
               <property name="iconSize">
                <size>
                 <width>12</width>
                 <height>12</height>
                </size>
               </property>
              </widget>
             </item>
             <item>
              <spacer name="horizontalSpacer_40">
               <property name="orientation">
                <enum>Qt::Horizontal</enum>
               </property>
               <property name="sizeType">
                <enum>QSizePolicy::Fixed</enum>
               </property>
               <property name="sizeHint" stdset="0">
                <size>
                 <width>6</width>
                 <height>20</height>
                </size>
               </property>
              </spacer>
             </item>
             <item>
              <widget class="CircleButton" name="remove_download_button">
               <property name="enabled">
                <bool>false</bool>
               </property>
               <property name="minimumSize">
                <size>
                 <width>28</width>
                 <height>28</height>
                </size>
               </property>
               <property name="maximumSize">
                <size>
                 <width>28</width>
                 <height>28</height>
                </size>
               </property>
               <property name="cursor">
                <cursorShape>PointingHandCursor</cursorShape>
               </property>
               <property name="styleSheet">
                <string notr="true">border-radius: 14px;</string>
               </property>
               <property name="text">
                <string/>
               </property>
               <property name="icon">
                <iconset>
                 <normaloff>../images/delete.png</normaloff>../images/delete.png</iconset>
               </property>
               <property name="iconSize">
                <size>
                 <width>12</width>
                 <height>12</height>
                </size>
               </property>
              </widget>
             </item>
             <item>
              <spacer name="horizontalSpacer_39">
               <property name="orientation">
                <enum>Qt::Horizontal</enum>
               </property>
               <property name="sizeType">
                <enum>QSizePolicy::Fixed</enum>
               </property>
               <property name="sizeHint" stdset="0">
                <size>
                 <width>12</width>
                 <height>20</height>
                </size>
               </property>
              </spacer>
             </item>
            </layout>
           </widget>
          </item>
          <item>
           <widget class="TabButtonPanel" name="downloads_tab" native="true">
            <layout class="QHBoxLayout" name="horizontalLayout_20">
             <property name="spacing">
              <number>0</number>
             </property>
             <property name="leftMargin">
              <number>0</number>
             </property>
             <property name="topMargin">
              <number>0</number>
             </property>
             <property name="rightMargin">
              <number>0</number>
             </property>
             <property name="bottomMargin">
              <number>0</number>
             </property>
             <item>
              <spacer name="horizontalSpacer_29">
               <property name="orientation">
                <enum>Qt::Horizontal</enum>
               </property>
               <property name="sizeType">
                <enum>QSizePolicy::Fixed</enum>
               </property>
               <property name="sizeHint" stdset="0">
                <size>
                 <width>10</width>
                 <height>20</height>
                </size>
               </property>
              </spacer>
             </item>
             <item>
              <widget class="UnderlineTabButton" name="downloads_all_button">
               <property name="enabled">
                <bool>false</bool>
               </property>
               <property name="sizePolicy">
                <sizepolicy hsizetype="Minimum" vsizetype="Fixed">
                 <horstretch>0</horstretch>
                 <verstretch>0</verstretch>
                </sizepolicy>
               </property>
               <property name="minimumSize">
                <size>
                 <width>0</width>
                 <height>36</height>
                </size>
               </property>
               <property name="maximumSize">
                <size>
                 <width>16777215</width>
                 <height>36</height>
                </size>
               </property>
               <property name="cursor">
                <cursorShape>PointingHandCursor</cursorShape>
               </property>
               <property name="styleSheet">
                <string notr="true"/>
               </property>
               <property name="text">
                <string>ALL</string>
               </property>
               <property name="checkable">
                <bool>true</bool>
               </property>
               <property name="checked">
                <bool>true</bool>
               </property>
              </widget>
             </item>
             <item>
              <widget class="UnderlineTabButton" name="downloads_downloading_button">
               <property name="sizePolicy">
                <sizepolicy hsizetype="Minimum" vsizetype="Fixed">
                 <horstretch>0</horstretch>
                 <verstretch>0</verstretch>
                </sizepolicy>
               </property>
               <property name="minimumSize">
                <size>
                 <width>0</width>
                 <height>36</height>
                </size>
               </property>
               <property name="maximumSize">
                <size>
                 <width>16777215</width>
                 <height>36</height>
                </size>
               </property>
               <property name="cursor">
                <cursorShape>PointingHandCursor</cursorShape>
               </property>
               <property name="styleSheet">
                <string notr="true"/>
               </property>
               <property name="text">
                <string>DOWNLOADING</string>
               </property>
               <property name="checkable">
                <bool>true</bool>
               </property>
              </widget>
             </item>
             <item>
              <widget class="UnderlineTabButton" name="downloads_completed_button">
               <property name="sizePolicy">
                <sizepolicy hsizetype="Minimum" vsizetype="Fixed">
                 <horstretch>0</horstretch>
                 <verstretch>0</verstretch>
                </sizepolicy>
               </property>
               <property name="minimumSize">
                <size>
                 <width>0</width>
                 <height>36</height>
                </size>
               </property>
               <property name="maximumSize">
                <size>
                 <width>16777215</width>
                 <height>36</height>
                </size>
               </property>
               <property name="cursor">
                <cursorShape>PointingHandCursor</cursorShape>
               </property>
               <property name="styleSheet">
                <string notr="true"/>
               </property>
               <property name="text">
                <string>COMPLETED</string>
               </property>
               <property name="checkable">
                <bool>true</bool>
               </property>
              </widget>
             </item>
             <item>
              <widget class="UnderlineTabButton" name="downloads_active_button">
               <property name="sizePolicy">
                <sizepolicy hsizetype="Minimum" vsizetype="Fixed">
                 <horstretch>0</horstretch>
                 <verstretch>0</verstretch>
                </sizepolicy>
               </property>
               <property name="minimumSize">
                <size>
                 <width>0</width>
                 <height>36</height>
                </size>
               </property>
               <property name="maximumSize">
                <size>
                 <width>16777215</width>
                 <height>36</height>
                </size>
               </property>
               <property name="cursor">
                <cursorShape>PointingHandCursor</cursorShape>
               </property>
               <property name="styleSheet">
                <string notr="true"/>
               </property>
               <property name="text">
                <string>ACTIVE</string>
               </property>
               <property name="checkable">
                <bool>true</bool>
               </property>
              </widget>
             </item>
             <item>
              <widget class="UnderlineTabButton" name="downloads_inactive_button">
               <property name="sizePolicy">
                <sizepolicy hsizetype="Minimum" vsizetype="Fixed">
                 <horstretch>0</horstretch>
                 <verstretch>0</verstretch>
                </sizepolicy>
               </property>
               <property name="minimumSize">
                <size>
                 <width>0</width>
                 <height>36</height>
                </size>
               </property>
               <property name="maximumSize">
                <size>
                 <width>16777215</width>
                 <height>36</height>
                </size>
               </property>
               <property name="cursor">
                <cursorShape>PointingHandCursor</cursorShape>
               </property>
               <property name="styleSheet">
                <string notr="true"/>
               </property>
               <property name="text">
                <string>INACTIVE</string>
               </property>
               <property name="checkable">
                <bool>true</bool>
               </property>
              </widget>
             </item>
             <item>
              <widget class="UnderlineTabButton" name="downloads_channels_button">
               <property name="minimumSize">
                <size>
                 <width>0</width>
                 <height>36</height>
                </size>
               </property>
               <property name="maximumSize">
                <size>
                 <width>16777215</width>
                 <height>36</height>
                </size>
               </property>
               <property name="cursor">
                <cursorShape>PointingHandCursor</cursorShape>
               </property>
               <property name="text">
                <string>CHANNELS</string>
               </property>
               <property name="checkable">
                <bool>true</bool>
               </property>
              </widget>
             </item>
             <item>
              <spacer name="horizontalSpacer_28">
               <property name="orientation">
                <enum>Qt::Horizontal</enum>
               </property>
               <property name="sizeHint" stdset="0">
                <size>
                 <width>40</width>
                 <height>20</height>
                </size>
               </property>
              </spacer>
             </item>
            </layout>
           </widget>
          </item>
          <item>
           <widget class="QWidget" name="downloads_splitter_container" native="true">
            <layout class="QGridLayout" name="gridLayout_3">
             <property name="leftMargin">
              <number>0</number>
             </property>
             <property name="topMargin">
              <number>0</number>
             </property>
             <property name="rightMargin">
              <number>0</number>
             </property>
             <property name="bottomMargin">
              <number>0</number>
             </property>
             <property name="verticalSpacing">
              <number>6</number>
             </property>
             <item row="0" column="0">
              <widget class="QSplitter" name="downloads_splitter">
               <property name="styleSheet">
                <string notr="true">QSplitter::handle { background-color: #555; }</string>
               </property>
               <property name="orientation">
                <enum>Qt::Vertical</enum>
               </property>
               <property name="handleWidth">
                <number>5</number>
               </property>
               <widget class="QWidget" name="download_list_container" native="true">
                <layout class="QVBoxLayout" name="veritcalLayout">
                 <property name="spacing">
                  <number>0</number>
                 </property>
                 <property name="leftMargin">
                  <number>0</number>
                 </property>
                 <property name="topMargin">
                  <number>0</number>
                 </property>
                 <property name="rightMargin">
                  <number>0</number>
                 </property>
                 <property name="bottomMargin">
                  <number>0</number>
                 </property>
                 <item>
                  <widget class="QLabel" name="diskspace_usage">
                   <property name="styleSheet">
                    <string notr="true">color: #B5B5B5; margin-left: 6px;</string>
                   </property>
                   <property name="text">
                    <string/>
                   </property>
                  </widget>
                 </item>
                 <item>
                  <widget class="QTreeWidget" name="downloads_list">
                   <property name="contextMenuPolicy">
                    <enum>Qt::CustomContextMenu</enum>
                   </property>
                   <property name="styleSheet">
                    <string notr="true">QTreeWidget {
    border: none;
    font-size: 13px;
    outline: 0;
    }
    QTreeWidget::item {
    color: white;
    height: 40px;
    border-bottom: 1px solid #303030;
    }
    QTreeWidget::item:hover {
    background-color: #303030;
    }
    QTreeWidget::item::selected {
    background-color: #444;
    }
    QHeaderView {
    background-color: transparent;
    }
    QHeaderView::section {
    background-color: transparent;
    border: none;
    color: #B5B5B5;
    padding: 10px;
    font-size: 14px;
    border-bottom: 1px solid #303030;
    }
    QHeaderView::section:hover {
    color: white;
    }
    QTableCornerButton::section {
    background-color: transparent;
    }</string>
                   </property>
                   <property name="alternatingRowColors">
                    <bool>false</bool>
                   </property>
                   <property name="selectionMode">
                    <enum>QAbstractItemView::ExtendedSelection</enum>
                   </property>
                   <property name="verticalScrollMode">
                    <enum>QAbstractItemView::ScrollPerPixel</enum>
                   </property>
                   <property name="indentation">
                    <number>0</number>
                   </property>
                   <property name="uniformRowHeights">
                    <bool>true</bool>
                   </property>
                   <property name="sortingEnabled">
                    <bool>true</bool>
                   </property>
                   <column>
                    <property name="text">
                     <string>NAME</string>
                    </property>
                   </column>
                   <column>
                    <property name="text">
                     <string>SIZE</string>
                    </property>
                   </column>
                   <column>
                    <property name="text">
                     <string>PROGRESS</string>
                    </property>
                   </column>
                   <column>
                    <property name="text">
                     <string>STATUS</string>
                    </property>
                   </column>
                   <column>
                    <property name="text">
                     <string>SEEDS</string>
                    </property>
                   </column>
                   <column>
                    <property name="text">
                     <string>PEERS</string>
                    </property>
                   </column>
                   <column>
                    <property name="text">
                     <string>SPEED (DOWN)</string>
                    </property>
                   </column>
                   <column>
                    <property name="text">
                     <string>SPEED (UP)</string>
                    </property>
                   </column>
                   <column>
                    <property name="text">
                     <string>RATIO</string>
                    </property>
                   </column>
                   <column>
                    <property name="text">
                     <string>ANONYMOUS?</string>
                    </property>
                   </column>
                   <column>
                    <property name="text">
                     <string>HOPS</string>
                    </property>
                   </column>
                   <column>
                    <property name="text">
                     <string>ETA</string>
                    </property>
                   </column>
                   <column>
                    <property name="text">
                     <string>ADDED ON</string>
                    </property>
                   </column>
                  </widget>
                 </item>
                </layout>
               </widget>
               <widget class="DownloadsDetailsTabWidget" name="download_details_widget">
                <property name="styleSheet">
                 <string notr="true">QLabel {
color: white;
}
QTabWidget {
border: none;
}
QTabBar::tab {
    color: white;
    background-color: #555;
}
QTabBar::tab:selected {
    color: #555;
    background-color: #777;
}</string>
                </property>
                <property name="currentIndex">
                 <number>0</number>
                </property>
                <property name="movable">
                 <bool>false</bool>
                </property>
                <widget class="QWidget" name="tab">
                 <attribute name="title">
                  <string>Details</string>
                 </attribute>
                 <layout class="QVBoxLayout" name="verticalLayout_8">
                  <property name="spacing">
                   <number>0</number>
                  </property>
                  <property name="leftMargin">
                   <number>0</number>
                  </property>
                  <property name="topMargin">
                   <number>0</number>
                  </property>
                  <property name="rightMargin">
                   <number>0</number>
                  </property>
                  <property name="bottomMargin">
                   <number>0</number>
                  </property>
                  <item>
                   <widget class="QScrollArea" name="scrollArea_2">
                    <property name="styleSheet">
                     <string notr="true">border: none;
background-color: #202020;
color: white</string>
                    </property>
                    <property name="widgetResizable">
                     <bool>true</bool>
                    </property>
                    <widget class="QWidget" name="scrollAreaWidgetContents_2">
                     <property name="geometry">
                      <rect>
                       <x>0</x>
                       <y>0</y>
<<<<<<< HEAD
                       <width>308</width>
                       <height>276</height>
=======
                       <width>347</width>
                       <height>296</height>
>>>>>>> 4e87b954
                      </rect>
                     </property>
                     <layout class="QFormLayout" name="formLayout_4">
                      <property name="fieldGrowthPolicy">
                       <enum>QFormLayout::AllNonFixedFieldsGrow</enum>
                      </property>
                      <property name="labelAlignment">
                       <set>Qt::AlignLeading|Qt::AlignLeft|Qt::AlignVCenter</set>
                      </property>
                      <property name="formAlignment">
                       <set>Qt::AlignLeading|Qt::AlignLeft|Qt::AlignTop</set>
                      </property>
                      <property name="leftMargin">
                       <number>12</number>
                      </property>
                      <property name="topMargin">
                       <number>12</number>
                      </property>
                      <property name="rightMargin">
                       <number>12</number>
                      </property>
                      <property name="bottomMargin">
                       <number>12</number>
                      </property>
                      <item row="0" column="0">
                       <widget class="QLabel" name="label_39">
                        <property name="styleSheet">
                         <string notr="true">font-weight: bold;</string>
                        </property>
                        <property name="text">
                         <string>Progress</string>
                        </property>
                       </widget>
                      </item>
                      <item row="0" column="1">
                       <widget class="DownloadProgressBar" name="download_progress_bar" native="true">
                        <property name="sizePolicy">
                         <sizepolicy hsizetype="MinimumExpanding" vsizetype="Fixed">
                          <horstretch>0</horstretch>
                          <verstretch>0</verstretch>
                         </sizepolicy>
                        </property>
                        <property name="minimumSize">
                         <size>
                          <width>0</width>
                          <height>26</height>
                         </size>
                        </property>
                        <property name="maximumSize">
                         <size>
                          <width>600000</width>
                          <height>26</height>
                         </size>
                        </property>
                        <property name="styleSheet">
                         <string notr="true">background-color: white;
margin-right: 10px;</string>
                        </property>
                        <layout class="QHBoxLayout" name="horizontalLayout_36"/>
                       </widget>
                      </item>
                      <item row="1" column="0">
                       <spacer name="verticalSpacer_14">
                        <property name="orientation">
                         <enum>Qt::Vertical</enum>
                        </property>
                        <property name="sizeType">
                         <enum>QSizePolicy::Fixed</enum>
                        </property>
                        <property name="sizeHint" stdset="0">
                         <size>
                          <width>20</width>
                          <height>6</height>
                         </size>
                        </property>
                       </spacer>
                      </item>
                      <item row="2" column="0">
                       <widget class="QLabel" name="label_28">
                        <property name="styleSheet">
                         <string notr="true">font-weight: bold;</string>
                        </property>
                        <property name="text">
                         <string>Name</string>
                        </property>
                       </widget>
                      </item>
                      <item row="2" column="1">
                       <widget class="QLabel" name="download_detail_name_label">
                        <property name="text">
                         <string/>
                        </property>
                       </widget>
                      </item>
                      <item row="3" column="0">
                       <widget class="QLabel" name="label_30">
                        <property name="styleSheet">
                         <string notr="true">font-weight: bold;</string>
                        </property>
                        <property name="text">
                         <string>Status</string>
                        </property>
                       </widget>
                      </item>
                      <item row="3" column="1">
                       <widget class="QLabel" name="download_detail_status_label">
                        <property name="text">
                         <string/>
                        </property>
                       </widget>
                      </item>
                      <item row="4" column="0">
                       <widget class="QLabel" name="label_36">
                        <property name="styleSheet">
                         <string notr="true">font-weight: bold;</string>
                        </property>
                        <property name="text">
                         <string>Filesize</string>
                        </property>
                       </widget>
                      </item>
                      <item row="4" column="1">
                       <widget class="QLabel" name="download_detail_filesize_label">
                        <property name="text">
                         <string/>
                        </property>
                       </widget>
                      </item>
                      <item row="5" column="0">
                       <widget class="QLabel" name="label_38">
                        <property name="styleSheet">
                         <string notr="true">font-weight: bold;</string>
                        </property>
                        <property name="text">
                         <string>Health</string>
                        </property>
                       </widget>
                      </item>
                      <item row="5" column="1">
                       <widget class="QLabel" name="download_detail_health_label">
                        <property name="text">
                         <string/>
                        </property>
                       </widget>
                      </item>
                      <item row="6" column="0">
                       <widget class="QLabel" name="label_40">
                        <property name="styleSheet">
                         <string notr="true">font-weight: bold;</string>
                        </property>
                        <property name="text">
                         <string>Infohash</string>
                        </property>
                       </widget>
                      </item>
                      <item row="6" column="1">
                       <layout class="QFormLayout" name="infohash_layout">
                        <property name="labelAlignment">
                         <set>Qt::AlignCenter</set>
                        </property>
                        <property name="formAlignment">
                         <set>Qt::AlignLeading|Qt::AlignLeft|Qt::AlignTop</set>
                        </property>
                        <item row="0" column="0">
                         <widget class="QLabel" name="download_detail_infohash_label">
                          <property name="text">
                           <string>00000000000000000000</string>
                          </property>
                         </widget>
                        </item>
                        <item row="0" column="1">
                         <widget class="QToolButton" name="download_detail_copy_magnet_button">
                          <property name="minimumSize">
                           <size>
                            <width>28</width>
                            <height>28</height>
                           </size>
                          </property>
                          <property name="maximumSize">
                           <size>
                            <width>28</width>
                            <height>28</height>
                           </size>
                          </property>
                          <property name="cursor">
                           <cursorShape>PointingHandCursor</cursorShape>
                          </property>
                          <property name="toolTip">
                           <string>Click to copy magnet link</string>
                          </property>
                          <property name="styleSheet">
                           <string notr="true">border: none;</string>
                          </property>
                          <property name="text">
                           <string/>
                          </property>
                          <property name="icon">
                           <iconset>
                            <normaloff>../images/magnet.png</normaloff>../images/magnet.png</iconset>
                          </property>
                          <property name="iconSize">
                           <size>
                            <width>25</width>
                            <height>25</height>
                           </size>
                          </property>
                         </widget>
                        </item>
                       </layout>
                      </item>
                      <item row="7" column="0">
                       <widget class="QLabel" name="label_44">
                        <property name="styleSheet">
                         <string notr="true">font-weight: bold;</string>
                        </property>
                        <property name="text">
                         <string>Destination</string>
                        </property>
                       </widget>
                      </item>
                      <item row="7" column="1">
                       <widget class="QLabel" name="download_detail_destination_label">
                        <property name="text">
                         <string/>
                        </property>
                       </widget>
                      </item>
                      <item row="8" column="0">
                       <widget class="QLabel" name="label_46">
                        <property name="styleSheet">
                         <string notr="true">font-weight: bold;</string>
                        </property>
                        <property name="text">
                         <string>Ratio</string>
                        </property>
                       </widget>
                      </item>
                      <item row="9" column="0">
                       <widget class="QLabel" name="label_26">
                        <property name="styleSheet">
                         <string notr="true">font-weight: bold;</string>
                        </property>
                        <property name="text">
                         <string>Availability</string>
                        </property>
                       </widget>
                      </item>
                      <item row="9" column="1">
                       <widget class="QLabel" name="download_detail_availability_label">
                        <property name="text">
                         <string/>
                        </property>
                       </widget>
                      </item>
                      <item row="8" column="1">
                       <widget class="QLabel" name="download_detail_ratio_label">
                        <property name="text">
                         <string/>
                        </property>
                       </widget>
                      </item>
                     </layout>
                    </widget>
                   </widget>
                  </item>
                 </layout>
                </widget>
                <widget class="QWidget" name="download_files_tab">
                 <attribute name="title">
                  <string>Files</string>
                 </attribute>
                 <layout class="QVBoxLayout" name="verticalLayout_7">
                  <property name="spacing">
                   <number>0</number>
                  </property>
                  <property name="leftMargin">
                   <number>0</number>
                  </property>
                  <property name="topMargin">
                   <number>0</number>
                  </property>
                  <property name="rightMargin">
                   <number>0</number>
                  </property>
                  <property name="bottomMargin">
                   <number>0</number>
                  </property>
                  <item>
                   <widget class="QTreeWidget" name="download_files_list">
                    <property name="contextMenuPolicy">
                     <enum>Qt::CustomContextMenu</enum>
                    </property>
                    <property name="styleSheet">
                     <string notr="true">QTreeWidget {
border: none;
font-size: 13px;
}
QTreeWidget::item {
color: white;
border-bottom: 1px solid #303030;
}
QTreeWidget::item:hover {
background-color: #303030;
}
QTreeWidget::item::selected {
background-color: #444;
}
QHeaderView {
background-color: transparent;
}
QHeaderView::section {
background-color: transparent;
border: none;
color: #B5B5B5;
padding: 10px;
font-size: 14px;
border-bottom: 1px solid #303030;
}
QHeaderView::drop-down {
color: red;
}
QHeaderView::section:hover {
color: white;
}
QTableCornerButton::section {
background-color: transparent;
}</string>
                    </property>
                    <property name="alternatingRowColors">
                     <bool>false</bool>
                    </property>
                    <property name="selectionMode">
                     <enum>QAbstractItemView::ExtendedSelection</enum>
                    </property>
                    <property name="indentation">
                     <number>0</number>
                    </property>
                    <property name="sortingEnabled">
                     <bool>true</bool>
                    </property>
                    <property name="allColumnsShowFocus">
                     <bool>false</bool>
                    </property>
                    <property name="headerHidden">
                     <bool>false</bool>
                    </property>
                    <column>
                     <property name="text">
                      <string>PATH</string>
                     </property>
                    </column>
                    <column>
                     <property name="text">
                      <string>SIZE</string>
                     </property>
                    </column>
                    <column>
                     <property name="text">
                      <string>% DONE</string>
                     </property>
                    </column>
                    <column>
                     <property name="text">
                      <string>INCLUDED</string>
                     </property>
                    </column>
                   </widget>
                  </item>
                 </layout>
                </widget>
                <widget class="QWidget" name="tab_2">
                 <attribute name="title">
                  <string>Trackers</string>
                 </attribute>
                 <layout class="QVBoxLayout" name="verticalLayout_9">
                  <property name="leftMargin">
                   <number>0</number>
                  </property>
                  <property name="topMargin">
                   <number>0</number>
                  </property>
                  <property name="rightMargin">
                   <number>0</number>
                  </property>
                  <property name="bottomMargin">
                   <number>0</number>
                  </property>
                  <item>
                   <widget class="QTreeWidget" name="download_trackers_list">
                    <property name="styleSheet">
                     <string notr="true">QTreeWidget {
border: none;
font-size: 13px;
}
QTreeWidget::item {
color: white;
border-bottom: 1px solid #303030;
}
QTreeWidget::item:hover {
background-color: #303030;
}
QTreeWidget::item::selected {
background-color: #444;
}
QHeaderView {
background-color: transparent;
}
QHeaderView::section {
background-color: transparent;
border: none;
color: #B5B5B5;
padding: 10px;
font-size: 14px;
border-bottom: 1px solid #303030;
}
QHeaderView::drop-down {
color: red;
}
QHeaderView::section:hover {
color: white;
}
QTableCornerButton::section {
background-color: transparent;
}</string>
                    </property>
                    <property name="alternatingRowColors">
                     <bool>false</bool>
                    </property>
                    <property name="selectionMode">
                     <enum>QAbstractItemView::NoSelection</enum>
                    </property>
                    <property name="indentation">
                     <number>0</number>
                    </property>
                    <column>
                     <property name="text">
                      <string>NAME</string>
                     </property>
                    </column>
                    <column>
                     <property name="text">
                      <string>STATUS</string>
                     </property>
                    </column>
                    <column>
                     <property name="text">
                      <string>PEERS</string>
                     </property>
                    </column>
                   </widget>
                  </item>
                 </layout>
                </widget>
                <widget class="QWidget" name="tab_3">
                 <attribute name="title">
                  <string>Peers</string>
                 </attribute>
                 <layout class="QVBoxLayout" name="verticalLayout_9">
                  <property name="leftMargin">
                   <number>0</number>
                  </property>
                  <property name="topMargin">
                   <number>0</number>
                  </property>
                  <property name="rightMargin">
                   <number>0</number>
                  </property>
                  <property name="bottomMargin">
                   <number>0</number>
                  </property>
                  <item>
                   <widget class="QTreeWidget" name="download_peers_list">
                    <property name="styleSheet">
                     <string notr="true">QTreeWidget {
border: none;
font-size: 13px;
}
QTreeWidget::item {
color: white;
border-bottom: 1px solid #303030;
}
QTreeWidget::item:hover {
background-color: #303030;
}
                                     QTreeWidget::item::selected {
                                     background-color: #444;
                                     }
                                     QHeaderView {
                                     background-color: transparent;
                                     }
                                     QHeaderView::section {
                                     background-color: transparent;
                                     border: none;
                                     color: #B5B5B5;
                                     padding: 10px;
                                     font-size: 14px;
                                     border-bottom: 1px solid #303030;
                                     }
                                     QHeaderView::drop-down {
                                     color: red;
                                     }
                                     QHeaderView::section:hover {
                                     color: white;
                                     }
                                     QTableCornerButton::section {
                                     background-color: transparent;
                                     }</string>
                    </property>
                    <property name="alternatingRowColors">
                     <bool>false</bool>
                    </property>
                    <property name="selectionMode">
                     <enum>QAbstractItemView::NoSelection</enum>
                    </property>
                    <property name="indentation">
                     <number>0</number>
                    </property>
                    <attribute name="headerStretchLastSection">
                     <bool>true</bool>
                    </attribute>
                    <column>
                     <property name="text">
                      <string>PEER (IP/PORT)</string>
                     </property>
                    </column>
                    <column>
                     <property name="text">
                      <string>COMPLETED</string>
                     </property>
                    </column>
                    <column>
                     <property name="text">
                      <string>SPEED (DOWN)</string>
                     </property>
                    </column>
                    <column>
                     <property name="text">
                      <string>SPEED (UP)</string>
                     </property>
                    </column>
                    <column>
                     <property name="text">
                      <string>FLAGS</string>
                     </property>
                    </column>
                    <column>
                     <property name="text">
                      <string>CLIENT</string>
                     </property>
                    </column>
                   </widget>
                  </item>
                 </layout>
                </widget>
               </widget>
              </widget>
             </item>
            </layout>
           </widget>
          </item>
         </layout>
        </widget>
        <widget class="LoadingPage" name="loading_page">
         <layout class="QVBoxLayout" name="verticalLayout">
          <property name="spacing">
           <number>0</number>
          </property>
          <property name="leftMargin">
           <number>0</number>
          </property>
          <property name="topMargin">
           <number>0</number>
          </property>
          <property name="rightMargin">
           <number>0</number>
          </property>
          <property name="bottomMargin">
           <number>0</number>
          </property>
          <item>
           <widget class="QGraphicsView" name="loading_svg_view">
            <property name="styleSheet">
             <string notr="true">border: none;</string>
            </property>
            <property name="renderHints">
             <set>QPainter::Antialiasing|QPainter::HighQualityAntialiasing|QPainter::TextAntialiasing</set>
            </property>
           </widget>
          </item>
          <item>
           <widget class="QLabel" name="loading_text_label">
            <property name="minimumSize">
             <size>
              <width>0</width>
              <height>160</height>
             </size>
            </property>
            <property name="styleSheet">
             <string notr="true">color: white; font-size: 18px;
padding:0 15px;</string>
            </property>
            <property name="text">
             <string>Loading...</string>
            </property>
            <property name="alignment">
             <set>Qt::AlignCenter</set>
            </property>
            <property name="wordWrap">
             <bool>true</bool>
            </property>
           </widget>
          </item>
          <item>
           <widget class="QWidget" name="widget_9" native="true">
            <layout class="QHBoxLayout" name="force_btn_layout">
             <item>
              <widget class="QPushButton" name="force_shutdown_btn">
               <property name="enabled">
                <bool>true</bool>
               </property>
               <property name="sizePolicy">
                <sizepolicy hsizetype="Minimum" vsizetype="Fixed">
                 <horstretch>0</horstretch>
                 <verstretch>0</verstretch>
                </sizepolicy>
               </property>
               <property name="minimumSize">
                <size>
                 <width>180</width>
                 <height>32</height>
                </size>
               </property>
               <property name="maximumSize">
                <size>
                 <width>180</width>
                 <height>32</height>
                </size>
               </property>
               <property name="layoutDirection">
                <enum>Qt::LeftToRight</enum>
               </property>
               <property name="autoFillBackground">
                <bool>false</bool>
               </property>
               <property name="styleSheet">
                <string notr="true">border-radius:16px;
background-color:#e67300;
color:#fff;
padding:0 10px;
text-transform:  uppercase;
font-weight:bold;</string>
               </property>
               <property name="text">
                <string>Force Shutdown</string>
               </property>
               <property name="autoDefault">
                <bool>false</bool>
               </property>
               <property name="default">
                <bool>false</bool>
               </property>
               <property name="flat">
                <bool>false</bool>
               </property>
              </widget>
             </item>
             <item>
              <widget class="QPushButton" name="skip_conversion_btn">
               <property name="enabled">
                <bool>true</bool>
               </property>
               <property name="sizePolicy">
                <sizepolicy hsizetype="Minimum" vsizetype="Fixed">
                 <horstretch>0</horstretch>
                 <verstretch>0</verstretch>
                </sizepolicy>
               </property>
               <property name="minimumSize">
                <size>
                 <width>180</width>
                 <height>32</height>
                </size>
               </property>
               <property name="maximumSize">
                <size>
                 <width>180</width>
                 <height>32</height>
                </size>
               </property>
               <property name="layoutDirection">
                <enum>Qt::LeftToRight</enum>
               </property>
               <property name="autoFillBackground">
                <bool>false</bool>
               </property>
               <property name="styleSheet">
                <string notr="true">border-radius:16px;
background-color:#e67300;
color:#fff;
padding:0 10px;
text-transform:  uppercase;
font-weight:bold;</string>
               </property>
               <property name="text">
                <string>Skip</string>
               </property>
               <property name="autoDefault">
                <bool>false</bool>
               </property>
               <property name="default">
                <bool>false</bool>
               </property>
               <property name="flat">
                <bool>false</bool>
               </property>
              </widget>
             </item>
            </layout>
           </widget>
          </item>
          <item>
           <spacer name="force_shutdown_vspacer">
            <property name="orientation">
             <enum>Qt::Vertical</enum>
            </property>
            <property name="sizeType">
             <enum>QSizePolicy::Fixed</enum>
            </property>
            <property name="sizeHint" stdset="0">
             <size>
              <width>20</width>
              <height>60</height>
             </size>
            </property>
           </spacer>
          </item>
         </layout>
        </widget>
        <widget class="DiscoveringPage" name="discovering_page">
         <layout class="QVBoxLayout" name="verticalLayout">
          <property name="spacing">
           <number>0</number>
          </property>
          <property name="leftMargin">
           <number>0</number>
          </property>
          <property name="topMargin">
           <number>0</number>
          </property>
          <property name="rightMargin">
           <number>0</number>
          </property>
          <property name="bottomMargin">
           <number>0</number>
          </property>
          <item>
           <widget class="QLabel" name="discovering_top_label">
            <property name="sizePolicy">
             <sizepolicy hsizetype="Preferred" vsizetype="Expanding">
              <horstretch>0</horstretch>
              <verstretch>0</verstretch>
             </sizepolicy>
            </property>
            <property name="styleSheet">
             <string notr="true">color: white; font-size: 18px;</string>
            </property>
            <property name="text">
             <string>Discovering your first content...</string>
            </property>
            <property name="alignment">
             <set>Qt::AlignCenter</set>
            </property>
           </widget>
          </item>
          <item>
           <widget class="QGraphicsView" name="discovering_svg_view">
            <property name="sizePolicy">
             <sizepolicy hsizetype="Expanding" vsizetype="Fixed">
              <horstretch>0</horstretch>
              <verstretch>0</verstretch>
             </sizepolicy>
            </property>
            <property name="minimumSize">
             <size>
              <width>0</width>
              <height>200</height>
             </size>
            </property>
            <property name="maximumSize">
             <size>
              <width>16777215</width>
              <height>200</height>
             </size>
            </property>
            <property name="styleSheet">
             <string notr="true">border: none;</string>
            </property>
           </widget>
          </item>
          <item>
           <widget class="QLabel" name="label_34">
            <property name="sizePolicy">
             <sizepolicy hsizetype="Preferred" vsizetype="Expanding">
              <horstretch>0</horstretch>
              <verstretch>0</verstretch>
             </sizepolicy>
            </property>
            <property name="styleSheet">
             <string notr="true">color: white; font-size: 14px;</string>
            </property>
            <property name="text">
             <string>This process might take around a minute.</string>
            </property>
            <property name="alignment">
             <set>Qt::AlignCenter</set>
            </property>
           </widget>
          </item>
         </layout>
        </widget>
        <widget class="ChannelContentsWidget" name="discovered_page"/>
        <widget class="TrustPage" name="trust_page">
         <property name="styleSheet">
          <string notr="true">QLabel { color: #eee; }</string>
         </property>
         <layout class="QVBoxLayout" name="verticalLayout">
          <property name="spacing">
           <number>0</number>
          </property>
          <property name="leftMargin">
           <number>0</number>
          </property>
          <property name="topMargin">
           <number>0</number>
          </property>
          <property name="rightMargin">
           <number>0</number>
          </property>
          <property name="bottomMargin">
           <number>0</number>
          </property>
          <item>
           <widget class="QWidget" name="trust_statistics_header" native="true">
            <layout class="QHBoxLayout" name="horizontalLayout_13">
             <property name="spacing">
              <number>0</number>
             </property>
             <property name="leftMargin">
              <number>0</number>
             </property>
             <property name="topMargin">
              <number>0</number>
             </property>
             <property name="rightMargin">
              <number>0</number>
             </property>
             <property name="bottomMargin">
              <number>0</number>
             </property>
             <item>
              <widget class="QLabel" name="subscribed_channels_header_label">
               <property name="sizePolicy">
                <sizepolicy hsizetype="Preferred" vsizetype="Fixed">
                 <horstretch>0</horstretch>
                 <verstretch>0</verstretch>
                </sizepolicy>
               </property>
               <property name="minimumSize">
                <size>
                 <width>0</width>
                 <height>50</height>
                </size>
               </property>
               <property name="maximumSize">
                <size>
                 <width>16777215</width>
                 <height>50</height>
                </size>
               </property>
               <property name="styleSheet">
                <string notr="true">color: #eee;
                                            background-color: transparent;
                                            font-size: 20px;
                                            font-weight: bold;
                                            margin: 10px;
margin-right: 4px;
margin-top: 9px;</string>
               </property>
               <property name="text">
                <string>Trust statistics</string>
               </property>
              </widget>
             </item>
             <item>
              <widget class="QToolButton" name="trust_explain_button">
               <property name="minimumSize">
                <size>
                 <width>20</width>
                 <height>20</height>
                </size>
               </property>
               <property name="maximumSize">
                <size>
                 <width>20</width>
                 <height>20</height>
                </size>
               </property>
               <property name="font">
                <font>
                 <family>MS Shell Dlg 2</family>
                 <pointsize>10</pointsize>
                 <weight>50</weight>
                 <italic>false</italic>
                 <bold>false</bold>
                </font>
               </property>
               <property name="cursor">
                <cursorShape>PointingHandCursor</cursorShape>
               </property>
               <property name="styleSheet">
                <string notr="true">border: 1px solid white;
color: white;
border-radius: 10px;
</string>
               </property>
               <property name="text">
                <string>i</string>
               </property>
              </widget>
             </item>
             <item>
              <spacer name="horizontalSpacer_69">
               <property name="orientation">
                <enum>Qt::Horizontal</enum>
               </property>
               <property name="sizeType">
                <enum>QSizePolicy::Expanding</enum>
               </property>
               <property name="sizeHint" stdset="0">
                <size>
                 <width>10</width>
                 <height>20</height>
                </size>
               </property>
              </spacer>
             </item>
            </layout>
           </widget>
          </item>
          <item>
           <spacer name="verticalSpacer_16">
            <property name="orientation">
             <enum>Qt::Vertical</enum>
            </property>
            <property name="sizeType">
             <enum>QSizePolicy::Fixed</enum>
            </property>
            <property name="sizeHint" stdset="0">
             <size>
              <width>20</width>
              <height>6</height>
             </size>
            </property>
           </spacer>
          </item>
          <item>
           <widget class="QLabel" name="trust_explanation_label">
            <property name="styleSheet">
             <string notr="true">padding-left: 10px; padding-right: 10px;</string>
            </property>
            <property name="text">
             <string>You can build trust by contributing bandwidth to the Tribler network. This is done by letting Tribler run idle.</string>
            </property>
            <property name="wordWrap">
             <bool>true</bool>
            </property>
           </widget>
          </item>
          <item>
           <widget class="QWidget" name="trust_top_container" native="true">
            <property name="sizePolicy">
             <sizepolicy hsizetype="Preferred" vsizetype="Fixed">
              <horstretch>0</horstretch>
              <verstretch>0</verstretch>
             </sizepolicy>
            </property>
            <property name="styleSheet">
             <string notr="true"/>
            </property>
            <layout class="QHBoxLayout" name="horizontalLayout_39">
             <property name="spacing">
              <number>20</number>
             </property>
             <property name="leftMargin">
              <number>20</number>
             </property>
             <property name="topMargin">
              <number>20</number>
             </property>
             <property name="rightMargin">
              <number>20</number>
             </property>
             <property name="bottomMargin">
              <number>20</number>
             </property>
             <item>
              <widget class="QWidget" name="trust_general_stats_box" native="true">
               <property name="styleSheet">
                <string notr="true">QWidget { 
background-color: #282828; border: 1px solid #555;
}
QLabel {
border: none;
}</string>
               </property>
               <layout class="QVBoxLayout" name="verticalLayout_10">
                <property name="spacing">
                 <number>0</number>
                </property>
                <item>
                 <widget class="QLabel" name="trust_contribution_amount_label">
                  <property name="styleSheet">
                   <string notr="true">font-size: 20px; font-weight: bold;</string>
                  </property>
                  <property name="text">
                   <string>- MBytes</string>
                  </property>
                 </widget>
                </item>
                <item>
                 <spacer name="verticalSpacer_19">
                  <property name="orientation">
                   <enum>Qt::Vertical</enum>
                  </property>
                  <property name="sizeType">
                   <enum>QSizePolicy::Minimum</enum>
                  </property>
                  <property name="sizeHint" stdset="0">
                   <size>
                    <width>20</width>
                    <height>3</height>
                   </size>
                  </property>
                 </spacer>
                </item>
                <item>
                 <widget class="QLabel" name="label_48">
                  <property name="styleSheet">
                   <string notr="true">font-size: 15px;</string>
                  </property>
                  <property name="text">
                   <string>Given to community</string>
                  </property>
                 </widget>
                </item>
                <item>
                 <spacer name="verticalSpacer_18">
                  <property name="orientation">
                   <enum>Qt::Vertical</enum>
                  </property>
                  <property name="sizeType">
                   <enum>QSizePolicy::Minimum</enum>
                  </property>
                  <property name="sizeHint" stdset="0">
                   <size>
                    <width>20</width>
                    <height>20</height>
                   </size>
                  </property>
                 </spacer>
                </item>
                <item>
                 <widget class="QLabel" name="trust_people_helped_label">
                  <property name="styleSheet">
                   <string notr="true">font-size: 18px;</string>
                  </property>
                  <property name="text">
                   <string>-</string>
                  </property>
                 </widget>
                </item>
                <item>
                 <widget class="QLabel" name="label_49">
                  <property name="styleSheet">
                   <string notr="true">font-size: 15px;</string>
                  </property>
                  <property name="text">
                   <string>People you helped</string>
                  </property>
                 </widget>
                </item>
                <item>
                 <spacer name="verticalSpacer_15">
                  <property name="orientation">
                   <enum>Qt::Vertical</enum>
                  </property>
                  <property name="sizeType">
                   <enum>QSizePolicy::Expanding</enum>
                  </property>
                  <property name="sizeHint" stdset="0">
                   <size>
                    <width>20</width>
                    <height>40</height>
                   </size>
                  </property>
                 </spacer>
                </item>
               </layout>
              </widget>
             </item>
             <item>
              <widget class="QWidget" name="trust_interactions_stats_box" native="true">
               <property name="styleSheet">
                <string notr="true">QWidget { 
background-color: #282828; border: 1px solid #555;
}
QLabel {
border: none;
}</string>
               </property>
               <layout class="QVBoxLayout" name="verticalLayout_12">
                <property name="spacing">
                 <number>0</number>
                </property>
                <item>
                 <widget class="QLabel" name="trust_consumption_amount_label">
                  <property name="styleSheet">
                   <string notr="true">font-size: 20px; font-weight: bold;</string>
                  </property>
                  <property name="text">
                   <string>- MBytes</string>
                  </property>
                 </widget>
                </item>
                <item>
                 <spacer name="verticalSpacer_21">
                  <property name="orientation">
                   <enum>Qt::Vertical</enum>
                  </property>
                  <property name="sizeType">
                   <enum>QSizePolicy::Fixed</enum>
                  </property>
                  <property name="sizeHint" stdset="0">
                   <size>
                    <width>20</width>
                    <height>3</height>
                   </size>
                  </property>
                 </spacer>
                </item>
                <item>
                 <widget class="QLabel" name="label_50">
                  <property name="styleSheet">
                   <string notr="true">font-size: 15px;</string>
                  </property>
                  <property name="text">
                   <string>Taken from community</string>
                  </property>
                 </widget>
                </item>
                <item>
                 <spacer name="verticalSpacer_20">
                  <property name="orientation">
                   <enum>Qt::Vertical</enum>
                  </property>
                  <property name="sizeType">
                   <enum>QSizePolicy::Fixed</enum>
                  </property>
                  <property name="sizeHint" stdset="0">
                   <size>
                    <width>20</width>
                    <height>20</height>
                   </size>
                  </property>
                 </spacer>
                </item>
                <item>
                 <widget class="QLabel" name="trust_people_helped_you_label">
                  <property name="styleSheet">
                   <string notr="true">font-size: 18px;</string>
                  </property>
                  <property name="text">
                   <string>-</string>
                  </property>
                 </widget>
                </item>
                <item>
                 <widget class="QLabel" name="label_52">
                  <property name="styleSheet">
                   <string notr="true">font-size: 15px;</string>
                  </property>
                  <property name="text">
                   <string>People who helped you</string>
                  </property>
                 </widget>
                </item>
                <item>
                 <spacer name="verticalSpacer_17">
                  <property name="orientation">
                   <enum>Qt::Vertical</enum>
                  </property>
                  <property name="sizeHint" stdset="0">
                   <size>
                    <width>20</width>
                    <height>40</height>
                   </size>
                  </property>
                 </spacer>
                </item>
               </layout>
              </widget>
             </item>
            </layout>
           </widget>
          </item>
          <item>
           <widget class="QWidget" name="widget_24" native="true">
            <property name="sizePolicy">
             <sizepolicy hsizetype="Preferred" vsizetype="Expanding">
              <horstretch>0</horstretch>
              <verstretch>0</verstretch>
             </sizepolicy>
            </property>
            <property name="styleSheet">
             <string notr="true"/>
            </property>
            <layout class="QHBoxLayout" name="horizontalLayout_37">
             <property name="spacing">
              <number>20</number>
             </property>
             <property name="leftMargin">
              <number>20</number>
             </property>
             <property name="topMargin">
              <number>0</number>
             </property>
             <property name="rightMargin">
              <number>20</number>
             </property>
             <property name="bottomMargin">
              <number>20</number>
             </property>
             <item>
              <widget class="QWidget" name="widget_10" native="true">
               <property name="styleSheet">
                <string notr="true"/>
               </property>
               <layout class="QVBoxLayout" name="verticalLayout_13">
                <property name="spacing">
                 <number>0</number>
                </property>
                <property name="leftMargin">
                 <number>2</number>
                </property>
                <property name="topMargin">
                 <number>2</number>
                </property>
                <property name="rightMargin">
                 <number>2</number>
                </property>
                <property name="bottomMargin">
                 <number>2</number>
                </property>
                <item>
                 <widget class="QWidget" name="plot_widget" native="true">
                  <property name="minimumSize">
                   <size>
                    <width>0</width>
                    <height>250</height>
                   </size>
                  </property>
                  <property name="baseSize">
                   <size>
                    <width>0</width>
                    <height>250</height>
                   </size>
                  </property>
                  <property name="styleSheet">
                   <string notr="true">border: none;</string>
                  </property>
                  <layout class="QVBoxLayout" name="verticalLayout_14">
                   <property name="leftMargin">
                    <number>0</number>
                   </property>
                   <property name="topMargin">
                    <number>0</number>
                   </property>
                   <property name="rightMargin">
                    <number>0</number>
                   </property>
                   <property name="bottomMargin">
                    <number>0</number>
                   </property>
                  </layout>
                 </widget>
                </item>
               </layout>
              </widget>
             </item>
            </layout>
           </widget>
          </item>
         </layout>
        </widget>
        <widget class="TrustGraphPage" name="trust_graph_page">
         <property name="styleSheet">
          <string notr="true">QLabel { color: #eee; }</string>
         </property>
         <layout class="QVBoxLayout" name="verticalLayout">
          <property name="spacing">
           <number>0</number>
          </property>
          <property name="leftMargin">
           <number>0</number>
          </property>
          <property name="topMargin">
           <number>0</number>
          </property>
          <property name="rightMargin">
           <number>0</number>
          </property>
          <property name="bottomMargin">
           <number>0</number>
          </property>
          <item>
           <widget class="QWidget" name="trust_graph_header" native="true">
            <layout class="QHBoxLayout" name="trust_graph_header_layout">
             <property name="spacing">
              <number>0</number>
             </property>
             <property name="leftMargin">
              <number>0</number>
             </property>
             <property name="topMargin">
              <number>0</number>
             </property>
             <property name="rightMargin">
              <number>0</number>
             </property>
             <property name="bottomMargin">
              <number>0</number>
             </property>
             <item>
              <widget class="QLabel" name="trust_graph_header_label">
               <property name="sizePolicy">
                <sizepolicy hsizetype="Preferred" vsizetype="Fixed">
                 <horstretch>0</horstretch>
                 <verstretch>0</verstretch>
                </sizepolicy>
               </property>
               <property name="minimumSize">
                <size>
                 <width>0</width>
                 <height>50</height>
                </size>
               </property>
               <property name="maximumSize">
                <size>
                 <width>16777215</width>
                 <height>50</height>
                </size>
               </property>
               <property name="styleSheet">
                <string notr="true">color: #eee;
background-color: transparent;
font-size: 20px;
font-weight: bold;
margin: 10px 4px 2px 10px;</string>
               </property>
               <property name="text">
                <string>Trust Graph</string>
               </property>
              </widget>
             </item>
             <item>
              <spacer name="trust_graph_spacer_12">
               <property name="orientation">
                <enum>Qt::Horizontal</enum>
               </property>
               <property name="sizeType">
                <enum>QSizePolicy::Expanding</enum>
               </property>
               <property name="sizeHint" stdset="0">
                <size>
                 <width>10</width>
                 <height>20</height>
                </size>
               </property>
              </spacer>
             </item>
             <item>
              <widget class="QToolButton" name="tr_control_refresh_btn">
               <property name="minimumSize">
                <size>
                 <width>64</width>
                 <height>28</height>
                </size>
               </property>
               <property name="maximumSize">
                <size>
                 <width>64</width>
                 <height>28</height>
                </size>
               </property>
               <property name="cursor">
                <cursorShape>PointingHandCursor</cursorShape>
               </property>
               <property name="styleSheet">
                <string notr="true">margin-right:16px</string>
               </property>
               <property name="text">
                <string>REFRESH</string>
               </property>
               <property name="icon">
                <iconset>
                 <normaloff>../images/refresh.png</normaloff>../images/refresh.png</iconset>
               </property>
               <property name="iconSize">
                <size>
                 <width>18</width>
                 <height>18</height>
                </size>
               </property>
              </widget>
             </item>
             <item>
              <spacer name="trust_graph_spacer_20">
               <property name="orientation">
                <enum>Qt::Horizontal</enum>
               </property>
               <property name="sizeType">
                <enum>QSizePolicy::Fixed</enum>
               </property>
               <property name="sizeHint" stdset="0">
                <size>
                 <width>10</width>
                 <height>20</height>
                </size>
               </property>
              </spacer>
             </item>
            </layout>
           </widget>
          </item>
          <item>
           <spacer name="trust_graph_spacer_16">
            <property name="orientation">
             <enum>Qt::Vertical</enum>
            </property>
            <property name="sizeType">
             <enum>QSizePolicy::Fixed</enum>
            </property>
            <property name="sizeHint" stdset="0">
             <size>
              <width>20</width>
              <height>6</height>
             </size>
            </property>
           </spacer>
          </item>
          <item>
           <widget class="QLabel" name="trust_graph_explanation_label">
            <property name="font">
             <font>
              <family>MS Shell Dlg 2</family>
              <pointsize>10</pointsize>
              <weight>50</weight>
              <italic>false</italic>
              <bold>false</bold>
             </font>
            </property>
            <property name="styleSheet">
             <string notr="true">padding-left: 10px; padding-right: 10px;margin-bottom:8px;</string>
            </property>
            <property name="text">
             <string>The graph below is based on your historical interactions with other users in the network.</string>
            </property>
            <property name="textFormat">
             <enum>Qt::RichText</enum>
            </property>
            <property name="wordWrap">
             <bool>true</bool>
            </property>
           </widget>
          </item>
          <item>
           <widget class="QProgressBar" name="trust_graph_progress_bar">
            <property name="sizePolicy">
             <sizepolicy hsizetype="Expanding" vsizetype="Fixed">
              <horstretch>0</horstretch>
              <verstretch>0</verstretch>
             </sizepolicy>
            </property>
            <property name="minimumSize">
             <size>
              <width>0</width>
              <height>32</height>
             </size>
            </property>
            <property name="maximumSize">
             <size>
              <width>16777215</width>
              <height>32</height>
             </size>
            </property>
            <property name="styleSheet">
             <string notr="true">QProgressBar {
         background-color: #FFF;
         border: 0px;
         padding: 0px;
         height: 10px;
         margin: 0 16px;
        }
        QProgressBar::chunk {
         background: #5c58ee;
         width:5px
        }</string>
            </property>
            <property name="minimum">
             <number>0</number>
            </property>
            <property name="value">
             <number>24</number>
            </property>
            <property name="alignment">
             <set>Qt::AlignCenter</set>
            </property>
            <property name="textDirection">
             <enum>QProgressBar::TopToBottom</enum>
            </property>
            <property name="format">
             <string>Progress %p%</string>
            </property>
           </widget>
          </item>
          <item>
           <widget class="QWidget" name="trust_graph_control_section" native="true">
            <layout class="QHBoxLayout" name="trust_graph_control_section_layout">
             <property name="spacing">
              <number>0</number>
             </property>
             <property name="leftMargin">
              <number>0</number>
             </property>
             <property name="topMargin">
              <number>0</number>
             </property>
             <property name="rightMargin">
              <number>0</number>
             </property>
             <property name="bottomMargin">
              <number>0</number>
             </property>
             <item>
              <widget class="QLabel" name="trust_graph_status_bar">
               <property name="sizePolicy">
                <sizepolicy hsizetype="Expanding" vsizetype="Preferred">
                 <horstretch>0</horstretch>
                 <verstretch>0</verstretch>
                </sizepolicy>
               </property>
               <property name="minimumSize">
                <size>
                 <width>0</width>
                 <height>32</height>
                </size>
               </property>
               <property name="maximumSize">
                <size>
                 <width>16777215</width>
                 <height>32</height>
                </size>
               </property>
               <property name="font">
                <font>
                 <family>MS Shell Dlg 2</family>
                 <pointsize>10</pointsize>
                 <weight>50</weight>
                 <italic>false</italic>
                 <bold>false</bold>
                </font>
               </property>
               <property name="styleSheet">
                <string notr="true">margin:8px 16px 0 16px</string>
               </property>
               <property name="text">
                <string/>
               </property>
               <property name="textFormat">
                <enum>Qt::RichText</enum>
               </property>
               <property name="margin">
                <number>0</number>
               </property>
              </widget>
             </item>
            </layout>
           </widget>
          </item>
          <item>
           <widget class="QWidget" name="trust_graph_plot_widget" native="true">
            <property name="sizePolicy">
             <sizepolicy hsizetype="Expanding" vsizetype="Expanding">
              <horstretch>1</horstretch>
              <verstretch>1</verstretch>
             </sizepolicy>
            </property>
            <property name="minimumSize">
             <size>
              <width>250</width>
              <height>250</height>
             </size>
            </property>
            <property name="sizeIncrement">
             <size>
              <width>1</width>
              <height>1</height>
             </size>
            </property>
            <property name="baseSize">
             <size>
              <width>0</width>
              <height>250</height>
             </size>
            </property>
            <property name="autoFillBackground">
             <bool>false</bool>
            </property>
            <property name="styleSheet">
             <string notr="true">border: None; margin:0</string>
            </property>
            <layout class="QVBoxLayout" name="verticalLayout_14">
             <property name="spacing">
              <number>0</number>
             </property>
             <property name="leftMargin">
              <number>0</number>
             </property>
             <property name="topMargin">
              <number>0</number>
             </property>
             <property name="rightMargin">
              <number>0</number>
             </property>
             <property name="bottomMargin">
              <number>0</number>
             </property>
            </layout>
           </widget>
          </item>
          <item>
           <layout class="QHBoxLayout" name="horizontalLayout_4"/>
          </item>
          <item>
           <widget class="QLabel" name="tr_selected_node_pub_key">
            <property name="sizePolicy">
             <sizepolicy hsizetype="Expanding" vsizetype="Preferred">
              <horstretch>0</horstretch>
              <verstretch>0</verstretch>
             </sizepolicy>
            </property>
            <property name="font">
             <font>
              <family>MS Shell Dlg 2</family>
              <pointsize>10</pointsize>
              <weight>50</weight>
              <italic>false</italic>
              <bold>false</bold>
             </font>
            </property>
            <property name="styleSheet">
             <string notr="true">margin:4px 16px 4px 16px</string>
            </property>
            <property name="text">
             <string>Peer            : </string>
            </property>
            <property name="textFormat">
             <enum>Qt::RichText</enum>
            </property>
            <property name="wordWrap">
             <bool>false</bool>
            </property>
            <property name="textInteractionFlags">
             <set>Qt::LinksAccessibleByMouse|Qt::TextSelectableByMouse</set>
            </property>
           </widget>
          </item>
          <item>
           <widget class="QLabel" name="tr_selected_node_stats">
            <property name="font">
             <font>
              <family>MS Shell Dlg 2</family>
              <pointsize>10</pointsize>
              <weight>50</weight>
              <italic>false</italic>
              <bold>false</bold>
             </font>
            </property>
            <property name="styleSheet">
             <string notr="true">margin:4px 16px 16px 16px</string>
            </property>
            <property name="text">
             <string>Balance      Given: XX Taken: YY</string>
            </property>
            <property name="textFormat">
             <enum>Qt::RichText</enum>
            </property>
            <property name="wordWrap">
             <bool>true</bool>
            </property>
            <property name="textInteractionFlags">
             <set>Qt::LinksAccessibleByMouse|Qt::TextSelectableByMouse</set>
            </property>
           </widget>
          </item>
         </layout>
        </widget>
        <widget class="ChannelContentsWidget" name="channel_contents_page"/>
        <widget class="ChannelContentsWidget" name="popular_page"/>
       </widget>
      </item>
     </layout>
    </item>
   </layout>
  </widget>
 </widget>
 <layoutdefault spacing="6" margin="11"/>
 <customwidgets>
  <customwidget>
   <class>EllipseButton</class>
   <extends>QToolButton</extends>
   <header>tribler_gui.widgets.ellipsebutton.h</header>
  </customwidget>
  <customwidget>
   <class>UnderlineTabButton</class>
   <extends>QToolButton</extends>
   <header>tribler_gui.widgets.underlinetabbutton.h</header>
  </customwidget>
  <customwidget>
   <class>TabButtonPanel</class>
   <extends>QWidget</extends>
   <header>tribler_gui.widgets.tabbuttonpanel.h</header>
   <container>1</container>
  </customwidget>
  <customwidget>
   <class>SettingsPage</class>
   <extends>QWidget</extends>
   <header>tribler_gui.widgets.settingspage.h</header>
   <container>1</container>
  </customwidget>
  <customwidget>
   <class>DownloadsPage</class>
   <extends>QWidget</extends>
   <header>tribler_gui.widgets.downloadspage.h</header>
   <container>1</container>
  </customwidget>
  <customwidget>
   <class>DownloadsDetailsTabWidget</class>
   <extends>QTabWidget</extends>
   <header>tribler_gui.widgets.downloadsdetailstabwidget.h</header>
   <container>1</container>
  </customwidget>
  <customwidget>
   <class>LoadingPage</class>
   <extends>QWidget</extends>
   <header>tribler_gui.widgets.loadingpage.h</header>
   <container>1</container>
  </customwidget>
  <customwidget>
   <class>DiscoveringPage</class>
   <extends>QWidget</extends>
   <header>tribler_gui.widgets.discoveringpage.h</header>
   <container>1</container>
  </customwidget>
  <customwidget>
   <class>CircleButton</class>
   <extends>QToolButton</extends>
   <header>tribler_gui.widgets.circlebutton.h</header>
  </customwidget>
  <customwidget>
   <class>DownloadProgressBar</class>
   <extends>QWidget</extends>
   <header>tribler_gui.widgets.downloadprogressbar.h</header>
   <container>1</container>
  </customwidget>
  <customwidget>
   <class>TrustPage</class>
   <extends>QWidget</extends>
   <header>tribler_gui.widgets.trustpage.h</header>
   <container>1</container>
  </customwidget>
  <customwidget>
   <class>ChannelContentsWidget</class>
   <extends>QWidget</extends>
   <header>tribler_gui.widgets.channelcontentswidget.h</header>
  </customwidget>
  <customwidget>
   <class>TrustGraphPage</class>
   <extends>QWidget</extends>
   <header>tribler_gui.widgets.trustgraphpage.h</header>
   <container>1</container>
  </customwidget>
  <customwidget>
   <class>ClickableLineEdit</class>
   <extends>QLineEdit</extends>
   <header>tribler_gui.widgets.clickable_line_edit.h</header>
  </customwidget>
  <customwidget>
   <class>ChannelsMenuListWidget</class>
   <extends>QListWidget</extends>
   <header>tribler_gui.widgets.channelsmenulistwidget.h</header>
  </customwidget>
 </customwidgets>
 <resources/>
 <connections>
  <connection>
   <sender>top_search_bar</sender>
   <signal>textChanged(QString)</signal>
   <receiver>MainWindow</receiver>
   <slot>on_search_text_change()</slot>
   <hints>
    <hint type="sourcelabel">
     <x>308</x>
     <y>24</y>
    </hint>
    <hint type="destinationlabel">
     <x>427</x>
     <y>317</y>
    </hint>
   </hints>
  </connection>
  <connection>
   <sender>top_search_bar</sender>
   <signal>returnPressed()</signal>
   <receiver>MainWindow</receiver>
   <slot>on_top_search_button_click()</slot>
   <hints>
    <hint type="sourcelabel">
     <x>308</x>
     <y>24</y>
    </hint>
    <hint type="destinationlabel">
     <x>427</x>
     <y>317</y>
    </hint>
   </hints>
  </connection>
  <connection>
   <sender>top_menu_button</sender>
   <signal>clicked()</signal>
   <receiver>MainWindow</receiver>
   <slot>on_top_menu_button_click()</slot>
   <hints>
    <hint type="sourcelabel">
     <x>17</x>
     <y>24</y>
    </hint>
    <hint type="destinationlabel">
     <x>427</x>
     <y>317</y>
    </hint>
   </hints>
  </connection>
  <connection>
   <sender>settings_button</sender>
   <signal>clicked()</signal>
   <receiver>MainWindow</receiver>
   <slot>on_settings_button_click()</slot>
   <hints>
    <hint type="sourcelabel">
     <x>1003</x>
     <y>35</y>
    </hint>
    <hint type="destinationlabel">
     <x>427</x>
     <y>327</y>
    </hint>
   </hints>
  </connection>
  <connection>
   <sender>force_shutdown_btn</sender>
   <signal>clicked()</signal>
   <receiver>MainWindow</receiver>
   <slot>clicked_force_shutdown()</slot>
   <hints>
    <hint type="sourcelabel">
     <x>221</x>
     <y>101</y>
    </hint>
    <hint type="destinationlabel">
     <x>20</x>
     <y>20</y>
    </hint>
   </hints>
  </connection>
  <connection>
   <sender>skip_conversion_btn</sender>
   <signal>clicked()</signal>
   <receiver>MainWindow</receiver>
   <slot>clicked_skip_conversion()</slot>
   <hints>
    <hint type="sourcelabel">
     <x>221</x>
     <y>101</y>
    </hint>
    <hint type="destinationlabel">
     <x>20</x>
     <y>20</y>
    </hint>
   </hints>
  </connection>
  <connection>
   <sender>left_menu_button_downloads</sender>
   <signal>clicked()</signal>
   <receiver>MainWindow</receiver>
   <slot>clicked_menu_button_downloads()</slot>
   <hints>
    <hint type="sourcelabel">
     <x>101</x>
     <y>295</y>
    </hint>
    <hint type="destinationlabel">
     <x>427</x>
     <y>317</y>
    </hint>
   </hints>
  </connection>
  <connection>
   <sender>left_menu_button_trust_graph</sender>
   <signal>clicked()</signal>
   <receiver>MainWindow</receiver>
   <slot>clicked_menu_button_trust_graph()</slot>
   <hints>
    <hint type="sourcelabel">
     <x>101</x>
     <y>367</y>
    </hint>
    <hint type="destinationlabel">
     <x>427</x>
     <y>317</y>
    </hint>
   </hints>
  </connection>
  <connection>
   <sender>left_menu_button_debug</sender>
   <signal>clicked()</signal>
   <receiver>MainWindow</receiver>
   <slot>clicked_menu_button_debug()</slot>
   <hints>
    <hint type="sourcelabel">
     <x>95</x>
     <y>403</y>
    </hint>
    <hint type="destinationlabel">
     <x>427</x>
     <y>327</y>
    </hint>
   </hints>
  </connection>
  <connection>
   <sender>left_menu_button_discovered</sender>
   <signal>clicked()</signal>
   <receiver>MainWindow</receiver>
   <slot>clicked_menu_button_discovered()</slot>
   <hints>
    <hint type="sourcelabel">
     <x>101</x>
     <y>187</y>
    </hint>
    <hint type="destinationlabel">
     <x>427</x>
     <y>327</y>
    </hint>
   </hints>
  </connection>
  <connection>
   <sender>left_menu_button_popular</sender>
   <signal>clicked()</signal>
   <receiver>MainWindow</receiver>
   <slot>clicked_menu_button_popular()</slot>
   <hints>
    <hint type="sourcelabel">
     <x>20</x>
     <y>20</y>
    </hint>
    <hint type="destinationlabel">
     <x>20</x>
     <y>20</y>
    </hint>
   </hints>
  </connection>
 </connections>
 <slots>
  <slot>on_top_search_button_click()</slot>
  <slot>on_add_torrent_button_click()</slot>
  <slot>on_top_menu_button_click()</slot>
  <slot>on_channel_item_click(QListWidgetItem*)</slot>
  <slot>clicked_menu_button_my_channel()</slot>
  <slot>clicked_menu_button_downloads()</slot>
  <slot>clicked_menu_button_subscriptions()</slot>
  <slot>clicked_edit_channel_commit_button()</slot>
  <slot>on_search_text_change()</slot>
  <slot>on_edit_channel_clicked()</slot>
  <slot>clicked_menu_button_discovered()</slot>
  <slot>clicked_menu_button_debug()</slot>
  <slot>clicked_menu_button_trust()</slot>
  <slot>on_settings_button_click()</slot>
  <slot>on_trust_button_click()</slot>
  <slot>clicked_menu_button_search()</slot>
  <slot>clicked_force_shutdown()</slot>
  <slot>clicked_skip_conversion()</slot>
  <slot>clicked_menu_button_trust_graph()</slot>
  <slot>clicked_menu_button_popular()</slot>
 </slots>
</ui><|MERGE_RESOLUTION|>--- conflicted
+++ resolved
@@ -3854,13 +3854,8 @@
                       <rect>
                        <x>0</x>
                        <y>0</y>
-<<<<<<< HEAD
-                       <width>308</width>
-                       <height>276</height>
-=======
                        <width>347</width>
                        <height>296</height>
->>>>>>> 4e87b954
                       </rect>
                      </property>
                      <layout class="QFormLayout" name="formLayout_4">
