--- conflicted
+++ resolved
@@ -143,13 +143,8 @@
 
 .. code-block:: none
 
-<<<<<<< HEAD
     brew install homebrew/python/pillow gmp mpfr libmpc libsodium protobuf
-    pip install --user cherrypy pillow cffi cryptography decorator feedparser gmpy2 idna leveldb netifaces numpy pyasn1 pycparser requests twisted service_identity
-=======
-    brew install homebrew/python/pillow gmp mpfr libmpc libsodium
     pip install --user cherrypy cffi chardet configobj cryptography decorator feedparser gmpy2 idna leveldb netifaces numpy pillow pyasn1 pycparser twisted service_identity
->>>>>>> 19ecae71
 
 If you encounter any error during the installation of Pillow, make sure that libjpeg and zlib are installed. They can be installed using:
 
