<<<<<<< HEAD
#!/usr/bin/python

#
#
# Author : Choopan RATTANAPOKA, Jie Yang, Arno Bakker
#
# Description : Main ABC [Yet Another Bittorrent Client] python script.
#               you can run from source code by using
#               >python abc.py
#               need Python, WxPython in order to run from source code.
#
# see LICENSE.txt for license information
#
import glob

import sys
import logging.config
import time
from Tribler.community.anontunnel.DispersyTunnelProxy import DispersyTunnelProxy
from Tribler.community.anontunnel.TriblerNotifier import TriblerNotifier


from Tribler.Main.Utility.compat import convertSessionConfig, convertMainConfig
try:
    logging.config.fileConfig("logger.conf")
except:
    print >> sys.stderr, "Unable to load logging config from 'logger.conf' file."
logging.basicConfig(format="%(asctime)-15s [%(levelname)s] %(message)s")
logger = logging.getLogger(__name__)


# Arno: M2Crypto overrides the method for https:// in the
# standard Python libraries. This causes msnlib to fail and makes Tribler
# freakout when "http://www.tribler.org/version" is redirected to
# "https://www.tribler.org/version/" (which happened during our website
# changeover) Until M2Crypto 0.16 is patched I'll restore the method to the
# original, as follows.
#
# This must be done in the first python file that is started.
#
import urllib
from Tribler.Core.CacheDB.sqlitecachedb import SQLiteCacheDB
from Tribler.TrackerChecking.TorrentChecking import TorrentChecking
import shutil
original_open_https = urllib.URLopener.open_https
import M2Crypto  # Not a useless import! See above.
urllib.URLopener.open_https = original_open_https

# modify the sys.stderr and sys.stdout for safe output
import Tribler.Debug.console

import os
from Tribler.Core.CacheDB.SqliteCacheDBHandler import ChannelCastDBHandler
from Tribler.Main.Utility.GuiDBHandler import startWorker, GUIDBProducer
from Tribler.dispersy.decorator import attach_profiler
from Tribler.dispersy.community import HardKilledCommunity
from Tribler.community.bartercast3.community import MASTER_MEMBER_PUBLIC_KEY_DIGEST as BARTER_MASTER_MEMBER_PUBLIC_KEY_DIGEST
from Tribler.Core.CacheDB.Notifier import Notifier
import traceback
from random import randint
from threading import currentThread

import time as time_module

try:
    prctlimported = True
    import prctl
except ImportError as e:
    prctlimported = False

# Arno, 2008-03-21: see what happens when we disable this locale thing. Gives
# errors on Vista in "Regional and Language Settings Options" different from
# "English[United Kingdom]"
# import locale

# 20/10/09 Boudewijn: on systems that install multiple wx versions we
# would prefer 2.8.
try:
    import wxversion
    wxversion.select('2.8')
except:
    pass

import wx
from Tribler.Main.vwxGUI.gaugesplash import GaugeSplash
from Tribler.Main.vwxGUI.MainFrame import FileDropTarget
from Tribler.Main.Dialogs.FeedbackWindow import FeedbackWindow
# import hotshot

from traceback import print_exc
import urllib2
import tempfile

from Tribler.Main.vwxGUI.MainFrame import MainFrame  # py2exe needs this import
from Tribler.Main.vwxGUI.GuiUtility import GUIUtility, forceWxThread
from Tribler.Main.vwxGUI.MainVideoFrame import VideoDummyFrame
# from Tribler.Main.vwxGUI.FriendsItemPanel import fs2text
from Tribler.Main.Dialogs.GUITaskQueue import GUITaskQueue
from Tribler.Main.notification import init as notification_init
from Tribler.Main.globals import DefaultDownloadStartupConfig, get_default_dscfg_filename

from Tribler.Main.Utility.utility import Utility
from Tribler.Main.Utility.constants import *
from Tribler.Main.Utility.Feeds.rssparser import RssParser

from Tribler.Category.Category import Category
from Tribler.Policies.RateManager import UserDefinedMaxAlwaysOtherwiseDividedOverActiveSwarmsRateManager
from Tribler.Policies.SeedingManager import GlobalSeedingManager
from Tribler.Utilities.Instance2Instance import *
from Tribler.Utilities.LinuxSingleInstanceChecker import *

from Tribler.Core.API import *
from Tribler.Core.simpledefs import NTFY_MODIFIED
from Tribler.Core.Utilities.utilities import show_permid_short
from Tribler.Core.Statistics.Status.Status import get_status_holder, \
    delete_status_holders
from Tribler.Core.Statistics.Status.NullReporter import NullReporter

from Tribler.Video.defs import *
from Tribler.Video.VideoPlayer import VideoPlayer, return_feasible_playback_modes, PLAYBACKMODE_INTERNAL
from Tribler.Video.VideoServer import SimpleServer

# Arno, 2012-06-20: h4x0t DHT import for py2...
import Tribler.Core.DecentralizedTracking.pymdht.core
import Tribler.Core.DecentralizedTracking.pymdht.core.identifier
import Tribler.Core.DecentralizedTracking.pymdht.core.message
import Tribler.Core.DecentralizedTracking.pymdht.core.node
import Tribler.Core.DecentralizedTracking.pymdht.core.ptime
import Tribler.Core.DecentralizedTracking.pymdht.core.routing_table
import Tribler.Core.DecentralizedTracking.pymdht.core.bootstrap


# Boudewijn: keep this import BELOW the imports from Tribler.xxx.* as
# one of those modules imports time as a module.
from time import time, sleep

I2I_LISTENPORT = 57891
VIDEOHTTP_LISTENPORT = 6875
SESSION_CHECKPOINT_INTERVAL = 900.0  # 15 minutes
CHANNELMODE_REFRESH_INTERVAL = 5.0

DEBUG = False
DEBUG_DOWNLOADS = False
ALLOW_MULTIPLE = False

#
#
# Class : ABCApp
#
# Main ABC application class that contains ABCFrame Object
#
#


class ABCApp():

    def __init__(self, params, single_instance_checker, installdir):
        self.tunnel = None


        self.params = params
        self.single_instance_checker = single_instance_checker
        self.installdir = self.configure_install_dir(installdir)

        self.state_dir = None
        self.error = None
        self.last_update = 0
        self.ready = False
        self.done = False
        self.frame = None

        self.guiserver = GUITaskQueue.getInstance()
        self.said_start_playback = False
        self.decodeprogress = 0

        self.old_reputation = 0

        # DISPERSY will be set when available
        self.dispersy = None
        # BARTER_COMMUNITY will be set when both Dispersy and the EffortCommunity are available
        self.barter_community = None

        self.seedingmanager = None
        self.i2is = None
        self.torrentfeed = None
        self.webUI = None
        self.utility = None
        self.videoplayer = None

        try:
            bm = wx.Bitmap(os.path.join(self.installdir, 'Tribler', 'Main', 'vwxGUI', 'images', 'splash.png'), wx.BITMAP_TYPE_ANY)
            self.splash = GaugeSplash(bm)
            self.splash.setTicks(10)
            self.splash.Show()

            print >> sys.stderr, 'Client Starting Up.'
            print >> sys.stderr, "Tribler is using", self.installdir, "as working directory"

            self.splash.tick('Starting API')
            s, socks_server = self.startAPI(self.splash.tick)

            print >> sys.stderr, "Tribler is expecting swift in", self.sconfig.get_swift_path()

            self.dispersy = s.lm.dispersy

            self.utility = Utility(self.installdir, s.get_state_dir())
            self.utility.app = self
            self.utility.session = s
            self.utility.socks_server = socks_server
            self.guiUtility = GUIUtility.getInstance(self.utility, self.params, self)
            GUIDBProducer.getInstance(self.dispersy.callback)

            print >> sys.stderr, 'Tribler Version:', self.utility.lang.get('version'), ' Build:', self.utility.lang.get('build')

            self.splash.tick('Loading userdownloadchoice')
            from Tribler.Main.vwxGUI.UserDownloadChoice import UserDownloadChoice
            UserDownloadChoice.get_singleton().set_config(self.utility.config, s.get_state_dir())

            self.splash.tick('Initializing Family Filter')
            cat = Category.getInstance()

            state = self.utility.config.Read('family_filter')
            if state in ('1', '0'):
                cat.set_family_filter(state == '1')
            else:
                self.utility.config.Write('family_filter', '1')
                self.utility.config.Flush()

                cat.set_family_filter(True)

            # Create global rate limiter
            self.splash.tick('Setting up ratelimiters')
            self.ratelimiter = UserDefinedMaxAlwaysOtherwiseDividedOverActiveSwarmsRateManager()

            # Counter to suppress some event from occurring
            self.ratestatecallbackcount = 0

            # So we know if we asked for peer details last cycle
            self.lastwantpeers = []

            # boudewijn 01/04/2010: hack to fix the seedupload speed that
            # was never used and defaulted to 0 (unlimited upload)
            maxup = self.utility.config.Read('maxuploadrate', "int")
            if maxup == -1:  # no upload
                self.ratelimiter.set_global_max_speed(UPLOAD, 0.00001)
                self.ratelimiter.set_global_max_seedupload_speed(0.00001)
            else:
                self.ratelimiter.set_global_max_speed(UPLOAD, maxup)
                self.ratelimiter.set_global_max_seedupload_speed(maxup)

            maxdown = self.utility.config.Read('maxdownloadrate', "int")
            self.ratelimiter.set_global_max_speed(DOWNLOAD, maxdown)

            self.seedingmanager = GlobalSeedingManager(self.utility.config.Read)

            # Only allow updates to come in after we defined ratelimiter
            self.prevActiveDownloads = []
            s.set_download_states_callback(self.sesscb_states_callback)

            # Schedule task for checkpointing Session, to avoid hash checks after
            # crashes.
            self.guiserver.add_task(self.guiservthread_checkpoint_timer, SESSION_CHECKPOINT_INTERVAL)

            self.utility.postAppInit(os.path.join(self.installdir, 'Tribler', 'Main', 'vwxGUI', 'images', 'tribler.ico'))

            if not ALLOW_MULTIPLE:
                # Put it here so an error is shown in the startup-error popup
                # Start server for instance2instance communication
                self.i2iconnhandler = InstanceConnectionHandler(self.i2ithread_readlinecallback)
                self.i2is = Instance2InstanceServer(I2I_LISTENPORT, self.i2iconnhandler)
                self.i2is.start()

            # Arno, 2010-01-15: VLC's reading behaviour of doing open-ended
            # Range: GETs causes performance problems in our code. Disable for now.
            # Arno, 2010-01-22: With the addition of a CachingStream the problem
            # is less severe (see VideoPlayer), so keep GET Range enabled.
            #
            # SimpleServer.RANGE_REQUESTS_ENABLED = False

            # Fire up the VideoPlayer, it abstracts away whether we're using
            # an internal or external video player.
            playbackmode = self.utility.config.Read('videoplaybackmode', "int")
            # TODO: we should do
            # httpport = self.utility.config.Read('videohttpport', 'int')
            if ALLOW_MULTIPLE:
                httpport = randint(1024, 25000)
            else:
                httpport = VIDEOHTTP_LISTENPORT
            self.videoplayer = VideoPlayer.getInstance(httpport=httpport)
            self.videoplayer.register(self.utility, preferredplaybackmode=playbackmode)

            notification_init(self.utility)
            self.guiUtility.register()

            channel_only = os.path.exists(os.path.join(self.installdir, 'joinchannel'))
            if channel_only:
                f = open(os.path.join(self.installdir, 'joinchannel'), 'rb')
                channel_only = f.readline()
                f.close()

            self.frame = MainFrame(None, channel_only, PLAYBACKMODE_INTERNAL in return_feasible_playback_modes(self.utility.getPath()), self.splash.tick)
            self.setup_anon_test()

            # Arno, 2011-06-15: VLC 1.1.10 pops up separate win, don't have two.
            self.frame.videoframe = None
            if PLAYBACKMODE_INTERNAL in return_feasible_playback_modes(self.utility.getPath()):
                vlcwrap = self.videoplayer.get_vlcwrap()

                self.frame.videoframe = VideoDummyFrame(self.frame.videoparentpanel, self.utility, vlcwrap)
                self.videoplayer.set_videoframe(self.frame.videoframe)

            if sys.platform == 'win32':
                wx.CallAfter(self.frame.top_bg.Refresh)
                wx.CallAfter(self.frame.top_bg.Layout)
            else:
                self.frame.top_bg.Layout()

            # Arno, 2007-05-03: wxWidgets 2.8.3.0 and earlier have the MIME-type for .bmp
            # files set to 'image/x-bmp' whereas 'image/bmp' is the official one.
            try:
                bmphand = None
                hands = wx.Image.GetHandlers()
                for hand in hands:
                    # print "Handler",hand.GetExtension(),hand.GetType(),hand.GetMimeType()
                    if hand.GetMimeType() == 'image/x-bmp':
                        bmphand = hand
                        break
                # wx.Image.AddHandler()
                if bmphand is not None:
                    bmphand.SetMimeType('image/bmp')
            except:
                # wx < 2.7 don't like wx.Image.GetHandlers()
                print_exc()

            self.splash.Destroy()
            self.frame.Show(True)

            self.torrentfeed = RssParser.getInstance()

            self.webUI = None
            if self.utility.config.Read('use_webui', "boolean"):
                try:
                    from Tribler.Main.webUI.webUI import WebUI
                    self.webUI = WebUI.getInstance(self.guiUtility.library_manager, self.guiUtility.torrentsearch_manager, self.utility.config.Read('webui_port', "int"))
                    self.webUI.start()
                except Exception:
                    print_exc()

            wx.CallAfter(self.PostInit2)

            # 08/02/10 Boudewijn: Working from home though console
            # doesn't allow me to press close.  The statement below
            # gracefully closes Tribler after 120 seconds.
            # wx.CallLater(120*1000, wx.GetApp().Exit)

            status = get_status_holder("LivingLab")
            status.add_reporter(NullReporter("Periodically remove all events", 0))
# status.add_reporter(LivingLabPeriodicReporter("Living lab CS reporter", 300, "Tribler client")) # Report every 5 minutes
# status.add_reporter(LivingLabPeriodicReporter("Living lab CS reporter", 30, "Tribler client")) # Report every 30 seconds - ONLY FOR TESTING

            # report client version
            status.create_and_add_event("client-startup-version", [self.utility.lang.get("version")])
            status.create_and_add_event("client-startup-build", [self.utility.lang.get("build")])
            status.create_and_add_event("client-startup-build-date", [self.utility.lang.get("build_date")])

            self.ready = True

            # AnonTunnel test
            self.frame.actlist.DisableItem(3)
            self.frame.actlist.DisableItem(6)
            #self.frame.top_bg.searchField.Disable()
            #self.frame.top_bg.searchFieldPanel.Disable()
            #self.frame.top_bg.add_btn.Disable()
            self.frame.top_bg.GetSizer().ShowItems(False)

            self.frame.home.searchBox.Show(False)
            self.frame.home.channelLinkText.ShowItems(False)
            self.frame.home.buzzpanel.Show(False)
            self.frame.home.searchButton.Show(False)

            # Disable drag and drop
            self.frame.SetDropTarget(None)
        except Exception as e:
            self.onError(e)
            return False

    def PostInit2(self):
        self.frame.Raise()
        self.startWithRightView()
        self.set_reputation()

        s = self.utility.session
        s.add_observer(self.sesscb_ntfy_reachable, NTFY_REACHABLE, [NTFY_INSERT])
        s.add_observer(self.sesscb_ntfy_activities, NTFY_ACTIVITIES, [NTFY_INSERT], cache=10)
        s.add_observer(self.sesscb_ntfy_channelupdates, NTFY_CHANNELCAST, [NTFY_INSERT, NTFY_UPDATE, NTFY_CREATE, NTFY_STATE, NTFY_MODIFIED], cache=10)
        s.add_observer(self.sesscb_ntfy_channelupdates, NTFY_VOTECAST, [NTFY_UPDATE], cache=10)
        s.add_observer(self.sesscb_ntfy_myprefupdates, NTFY_MYPREFERENCES, [NTFY_INSERT, NTFY_UPDATE])
        s.add_observer(self.sesscb_ntfy_torrentupdates, NTFY_TORRENTS, [NTFY_UPDATE, NTFY_INSERT], cache=10)
        s.add_observer(self.sesscb_ntfy_playlistupdates, NTFY_PLAYLISTS, [NTFY_INSERT, NTFY_UPDATE])
        s.add_observer(self.sesscb_ntfy_commentupdates, NTFY_COMMENTS, [NTFY_INSERT, NTFY_DELETE])
        s.add_observer(self.sesscb_ntfy_modificationupdates, NTFY_MODIFICATIONS, [NTFY_INSERT])
        s.add_observer(self.sesscb_ntfy_moderationupdats, NTFY_MODERATIONS, [NTFY_INSERT])
        s.add_observer(self.sesscb_ntfy_markingupdates, NTFY_MARKINGS, [NTFY_INSERT])
        s.add_observer(self.sesscb_ntfy_torrentfinished, NTFY_TORRENTS, [NTFY_FINISHED])
        s.add_observer(self.sesscb_ntfy_magnet, NTFY_TORRENTS, [NTFY_MAGNET_GOT_PEERS, NTFY_MAGNET_PROGRESS, NTFY_MAGNET_STARTED, NTFY_MAGNET_CLOSE])

        self.dispersy.attach_progress_handler(self.frame.progressHandler)
        self.dispersy.callback.attach_exception_handler(self.frame.exceptionHandler)

        startWorker(None, self.loadSessionCheckpoint, delay=5.0, workerType="guiTaskQueue")

        # initialize the torrent feed thread
        channelcast = ChannelCastDBHandler.getInstance()

        def db_thread():
            return channelcast.getMyChannelId()

        def wx_thread(delayedResult):
            my_channel = delayedResult.get()
            if my_channel:
                self.torrentfeed.register(self.utility.session, my_channel)
                self.torrentfeed.addCallback(my_channel, self.guiUtility.channelsearch_manager.createTorrentFromDef)

        startWorker(wx_thread, db_thread, delay=5.0)

    def setup_anon_test(self):
        if not self.tunnel or not self.frame:
            return

        @forceWxThread
        def thank_you(file_size, start_time, end_time ):
            avg_speed_KBps = 1.0 * file_size / (end_time - start_time) / 1024.0

            wx.MessageBox('Your average speed was %.2f KB/s' % (avg_speed_KBps) , 'Download Completed', wx.OK | wx.ICON_INFORMATION)


        def state_call(download):
            def _callback(ds):
                if ds.get_status() == DLSTATUS_DOWNLOADING:

                    if not _callback.download_started_at:
                        _callback.download_started_at = time_module.time()

                    if not _callback.peer_added:
                        _callback.peer_added = True
                        result.add_peer(("pygmee.tribler.org", 21000))
                        result.add_peer(("asmat.tribler.org", 21000))

                    self.tunnel.record_stats = True
                elif not _callback.download_completed and ds.get_status() == DLSTATUS_SEEDING:
                    _callback.download_finished_at = time_module.time()
                    _callback.download_completed = True
                    self.tunnel.download_stats = {
                        'size': 50 * 1024**2,
                        'download_time': _callback.download_finished_at - _callback.download_started_at
                    }

                    self.tunnel.record_stats = False
                    self.tunnel.share_stats = True
                    thank_you(50 * 1024**2, _callback.download_started_at, _callback.download_finished_at)

                return (1.0, False)

            _callback.download_completed = False
            _callback.download_started_at = None
            _callback.peer_added = False

            return _callback

        #host = "95.211.198.140:21000"
        #root_hash = "dbd61fedff512e19b2a6c73b8b48eb01c9507e95"

        host = "asmat.tribler.org:21000"
        root_hash = "dfe61ceb7efaf7d1801df0af3ab5f2d816ba1120"

        #host = "devristo.dyndns.org:20001"
        #root_hash = "847ddb768cf46ff35038c2f9ef4837258277bb37"

        #host = "127.0.0.1:21000"
        #root_hash = "b25eb5a4eb94fad36aa373d3b85434894961b1c5"

        dest_dir = os.path.abspath("./.TriblerAnonTunnel/")
        self.sconfig.set_swift_meta_dir(dest_dir + "/swift_meta/");
        try:
            download = dest_dir + "/" + root_hash
            for file in glob.glob(download + "*"):
                os.remove(file)

            meta = self.sconfig.get_swift_meta_dir() + "/" + root_hash

            for file in glob.glob(meta + "*"):
                os.remove(file)
        except BaseException, e:
            print_exc()

        sdef = SwiftDef.load_from_url("tswift://" + host + "/" + root_hash)

        sdef.set_name("AnonTunnel test (50 MB)")

        result = self.frame.startDownload(sdef=sdef, destdir=dest_dir)
        result.set_state_callback(state_call(result), delay=1)

    def startAPI(self, progress):
        # Start Tribler Session
        defaultConfig = SessionStartupConfig()
        folder_name = "./.TriblerAnonTunnel";

        try:
            shutil.rmtree(folder_name)
        except:
            pass

        try:
            os.mkdir(folder_name)
        except:
            pass

        state_dir = Session.get_default_state_dir(folder_name)



        cfgfilename = Session.get_default_config_filename(state_dir)
        progress('Loading sessionconfig')
        if DEBUG:
            print >> sys.stderr, "main: Session config", cfgfilename
        try:
            self.sconfig = SessionStartupConfig.load(cfgfilename)
        except:
            try:
                self.sconfig = convertSessionConfig(os.path.join(state_dir, 'sessconfig.pickle'), cfgfilename)
                convertMainConfig(state_dir, os.path.join(state_dir, 'abc.conf'), os.path.join(state_dir, 'tribler.conf'))
            except:
                self.sconfig = SessionStartupConfig()
                self.sconfig.set_state_dir(state_dir)

        self.sconfig.set_install_dir(self.installdir)

        # Boudewijn, 2013-06-17: Enable Dispersy tunnel (hard-coded)
        # self.sconfig.set_dispersy_tunnel_over_swift(True)
        # Boudewijn, 2013-07-17: Disabling Dispersy tunnel (hard-coded)
        self.sconfig.set_dispersy_tunnel_over_swift(False)

        # Arno, 2010-03-31: Hard upgrade to 50000 torrents collected
        self.sconfig.set_torrent_collecting_max_torrents(50000)

        # Arno, 2012-05-21: Swift part II
        swiftbinpath = os.path.join(self.sconfig.get_install_dir(), "swift")
        if sys.platform == "darwin":
            if not os.path.exists(swiftbinpath):
                swiftbinpath = os.path.join(os.getcwdu(), "..", "MacOS", "swift")
                self.sconfig.set_swift_path(swiftbinpath)

        progress('Loading downloadconfig')
        dlcfgfilename = get_default_dscfg_filename(self.sconfig.get_state_dir())
        if DEBUG:
            print >> sys.stderr, "main: Download config", dlcfgfilename

        if os.path.isfile(dlcfgfilename):
            os.remove(dlcfgfilename)

        try:
            defaultDLConfig = DefaultDownloadStartupConfig.load(dlcfgfilename)
        except:
            defaultDLConfig = DefaultDownloadStartupConfig.getInstance()

        if not defaultDLConfig.get_dest_dir():
            defaultDLConfig.set_dest_dir(get_default_dest_dir())
        if not os.path.isdir(defaultDLConfig.get_dest_dir()):
            os.makedirs(defaultDLConfig.get_dest_dir())

        # Setting torrent collection dir based on default download dir
        if not self.sconfig.get_torrent_collecting_dir():
            self.sconfig.set_torrent_collecting_dir(os.path.join(defaultDLConfig.get_dest_dir(), STATEDIR_TORRENTCOLL_DIR))
        if not self.sconfig.get_swift_meta_dir():
            self.sconfig.set_swift_meta_dir(os.path.join(defaultDLConfig.get_dest_dir(), STATEDIR_SWIFTRESEED_DIR))

        progress('Creating session/Checking database (may take a minute)')
        s = Session(self.sconfig)
        s.start()

        from Tribler.community.anontunnel.Socks5Server import Socks5Server
        socks_server = Socks5Server()
        socks_server.attach_to(s.lm.rawserver, 1080)

        # Yep there is a cyclic dependency!
        tunnel = DispersyTunnelProxy(s.lm.rawserver)
        socks_server.tunnel = tunnel
        socks_server.start()

        TriblerNotifier(tunnel)

        def define_communities():
            from Tribler.community.anontunnel.ProxyCommunity import ProxyCommunity

            # must be called on the Dispersy thread
            #dispersy.define_auto_load(SearchCommunity,
            #                         (s.dispersy_member,),
            #                         load=True)
            #dispersy.define_auto_load(AllChannelCommunity,
            #                               (s.dispersy_member,),
            #                               {"auto_join_channel": True} if sys.argv[0].endswith("dispersy-channel-booster.py") else {},
            #                               load=True)

            # 17/07/13 Boudewijn: the missing-member message send by the BarterCommunity on the swift port is crashing
            # 6.1 clients.  We will disable the BarterCommunity for version 6.2, giving people some time to upgrade
            # their version before enabling it again.
            # if swift_process:
            #     dispersy.define_auto_load(BarterCommunity,
            #                               (swift_process,),
            #                               load=True)

            #dispersy.define_auto_load(ChannelCommunity, load=True)
            #dispersy.define_auto_load(PreviewChannelCommunity)

            def on_load(proxy_community):
                print >> sys.stderr, "ProxyCommunity has been loaded, linking TUNNEL, starting TEST"
                tunnel.start(dispersy.callback, proxy_community)
                self.tunnel = tunnel
                self.setup_anon_test()


            dispersy.define_auto_load(ProxyCommunity,
                                     (s.dispersy_member, on_load),
                                     load=True)

            print >> sys.stderr, "tribler: Dispersy communities are ready"

        swift_process = s.get_swift_proc() and s.get_swift_process()
        dispersy = s.get_dispersy_instance()
        dispersy.callback.call(define_communities)
        return s, socks_server

    def configure_install_dir(self, installdir):
        # Niels, 2011-03-03: Working dir sometimes set to a browsers working dir
        # only seen on windows

        # apply trick to obtain the executable location
        # see http://www.py2exe.org/index.cgi/WhereAmI
        # Niels, 2012-01-31: py2exe should only apply to windows
        if sys.platform == 'win32':
            def we_are_frozen():
                """Returns whether we are frozen via py2exe.
                This will affect how we find out where we are located."""
                return hasattr(sys, "frozen")

            def module_path():
                """ This will get us the program's directory,
                even if we are frozen using py2exe"""
                if we_are_frozen():
                    return os.path.dirname(unicode(sys.executable, sys.getfilesystemencoding()))

                filedir = os.path.dirname(unicode(__file__, sys.getfilesystemencoding()))
                return os.path.abspath(os.path.join(filedir, '..', '..'))

            return module_path()
        return installdir

    @forceWxThread
    def sesscb_ntfy_myprefupdates(self, subject, changeType, objectID, *args):
        if self.ready and self.frame.ready:
            if changeType == NTFY_INSERT:
                if self.frame.searchlist:
                    manager = self.frame.searchlist.GetManager()
                    manager.downloadStarted(objectID)

                manager = self.frame.selectedchannellist.GetManager()
                manager.downloadStarted(objectID)

            manager = self.frame.librarylist.GetManager()
            manager.downloadStarted(objectID)

    def set_reputation(self):
        def do_db():
            nr_connections = 0
            nr_channel_connections = 0
            if self.dispersy:
                for community in self.dispersy.get_communities():
                    from Tribler.community.search.community import SearchCommunity
                    from Tribler.community.allchannel.community import AllChannelCommunity

                    if isinstance(community, SearchCommunity):
                        nr_connections = community.get_nr_connections()
                    elif isinstance(community, AllChannelCommunity):
                        nr_channel_connections = community.get_nr_connections()

            return nr_connections, nr_channel_connections

        def do_wx(delayedResult):
            nr_connections, nr_channel_connections = delayedResult.get()

            # self.frame.SRstatusbar.set_reputation(myRep, total_down, total_up)

            # bitmap is 16px wide, -> but first and last pixel do not add anything.
            percentage = min(1.0, (nr_connections + 1) / 16.0)
            self.frame.SRstatusbar.SetConnections(percentage, nr_connections, nr_channel_connections)

        """ set the reputation in the GUI"""
        if self.ready and self.frame.ready:
            startWorker(do_wx, do_db, uId=u"tribler.set_reputation")
        startWorker(None, self.set_reputation, delay=5.0, workerType="guiTaskQueue")

    def _dispersy_get_barter_community(self):
        try:
            return self.dispersy.get_community(BARTER_MASTER_MEMBER_PUBLIC_KEY_DIGEST, load=False, auto_load=False)
        except KeyError:
            return None

    def sesscb_states_callback(self, dslist):
        if not self.ready:
            return (5.0, [])

        wantpeers = []
        self.ratestatecallbackcount += 1
        if DEBUG:
            torrentdb = self.utility.session.open_dbhandler(NTFY_TORRENTS)
            peerdb = self.utility.session.open_dbhandler(NTFY_PEERS)
            print >> sys.stderr, "main: Stats: Total torrents found", torrentdb.size(), "peers", peerdb.size()

        try:
            # Print stats on Console
            if DEBUG:
                if self.ratestatecallbackcount % 5 == 0:
                    for ds in dslist:
                        safename = repr(ds.get_download().get_def().get_name())
                        if DEBUG:
                            print >> sys.stderr, "%s %s %.1f%% dl %.1f ul %.1f n %d" % (safename, dlstatus_strings[ds.get_status()], 100.0 * ds.get_progress(), ds.get_current_speed(DOWNLOAD), ds.get_current_speed(UPLOAD), ds.get_num_peers())
                        # print >>sys.stderr,"main: Infohash:",`ds.get_download().get_def().get_infohash()`
                        if ds.get_status() == DLSTATUS_STOPPED_ON_ERROR:
                            print >> sys.stderr, "main: Error:", repr(ds.get_error())

            # Pass DownloadStates to libaryView
            no_collected_list = []
            try:
                coldir = os.path.basename(os.path.abspath(self.utility.session.get_torrent_collecting_dir()))
                for ds in dslist:
                    destdir = os.path.basename(ds.get_download().get_dest_dir())
                    if destdir != coldir:
                        no_collected_list.append(ds)
                # Arno, 2012-07-17: Retrieving peerlist for the DownloadStates takes CPU
                # so only do it when needed for display.
                wantpeers.extend(self.guiUtility.library_manager.download_state_callback(no_collected_list))
            except:
                print_exc()

            # Update bandwidth statistics in the Barter Community
            if not self.barter_community:
                self.barter_community = self.dispersy.callback.call(self._dispersy_get_barter_community)

            if self.barter_community and not isinstance(self.barter_community, HardKilledCommunity):
                if self.barter_community.has_been_killed:
                    # set BARTER_COMMUNITY to None.  next state callback we will again get the
                    # community resulting in the HardKilledCommunity instead
                    self.barter_community = None
                else:
                    if True in self.lastwantpeers:
                        self.dispersy.callback.register(self.barter_community.download_state_callback, (dslist, True))

                    # only request peer info every 120 intervals
                    if self.ratestatecallbackcount % 120 == 0:
                        wantpeers.append(True)

            # Find State of currently playing video
            playds = None
            d = self.videoplayer.get_vod_download()
            for ds in dslist:
                if ds.get_download() == d:
                    playds = ds

            # Apply status displaying from SwarmPlayer
            if playds:
                def do_video():
                    if playds.get_status() == DLSTATUS_HASHCHECKING:
                        progress = progress_consec = playds.get_progress()
                    else:
                        progress = playds.get_vod_prebuffering_progress()
                        progress_consec = playds.get_vod_prebuffering_progress_consec()
                    self.videoplayer.set_player_status_and_progress(progress, progress_consec, \
                                                                    playds.get_pieces_complete() if playds.get_progress() < 1.0 else [True])
                wx.CallAfter(do_video)

            # Check to see if a download has finished
            newActiveDownloads = []
            doCheckpoint = False
            for ds in dslist:
                state = ds.get_status()
                safename = ds.get_download().get_def().get_name()

                if state == DLSTATUS_DOWNLOADING:
                    newActiveDownloads.append(safename)

                elif state == DLSTATUS_SEEDING:
                    if safename in self.prevActiveDownloads:
                        download = ds.get_download()
                        cdef = download.get_def()

                        coldir = os.path.basename(os.path.abspath(self.utility.session.get_torrent_collecting_dir()))
                        destdir = os.path.basename(download.get_dest_dir())
                        if destdir != coldir:
                            hash = cdef.get_id()

                            notifier = Notifier.getInstance()
                            notifier.notify(NTFY_TORRENTS, NTFY_FINISHED, hash, safename)

                            # Arno, 2012-05-04: Swift reseeding
                            if self.utility.config.Read('swiftreseed') == 1 and cdef.get_def_type() == 'torrent' and not download.get_selected_files():
                                self.sesscb_reseed_via_swift(download)

                            doCheckpoint = True

            self.prevActiveDownloads = newActiveDownloads
            if doCheckpoint:
                self.utility.session.checkpoint()

            self.seedingmanager.apply_seeding_policy(no_collected_list)

            # Adjust speeds once every 4 seconds
            adjustspeeds = False
            if self.ratestatecallbackcount % 4 == 0:
                adjustspeeds = True

            if adjustspeeds:
                swift_dslist = [ds for ds in no_collected_list if ds.get_download().get_def().get_def_type() == 'swift']
                self.ratelimiter.add_downloadstatelist(swift_dslist)
                self.ratelimiter.adjust_speeds()

                if DEBUG_DOWNLOADS:
                    for ds in dslist:
                        cdef = ds.get_download().get_def()
                        state = ds.get_status()
                        if cdef.get_def_type() == 'swift':
                            safename = cdef.get_name()
                            print >> sys.stderr, "tribler: SW", dlstatus_strings[state], safename, ds.get_current_speed(UPLOAD)
                        else:
                            print >> sys.stderr, "tribler: BT", dlstatus_strings[state], cdef.get_name(), ds.get_current_speed(UPLOAD)

        except:
            print_exc()

        self.lastwantpeers = wantpeers
        return (1.0, wantpeers)

    def loadSessionCheckpoint(self):
        return

        # Niels: first remove all "swift" torrent collect checkpoints
        dir = self.utility.session.get_downloads_pstate_dir()
        coldir = os.path.basename(os.path.abspath(self.utility.session.get_torrent_collecting_dir()))

        filelist = os.listdir(dir)
        filelist = [os.path.join(dir, filename) for filename in filelist if filename.endswith('.pickle')]

        for file in filelist:
            try:
                pstate = self.utility.session.lm.load_download_pstate(file)
                dlconfig = pstate['dlconfig']

                if dlconfig.get('saveas', ''):
                    destdir = os.path.basename(dlconfig['saveas'])
                    if destdir == coldir:
                        os.remove(file)
            except:
                pass

        from Tribler.Main.vwxGUI.UserDownloadChoice import UserDownloadChoice
        user_download_choice = UserDownloadChoice.get_singleton()
        initialdlstatus_dict = {}
        for id, state in user_download_choice.get_download_states().iteritems():
            if state == 'stop':
                initialdlstatus_dict[id] = DLSTATUS_STOPPED

        self.utility.session.load_checkpoint(initialdlstatus_dict=initialdlstatus_dict)

    def guiservthread_checkpoint_timer(self):
        """ Periodically checkpoint Session """
        if self.done:
            return
        try:
            print >> sys.stderr, "main: Checkpointing Session"
            self.utility.session.checkpoint()

            self.guiserver.add_task(self.guiservthread_checkpoint_timer, SESSION_CHECKPOINT_INTERVAL)
        except:
            print_exc()

    @forceWxThread
    def sesscb_ntfy_activities(self, events):
        if self.ready and self.frame.ready:
            for args in events:
                objectID = args[2]
                args = args[3:]

                self.frame.setActivity(objectID, *args)

    @forceWxThread
    def sesscb_ntfy_reachable(self, subject, changeType, objectID, msg):
        if self.ready and self.frame.ready:
            self.frame.SRstatusbar.onReachable()

    @forceWxThread
    def sesscb_ntfy_channelupdates(self, events):
        if self.ready and self.frame.ready:
            for args in events:
                subject = args[0]
                changeType = args[1]
                objectID = args[2]

                if self.frame.channellist:
                    if len(args) > 3:
                        myvote = args[3]
                    else:
                        myvote = False

                    manager = self.frame.channellist.GetManager()
                    manager.channelUpdated(objectID, subject == NTFY_VOTECAST, myvote=myvote)

                manager = self.frame.selectedchannellist.GetManager()
                manager.channelUpdated(objectID, stateChanged=changeType == NTFY_STATE, modified=changeType == NTFY_MODIFIED)

                if changeType == NTFY_CREATE:
                    if self.frame.channellist:
                        self.frame.channellist.SetMyChannelId(objectID)

                    self.torrentfeed.register(self.utility.session, objectID)
                    self.torrentfeed.addCallback(objectID, self.guiUtility.channelsearch_manager.createTorrentFromDef)

                self.frame.managechannel.channelUpdated(objectID, created=changeType == NTFY_CREATE, modified=changeType == NTFY_MODIFIED)

    @forceWxThread
    def sesscb_ntfy_torrentupdates(self, events):
        if self.ready and self.frame.ready:
            infohashes = [args[2] for args in events]

            if self.frame.searchlist:
                manager = self.frame.searchlist.GetManager()
                manager.torrentsUpdated(infohashes)

                manager = self.frame.selectedchannellist.GetManager()
                manager.torrentsUpdated(infohashes)

                manager = self.frame.playlist.GetManager()
                manager.torrentsUpdated(infohashes)

                manager = self.frame.librarylist.GetManager()
                manager.torrentsUpdated(infohashes)

            from Tribler.Main.Utility.GuiDBTuples import CollectedTorrent

            if self.frame.torrentdetailspanel.torrent and self.frame.torrentdetailspanel.torrent.infohash in infohashes:
                # If an updated torrent is being shown in the detailspanel, make sure the information gets refreshed.
                t = self.frame.torrentdetailspanel.torrent
                torrent = t.torrent if isinstance(t, CollectedTorrent) else t
                self.frame.torrentdetailspanel.setTorrent(torrent)

            if self.frame.librarydetailspanel.torrent and self.frame.librarydetailspanel.torrent.infohash in infohashes:
                t = self.frame.librarydetailspanel.torrent
                torrent = t.torrent if isinstance(t, CollectedTorrent) else t
                self.frame.librarydetailspanel.setTorrent(torrent)

    def sesscb_ntfy_torrentfinished(self, subject, changeType, objectID, *args):
        self.guiUtility.Notify("Download Completed", "Torrent '%s' has finished downloading. Now seeding." % args[0], icon='seed')

        if self.ready and self.frame.ready:
            self.guiUtility.torrentstate_manager.torrentFinished(objectID)

    def sesscb_ntfy_magnet(self, subject, changetype, objectID, *args):
        if changetype == NTFY_MAGNET_STARTED:
            self.guiUtility.library_manager.magnet_started(objectID)
        elif changetype == NTFY_MAGNET_GOT_PEERS:
            self.guiUtility.library_manager.magnet_got_peers(objectID, args[0])
        elif changetype == NTFY_MAGNET_PROGRESS:
            self.guiUtility.library_manager.magnet_got_piece(objectID, args[0])
        elif changetype == NTFY_MAGNET_CLOSE:
            self.guiUtility.library_manager.magnet_close(objectID)

    @forceWxThread
    def sesscb_ntfy_playlistupdates(self, subject, changeType, objectID, *args):
        if self.ready and self.frame.ready:
            if changeType == NTFY_INSERT:
                self.frame.managechannel.playlistCreated(objectID)

                manager = self.frame.selectedchannellist.GetManager()
                manager.playlistCreated(objectID)

            else:
                self.frame.managechannel.playlistUpdated(objectID, modified=changeType == NTFY_MODIFIED)

                if len(args) > 0:
                    infohash = args[0]
                else:
                    infohash = False
                manager = self.frame.selectedchannellist.GetManager()
                manager.playlistUpdated(objectID, infohash, modified=changeType == NTFY_MODIFIED)

                manager = self.frame.playlist.GetManager()
                manager.playlistUpdated(objectID, modified=changeType == NTFY_MODIFIED)

    @forceWxThread
    def sesscb_ntfy_commentupdates(self, subject, changeType, objectID, *args):
        if self.ready and self.frame.ready:
            self.frame.selectedchannellist.OnCommentCreated(objectID)
            self.frame.playlist.OnCommentCreated(objectID)

    @forceWxThread
    def sesscb_ntfy_modificationupdates(self, subject, changeType, objectID, *args):
        if self.ready and self.frame.ready:
            self.frame.selectedchannellist.OnModificationCreated(objectID)
            self.frame.playlist.OnModificationCreated(objectID)

    @forceWxThread
    def sesscb_ntfy_moderationupdats(self, subject, changeType, objectID, *args):
        if self.ready and self.frame.ready:
            self.frame.selectedchannellist.OnModerationCreated(objectID)
            self.frame.playlist.OnModerationCreated(objectID)

    @forceWxThread
    def sesscb_ntfy_markingupdates(self, subject, changeType, objectID, *args):
        if self.ready and self.frame.ready:
            self.frame.selectedchannellist.OnMarkingCreated(objectID)
            self.frame.playlist.OnModerationCreated(objectID)

    @forceWxThread
    def onError(self, e):
        print_exc()
        type, value, stack = sys.exc_info()
        backtrace = traceback.format_exception(type, value, stack)

        win = FeedbackWindow("Unfortunately, Tribler ran into an internal error")
        win.CreateOutputWindow('')
        for line in backtrace:
            win.write(line)

        win.ShowModal()

    def MacOpenFile(self, filename):
        print >> sys.stderr, filename
        target = FileDropTarget(self.frame)
        target.OnDropFiles(None, None, [filename])

    def OnExit(self):
        print >> sys.stderr, "main: ONEXIT"
        self.ready = False
        self.done = True

        # write all persistent data to disk
        if self.i2is:
            self.i2is.shutdown()
        if self.torrentfeed:
            self.torrentfeed.shutdown()
            self.torrentfeed.delInstance()
        if self.webUI:
            self.webUI.stop()
        if self.guiserver:
            self.guiserver.shutdown(True)
            self.guiserver.delInstance()
        if self.videoplayer:
            self.videoplayer.shutdown()
            self.videoplayer.delInstance()

        delete_status_holders()

        if self.frame:
            self.frame.Destroy()
            del self.frame

        # Don't checkpoint, interferes with current way of saving Preferences,
        # see Tribler/Main/Dialogs/abcoption.py
        if self.utility:
            # Niels: lets add a max waiting time for this session shutdown.
            session_shutdown_start = time()

            self.utility.session.shutdown(hacksessconfcheckpoint=False)

            # Arno, 2012-07-12: Shutdown should be quick
            # Niels, 2013-03-21: However, setting it too low will prevent checkpoints from being written to disk
            waittime = 60
            while not self.utility.session.has_shutdown():
                diff = time() - session_shutdown_start
                if diff > waittime:
                    print >> sys.stderr, "main: ONEXIT NOT Waiting for Session to shutdown, took too long"
                    break

                print >> sys.stderr, "main: ONEXIT Waiting for Session to shutdown, will wait for an additional %d seconds" % (waittime - diff)
                sleep(3)
            print >> sys.stderr, "main: ONEXIT Session is shutdown"

            try:
                print >> sys.stderr, "main: ONEXIT cleaning database"
                peerdb = self.utility.session.open_dbhandler(NTFY_PEERS)
                peerdb._db.clean_db(randint(0, 24) == 0, exiting=True)
            except:
                print_exc()

            print >> sys.stderr, "main: ONEXIT deleting instances"

        Session.del_instance()
        GUIUtility.delInstance()
        GUIDBProducer.delInstance()
        DefaultDownloadStartupConfig.delInstance()

        if SQLiteCacheDB.hasInstance():
            SQLiteCacheDB.getInstance().close_all()
            SQLiteCacheDB.delInstance()

        if not ALLOW_MULTIPLE:
            del self.single_instance_checker
        return 0

    def db_exception_handler(self, e):
        if DEBUG:
            print >> sys.stderr, "main: Database Exception handler called", e, "value", e.args, "#"
        try:
            if e.args[1] == "DB object has been closed":
                return  # We caused this non-fatal error, don't show.
            if self.error is not None and self.error.args[1] == e.args[1]:
                return  # don't repeat same error
        except:
            print >> sys.stderr, "main: db_exception_handler error", e, type(e)
            print_exc()
            # print_stack()

        self.onError(e)

    def getConfigPath(self):
        return self.utility.getConfigPath()

    def startWithRightView(self):
        if self.params[0] != "":
            self.guiUtility.ShowPage('my_files')

    def i2ithread_readlinecallback(self, ic, cmd):
        """ Called by Instance2Instance thread """

        print >> sys.stderr, "main: Another instance called us with cmd", cmd
        ic.close()

        if cmd.startswith('START '):
            param = cmd[len('START '):].strip()
            torrentfilename = None
            if param.startswith('http:'):
                # Retrieve from web
                f = tempfile.NamedTemporaryFile()
                n = urllib2.urlopen(param)
                data = n.read()
                f.write(data)
                f.close()
                n.close()
                torrentfilename = f.name
            else:
                torrentfilename = param

            # Switch to GUI thread
            # New for 5.0: Start in VOD mode
            def start_asked_download():
                if torrentfilename.startswith("magnet:"):
                    self.frame.startDownloadFromMagnet(torrentfilename)
                elif torrentfilename.startswith("tswift://") or torrentfilename.startswith("ppsp://"):
                    self.frame.startDownloadFromSwift(torrentfilename)
                else:
                    self.frame.startDownload(torrentfilename)
                self.guiUtility.ShowPage('my_files')

            wx.CallAfter(start_asked_download)

    def sesscb_reseed_via_swift(self, td, callback=None):
        # Arno, 2012-05-07: root hash calculation may take long time, halting
        # SessionCallbackThread meaning download statuses won't be updated.
        # Offload to diff thread.
        #
        t = Thread(target=self.workerthread_reseed_via_swift_run, args=(td, callback), name="SwiftRootHashCalculator")
        t.start()
        # apparently daemon by default

    def workerthread_reseed_via_swift_run(self, td, callback=None):
        # Open issues:
        # * how to display these "parallel" downloads in GUI?
        # * make swift reseed user configurable (see 'swiftreseed' in utility.py
        # * roothash calc on separate thread?
        # * Update pymDHT to one with swift interface.
        # * Save (infohash,roothash) pair such that when BT download is removed
        #   the other is (kept/deleted/...) too.
        #
        try:
            if prctlimported:
                prctl.set_name(currentThread().getName())

            # 1. Get torrent info
            tdef = td.get_def()
            destdir = td.get_dest_dir()

            # renaming swarmname for now not supported in swift
            if td.correctedinfoname != fix_filebasename(tdef.get_name_as_unicode()):
                return

            # 2. Convert to swift def
            sdef = SwiftDef()
            # RESEEDTODO: set to swift inf of pymDHT
            sdef.set_tracker("127.0.0.1:%d" % self.sconfig.get_swift_dht_listen_port())
            iotuples = td.get_dest_files()
            for i, o in iotuples:
                # print >>sys.stderr,"python: add_content",i,o
                if len(iotuples) == 1:
                    sdef.add_content(o)  # single file .torrent
                else:
                    xi = os.path.join(tdef.get_name_as_unicode(), i)
                    if sys.platform == "win32":
                        xi = xi.replace("\\", "/")
                    si = xi.encode("UTF-8")  # spec format
                    sdef.add_content(o, si)  # multi-file .torrent

            specpn = sdef.finalize(self.sconfig.get_swift_path(), destdir=destdir)

            # 3. Save swift files to metadata dir
            metadir = self.sconfig.get_swift_meta_dir()
            if len(iotuples) == 1:
                storagepath = iotuples[0][1]  # Point to file on disk
                metapath = os.path.join(metadir, os.path.split(storagepath)[1])

                try:
                    shutil.move(storagepath + '.mhash', metapath + '.mhash')
                    shutil.move(storagepath + '.mbinmap', metapath + '.mbinmap')
                except:
                    print_exc()

            else:
                storagepath = destdir  # Point to dest dir
                metapath = os.path.join(metadir, sdef.get_roothash_as_hex())

                # Reuse .mhash and .mbinmap (happens automatically for single-file)
                try:
                    shutil.move(specpn, metapath + '.mfspec')
                    shutil.move(specpn + '.mhash', metapath + '.mhash')
                    shutil.move(specpn + '.mbinmap', metapath + '.mbinmap')
                except:
                    print_exc()

            # 4. Start Swift download via GUI Thread
            wx.CallAfter(self.frame.startReseedSwiftDownload, tdef, storagepath, sdef)

            # 5. Call the callback to notify
            if callback:
                callback(sdef)
        except:
            print_exc()
            raise


#
#
# Main Program Start Here
#
#
@attach_profiler
def run(params=None):
    if params is None:
        params = [""]

    if len(sys.argv) > 1:
        params = sys.argv[1:]
    try:
        # Create single instance semaphore
        # Arno: On Linux and wxPython-2.8.1.1 the SingleInstanceChecker appears
        # to mess up stderr, i.e., I get IOErrors when writing to it via print_exc()
        #
        if sys.platform != 'linux2':
            single_instance_checker = wx.SingleInstanceChecker("tribler-" + wx.GetUserId())
        else:
            single_instance_checker = LinuxSingleInstanceChecker("tribler")

        if not ALLOW_MULTIPLE and single_instance_checker.IsAnotherRunning():
            # Send  torrent info to abc single instance
            if params[0] != "":
                torrentfilename = params[0]
                i2ic = Instance2InstanceClient(I2I_LISTENPORT, 'START', torrentfilename)

            print "Client shutting down. Detected another instance."
        else:
            arg0 = sys.argv[0].lower()
            if arg0.endswith('.exe'):
                # supply a unicode string to ensure that the unicode filesystem API is used (applies to windows)
                installdir = os.path.abspath(os.path.dirname(unicode(sys.argv[0])))
            else:
                # call the unicode specific getcwdu() otherwise homedirectories may crash
                installdir = os.getcwdu()
            # Arno: don't chdir to allow testing as other user from other dir.
            # os.chdir(installdir)

            # Launch first abc single instance
            app = wx.GetApp()
            if not app:
                app = wx.PySimpleApp(redirect=False)
            abc = ABCApp(params, single_instance_checker, installdir)
            if abc.frame:
                app.SetTopWindow(abc.frame)
                abc.frame.set_wxapp(app)
                app.MainLoop()

            # since ABCApp is not a wx.App anymore, we need to call OnExit explicitly.
            abc.OnExit()

            # Niels: No code should be present here, only executed after gui closes

        print "Client shutting down. Sleeping for a few seconds to allow other threads to finish"
        sleep(5)

    except:
        print_exc()


    # This is the right place to close the database, unfortunately Linux has
    # a problem, see ABCFrame.OnCloseWindow
    #
    # if sys.platform != 'linux2':
    #    tribler_done(configpath)
    # os._exit(0)

if __name__ == '__main__':
    run()
=======
import sys
import logging.config
try:
    logging.config.fileConfig("logger.conf")
except:
    print >> sys.stderr, "Unable to load logging config from 'logger.conf' file."
logging.basicConfig(format="%(asctime)-15s [%(levelname)s] %(message)s")


def run():
    from tribler_main import run as run_main
    run_main()

if __name__ == '__main__':
    run()
>>>>>>> f4cdba95
<|MERGE_RESOLUTION|>--- conflicted
+++ resolved
@@ -1,1322 +1,3 @@
-<<<<<<< HEAD
-#!/usr/bin/python
-
-#
-#
-# Author : Choopan RATTANAPOKA, Jie Yang, Arno Bakker
-#
-# Description : Main ABC [Yet Another Bittorrent Client] python script.
-#               you can run from source code by using
-#               >python abc.py
-#               need Python, WxPython in order to run from source code.
-#
-# see LICENSE.txt for license information
-#
-import glob
-
-import sys
-import logging.config
-import time
-from Tribler.community.anontunnel.DispersyTunnelProxy import DispersyTunnelProxy
-from Tribler.community.anontunnel.TriblerNotifier import TriblerNotifier
-
-
-from Tribler.Main.Utility.compat import convertSessionConfig, convertMainConfig
-try:
-    logging.config.fileConfig("logger.conf")
-except:
-    print >> sys.stderr, "Unable to load logging config from 'logger.conf' file."
-logging.basicConfig(format="%(asctime)-15s [%(levelname)s] %(message)s")
-logger = logging.getLogger(__name__)
-
-
-# Arno: M2Crypto overrides the method for https:// in the
-# standard Python libraries. This causes msnlib to fail and makes Tribler
-# freakout when "http://www.tribler.org/version" is redirected to
-# "https://www.tribler.org/version/" (which happened during our website
-# changeover) Until M2Crypto 0.16 is patched I'll restore the method to the
-# original, as follows.
-#
-# This must be done in the first python file that is started.
-#
-import urllib
-from Tribler.Core.CacheDB.sqlitecachedb import SQLiteCacheDB
-from Tribler.TrackerChecking.TorrentChecking import TorrentChecking
-import shutil
-original_open_https = urllib.URLopener.open_https
-import M2Crypto  # Not a useless import! See above.
-urllib.URLopener.open_https = original_open_https
-
-# modify the sys.stderr and sys.stdout for safe output
-import Tribler.Debug.console
-
-import os
-from Tribler.Core.CacheDB.SqliteCacheDBHandler import ChannelCastDBHandler
-from Tribler.Main.Utility.GuiDBHandler import startWorker, GUIDBProducer
-from Tribler.dispersy.decorator import attach_profiler
-from Tribler.dispersy.community import HardKilledCommunity
-from Tribler.community.bartercast3.community import MASTER_MEMBER_PUBLIC_KEY_DIGEST as BARTER_MASTER_MEMBER_PUBLIC_KEY_DIGEST
-from Tribler.Core.CacheDB.Notifier import Notifier
-import traceback
-from random import randint
-from threading import currentThread
-
-import time as time_module
-
-try:
-    prctlimported = True
-    import prctl
-except ImportError as e:
-    prctlimported = False
-
-# Arno, 2008-03-21: see what happens when we disable this locale thing. Gives
-# errors on Vista in "Regional and Language Settings Options" different from
-# "English[United Kingdom]"
-# import locale
-
-# 20/10/09 Boudewijn: on systems that install multiple wx versions we
-# would prefer 2.8.
-try:
-    import wxversion
-    wxversion.select('2.8')
-except:
-    pass
-
-import wx
-from Tribler.Main.vwxGUI.gaugesplash import GaugeSplash
-from Tribler.Main.vwxGUI.MainFrame import FileDropTarget
-from Tribler.Main.Dialogs.FeedbackWindow import FeedbackWindow
-# import hotshot
-
-from traceback import print_exc
-import urllib2
-import tempfile
-
-from Tribler.Main.vwxGUI.MainFrame import MainFrame  # py2exe needs this import
-from Tribler.Main.vwxGUI.GuiUtility import GUIUtility, forceWxThread
-from Tribler.Main.vwxGUI.MainVideoFrame import VideoDummyFrame
-# from Tribler.Main.vwxGUI.FriendsItemPanel import fs2text
-from Tribler.Main.Dialogs.GUITaskQueue import GUITaskQueue
-from Tribler.Main.notification import init as notification_init
-from Tribler.Main.globals import DefaultDownloadStartupConfig, get_default_dscfg_filename
-
-from Tribler.Main.Utility.utility import Utility
-from Tribler.Main.Utility.constants import *
-from Tribler.Main.Utility.Feeds.rssparser import RssParser
-
-from Tribler.Category.Category import Category
-from Tribler.Policies.RateManager import UserDefinedMaxAlwaysOtherwiseDividedOverActiveSwarmsRateManager
-from Tribler.Policies.SeedingManager import GlobalSeedingManager
-from Tribler.Utilities.Instance2Instance import *
-from Tribler.Utilities.LinuxSingleInstanceChecker import *
-
-from Tribler.Core.API import *
-from Tribler.Core.simpledefs import NTFY_MODIFIED
-from Tribler.Core.Utilities.utilities import show_permid_short
-from Tribler.Core.Statistics.Status.Status import get_status_holder, \
-    delete_status_holders
-from Tribler.Core.Statistics.Status.NullReporter import NullReporter
-
-from Tribler.Video.defs import *
-from Tribler.Video.VideoPlayer import VideoPlayer, return_feasible_playback_modes, PLAYBACKMODE_INTERNAL
-from Tribler.Video.VideoServer import SimpleServer
-
-# Arno, 2012-06-20: h4x0t DHT import for py2...
-import Tribler.Core.DecentralizedTracking.pymdht.core
-import Tribler.Core.DecentralizedTracking.pymdht.core.identifier
-import Tribler.Core.DecentralizedTracking.pymdht.core.message
-import Tribler.Core.DecentralizedTracking.pymdht.core.node
-import Tribler.Core.DecentralizedTracking.pymdht.core.ptime
-import Tribler.Core.DecentralizedTracking.pymdht.core.routing_table
-import Tribler.Core.DecentralizedTracking.pymdht.core.bootstrap
-
-
-# Boudewijn: keep this import BELOW the imports from Tribler.xxx.* as
-# one of those modules imports time as a module.
-from time import time, sleep
-
-I2I_LISTENPORT = 57891
-VIDEOHTTP_LISTENPORT = 6875
-SESSION_CHECKPOINT_INTERVAL = 900.0  # 15 minutes
-CHANNELMODE_REFRESH_INTERVAL = 5.0
-
-DEBUG = False
-DEBUG_DOWNLOADS = False
-ALLOW_MULTIPLE = False
-
-#
-#
-# Class : ABCApp
-#
-# Main ABC application class that contains ABCFrame Object
-#
-#
-
-
-class ABCApp():
-
-    def __init__(self, params, single_instance_checker, installdir):
-        self.tunnel = None
-
-
-        self.params = params
-        self.single_instance_checker = single_instance_checker
-        self.installdir = self.configure_install_dir(installdir)
-
-        self.state_dir = None
-        self.error = None
-        self.last_update = 0
-        self.ready = False
-        self.done = False
-        self.frame = None
-
-        self.guiserver = GUITaskQueue.getInstance()
-        self.said_start_playback = False
-        self.decodeprogress = 0
-
-        self.old_reputation = 0
-
-        # DISPERSY will be set when available
-        self.dispersy = None
-        # BARTER_COMMUNITY will be set when both Dispersy and the EffortCommunity are available
-        self.barter_community = None
-
-        self.seedingmanager = None
-        self.i2is = None
-        self.torrentfeed = None
-        self.webUI = None
-        self.utility = None
-        self.videoplayer = None
-
-        try:
-            bm = wx.Bitmap(os.path.join(self.installdir, 'Tribler', 'Main', 'vwxGUI', 'images', 'splash.png'), wx.BITMAP_TYPE_ANY)
-            self.splash = GaugeSplash(bm)
-            self.splash.setTicks(10)
-            self.splash.Show()
-
-            print >> sys.stderr, 'Client Starting Up.'
-            print >> sys.stderr, "Tribler is using", self.installdir, "as working directory"
-
-            self.splash.tick('Starting API')
-            s, socks_server = self.startAPI(self.splash.tick)
-
-            print >> sys.stderr, "Tribler is expecting swift in", self.sconfig.get_swift_path()
-
-            self.dispersy = s.lm.dispersy
-
-            self.utility = Utility(self.installdir, s.get_state_dir())
-            self.utility.app = self
-            self.utility.session = s
-            self.utility.socks_server = socks_server
-            self.guiUtility = GUIUtility.getInstance(self.utility, self.params, self)
-            GUIDBProducer.getInstance(self.dispersy.callback)
-
-            print >> sys.stderr, 'Tribler Version:', self.utility.lang.get('version'), ' Build:', self.utility.lang.get('build')
-
-            self.splash.tick('Loading userdownloadchoice')
-            from Tribler.Main.vwxGUI.UserDownloadChoice import UserDownloadChoice
-            UserDownloadChoice.get_singleton().set_config(self.utility.config, s.get_state_dir())
-
-            self.splash.tick('Initializing Family Filter')
-            cat = Category.getInstance()
-
-            state = self.utility.config.Read('family_filter')
-            if state in ('1', '0'):
-                cat.set_family_filter(state == '1')
-            else:
-                self.utility.config.Write('family_filter', '1')
-                self.utility.config.Flush()
-
-                cat.set_family_filter(True)
-
-            # Create global rate limiter
-            self.splash.tick('Setting up ratelimiters')
-            self.ratelimiter = UserDefinedMaxAlwaysOtherwiseDividedOverActiveSwarmsRateManager()
-
-            # Counter to suppress some event from occurring
-            self.ratestatecallbackcount = 0
-
-            # So we know if we asked for peer details last cycle
-            self.lastwantpeers = []
-
-            # boudewijn 01/04/2010: hack to fix the seedupload speed that
-            # was never used and defaulted to 0 (unlimited upload)
-            maxup = self.utility.config.Read('maxuploadrate', "int")
-            if maxup == -1:  # no upload
-                self.ratelimiter.set_global_max_speed(UPLOAD, 0.00001)
-                self.ratelimiter.set_global_max_seedupload_speed(0.00001)
-            else:
-                self.ratelimiter.set_global_max_speed(UPLOAD, maxup)
-                self.ratelimiter.set_global_max_seedupload_speed(maxup)
-
-            maxdown = self.utility.config.Read('maxdownloadrate', "int")
-            self.ratelimiter.set_global_max_speed(DOWNLOAD, maxdown)
-
-            self.seedingmanager = GlobalSeedingManager(self.utility.config.Read)
-
-            # Only allow updates to come in after we defined ratelimiter
-            self.prevActiveDownloads = []
-            s.set_download_states_callback(self.sesscb_states_callback)
-
-            # Schedule task for checkpointing Session, to avoid hash checks after
-            # crashes.
-            self.guiserver.add_task(self.guiservthread_checkpoint_timer, SESSION_CHECKPOINT_INTERVAL)
-
-            self.utility.postAppInit(os.path.join(self.installdir, 'Tribler', 'Main', 'vwxGUI', 'images', 'tribler.ico'))
-
-            if not ALLOW_MULTIPLE:
-                # Put it here so an error is shown in the startup-error popup
-                # Start server for instance2instance communication
-                self.i2iconnhandler = InstanceConnectionHandler(self.i2ithread_readlinecallback)
-                self.i2is = Instance2InstanceServer(I2I_LISTENPORT, self.i2iconnhandler)
-                self.i2is.start()
-
-            # Arno, 2010-01-15: VLC's reading behaviour of doing open-ended
-            # Range: GETs causes performance problems in our code. Disable for now.
-            # Arno, 2010-01-22: With the addition of a CachingStream the problem
-            # is less severe (see VideoPlayer), so keep GET Range enabled.
-            #
-            # SimpleServer.RANGE_REQUESTS_ENABLED = False
-
-            # Fire up the VideoPlayer, it abstracts away whether we're using
-            # an internal or external video player.
-            playbackmode = self.utility.config.Read('videoplaybackmode', "int")
-            # TODO: we should do
-            # httpport = self.utility.config.Read('videohttpport', 'int')
-            if ALLOW_MULTIPLE:
-                httpport = randint(1024, 25000)
-            else:
-                httpport = VIDEOHTTP_LISTENPORT
-            self.videoplayer = VideoPlayer.getInstance(httpport=httpport)
-            self.videoplayer.register(self.utility, preferredplaybackmode=playbackmode)
-
-            notification_init(self.utility)
-            self.guiUtility.register()
-
-            channel_only = os.path.exists(os.path.join(self.installdir, 'joinchannel'))
-            if channel_only:
-                f = open(os.path.join(self.installdir, 'joinchannel'), 'rb')
-                channel_only = f.readline()
-                f.close()
-
-            self.frame = MainFrame(None, channel_only, PLAYBACKMODE_INTERNAL in return_feasible_playback_modes(self.utility.getPath()), self.splash.tick)
-            self.setup_anon_test()
-
-            # Arno, 2011-06-15: VLC 1.1.10 pops up separate win, don't have two.
-            self.frame.videoframe = None
-            if PLAYBACKMODE_INTERNAL in return_feasible_playback_modes(self.utility.getPath()):
-                vlcwrap = self.videoplayer.get_vlcwrap()
-
-                self.frame.videoframe = VideoDummyFrame(self.frame.videoparentpanel, self.utility, vlcwrap)
-                self.videoplayer.set_videoframe(self.frame.videoframe)
-
-            if sys.platform == 'win32':
-                wx.CallAfter(self.frame.top_bg.Refresh)
-                wx.CallAfter(self.frame.top_bg.Layout)
-            else:
-                self.frame.top_bg.Layout()
-
-            # Arno, 2007-05-03: wxWidgets 2.8.3.0 and earlier have the MIME-type for .bmp
-            # files set to 'image/x-bmp' whereas 'image/bmp' is the official one.
-            try:
-                bmphand = None
-                hands = wx.Image.GetHandlers()
-                for hand in hands:
-                    # print "Handler",hand.GetExtension(),hand.GetType(),hand.GetMimeType()
-                    if hand.GetMimeType() == 'image/x-bmp':
-                        bmphand = hand
-                        break
-                # wx.Image.AddHandler()
-                if bmphand is not None:
-                    bmphand.SetMimeType('image/bmp')
-            except:
-                # wx < 2.7 don't like wx.Image.GetHandlers()
-                print_exc()
-
-            self.splash.Destroy()
-            self.frame.Show(True)
-
-            self.torrentfeed = RssParser.getInstance()
-
-            self.webUI = None
-            if self.utility.config.Read('use_webui', "boolean"):
-                try:
-                    from Tribler.Main.webUI.webUI import WebUI
-                    self.webUI = WebUI.getInstance(self.guiUtility.library_manager, self.guiUtility.torrentsearch_manager, self.utility.config.Read('webui_port', "int"))
-                    self.webUI.start()
-                except Exception:
-                    print_exc()
-
-            wx.CallAfter(self.PostInit2)
-
-            # 08/02/10 Boudewijn: Working from home though console
-            # doesn't allow me to press close.  The statement below
-            # gracefully closes Tribler after 120 seconds.
-            # wx.CallLater(120*1000, wx.GetApp().Exit)
-
-            status = get_status_holder("LivingLab")
-            status.add_reporter(NullReporter("Periodically remove all events", 0))
-# status.add_reporter(LivingLabPeriodicReporter("Living lab CS reporter", 300, "Tribler client")) # Report every 5 minutes
-# status.add_reporter(LivingLabPeriodicReporter("Living lab CS reporter", 30, "Tribler client")) # Report every 30 seconds - ONLY FOR TESTING
-
-            # report client version
-            status.create_and_add_event("client-startup-version", [self.utility.lang.get("version")])
-            status.create_and_add_event("client-startup-build", [self.utility.lang.get("build")])
-            status.create_and_add_event("client-startup-build-date", [self.utility.lang.get("build_date")])
-
-            self.ready = True
-
-            # AnonTunnel test
-            self.frame.actlist.DisableItem(3)
-            self.frame.actlist.DisableItem(6)
-            #self.frame.top_bg.searchField.Disable()
-            #self.frame.top_bg.searchFieldPanel.Disable()
-            #self.frame.top_bg.add_btn.Disable()
-            self.frame.top_bg.GetSizer().ShowItems(False)
-
-            self.frame.home.searchBox.Show(False)
-            self.frame.home.channelLinkText.ShowItems(False)
-            self.frame.home.buzzpanel.Show(False)
-            self.frame.home.searchButton.Show(False)
-
-            # Disable drag and drop
-            self.frame.SetDropTarget(None)
-        except Exception as e:
-            self.onError(e)
-            return False
-
-    def PostInit2(self):
-        self.frame.Raise()
-        self.startWithRightView()
-        self.set_reputation()
-
-        s = self.utility.session
-        s.add_observer(self.sesscb_ntfy_reachable, NTFY_REACHABLE, [NTFY_INSERT])
-        s.add_observer(self.sesscb_ntfy_activities, NTFY_ACTIVITIES, [NTFY_INSERT], cache=10)
-        s.add_observer(self.sesscb_ntfy_channelupdates, NTFY_CHANNELCAST, [NTFY_INSERT, NTFY_UPDATE, NTFY_CREATE, NTFY_STATE, NTFY_MODIFIED], cache=10)
-        s.add_observer(self.sesscb_ntfy_channelupdates, NTFY_VOTECAST, [NTFY_UPDATE], cache=10)
-        s.add_observer(self.sesscb_ntfy_myprefupdates, NTFY_MYPREFERENCES, [NTFY_INSERT, NTFY_UPDATE])
-        s.add_observer(self.sesscb_ntfy_torrentupdates, NTFY_TORRENTS, [NTFY_UPDATE, NTFY_INSERT], cache=10)
-        s.add_observer(self.sesscb_ntfy_playlistupdates, NTFY_PLAYLISTS, [NTFY_INSERT, NTFY_UPDATE])
-        s.add_observer(self.sesscb_ntfy_commentupdates, NTFY_COMMENTS, [NTFY_INSERT, NTFY_DELETE])
-        s.add_observer(self.sesscb_ntfy_modificationupdates, NTFY_MODIFICATIONS, [NTFY_INSERT])
-        s.add_observer(self.sesscb_ntfy_moderationupdats, NTFY_MODERATIONS, [NTFY_INSERT])
-        s.add_observer(self.sesscb_ntfy_markingupdates, NTFY_MARKINGS, [NTFY_INSERT])
-        s.add_observer(self.sesscb_ntfy_torrentfinished, NTFY_TORRENTS, [NTFY_FINISHED])
-        s.add_observer(self.sesscb_ntfy_magnet, NTFY_TORRENTS, [NTFY_MAGNET_GOT_PEERS, NTFY_MAGNET_PROGRESS, NTFY_MAGNET_STARTED, NTFY_MAGNET_CLOSE])
-
-        self.dispersy.attach_progress_handler(self.frame.progressHandler)
-        self.dispersy.callback.attach_exception_handler(self.frame.exceptionHandler)
-
-        startWorker(None, self.loadSessionCheckpoint, delay=5.0, workerType="guiTaskQueue")
-
-        # initialize the torrent feed thread
-        channelcast = ChannelCastDBHandler.getInstance()
-
-        def db_thread():
-            return channelcast.getMyChannelId()
-
-        def wx_thread(delayedResult):
-            my_channel = delayedResult.get()
-            if my_channel:
-                self.torrentfeed.register(self.utility.session, my_channel)
-                self.torrentfeed.addCallback(my_channel, self.guiUtility.channelsearch_manager.createTorrentFromDef)
-
-        startWorker(wx_thread, db_thread, delay=5.0)
-
-    def setup_anon_test(self):
-        if not self.tunnel or not self.frame:
-            return
-
-        @forceWxThread
-        def thank_you(file_size, start_time, end_time ):
-            avg_speed_KBps = 1.0 * file_size / (end_time - start_time) / 1024.0
-
-            wx.MessageBox('Your average speed was %.2f KB/s' % (avg_speed_KBps) , 'Download Completed', wx.OK | wx.ICON_INFORMATION)
-
-
-        def state_call(download):
-            def _callback(ds):
-                if ds.get_status() == DLSTATUS_DOWNLOADING:
-
-                    if not _callback.download_started_at:
-                        _callback.download_started_at = time_module.time()
-
-                    if not _callback.peer_added:
-                        _callback.peer_added = True
-                        result.add_peer(("pygmee.tribler.org", 21000))
-                        result.add_peer(("asmat.tribler.org", 21000))
-
-                    self.tunnel.record_stats = True
-                elif not _callback.download_completed and ds.get_status() == DLSTATUS_SEEDING:
-                    _callback.download_finished_at = time_module.time()
-                    _callback.download_completed = True
-                    self.tunnel.download_stats = {
-                        'size': 50 * 1024**2,
-                        'download_time': _callback.download_finished_at - _callback.download_started_at
-                    }
-
-                    self.tunnel.record_stats = False
-                    self.tunnel.share_stats = True
-                    thank_you(50 * 1024**2, _callback.download_started_at, _callback.download_finished_at)
-
-                return (1.0, False)
-
-            _callback.download_completed = False
-            _callback.download_started_at = None
-            _callback.peer_added = False
-
-            return _callback
-
-        #host = "95.211.198.140:21000"
-        #root_hash = "dbd61fedff512e19b2a6c73b8b48eb01c9507e95"
-
-        host = "asmat.tribler.org:21000"
-        root_hash = "dfe61ceb7efaf7d1801df0af3ab5f2d816ba1120"
-
-        #host = "devristo.dyndns.org:20001"
-        #root_hash = "847ddb768cf46ff35038c2f9ef4837258277bb37"
-
-        #host = "127.0.0.1:21000"
-        #root_hash = "b25eb5a4eb94fad36aa373d3b85434894961b1c5"
-
-        dest_dir = os.path.abspath("./.TriblerAnonTunnel/")
-        self.sconfig.set_swift_meta_dir(dest_dir + "/swift_meta/");
-        try:
-            download = dest_dir + "/" + root_hash
-            for file in glob.glob(download + "*"):
-                os.remove(file)
-
-            meta = self.sconfig.get_swift_meta_dir() + "/" + root_hash
-
-            for file in glob.glob(meta + "*"):
-                os.remove(file)
-        except BaseException, e:
-            print_exc()
-
-        sdef = SwiftDef.load_from_url("tswift://" + host + "/" + root_hash)
-
-        sdef.set_name("AnonTunnel test (50 MB)")
-
-        result = self.frame.startDownload(sdef=sdef, destdir=dest_dir)
-        result.set_state_callback(state_call(result), delay=1)
-
-    def startAPI(self, progress):
-        # Start Tribler Session
-        defaultConfig = SessionStartupConfig()
-        folder_name = "./.TriblerAnonTunnel";
-
-        try:
-            shutil.rmtree(folder_name)
-        except:
-            pass
-
-        try:
-            os.mkdir(folder_name)
-        except:
-            pass
-
-        state_dir = Session.get_default_state_dir(folder_name)
-
-
-
-        cfgfilename = Session.get_default_config_filename(state_dir)
-        progress('Loading sessionconfig')
-        if DEBUG:
-            print >> sys.stderr, "main: Session config", cfgfilename
-        try:
-            self.sconfig = SessionStartupConfig.load(cfgfilename)
-        except:
-            try:
-                self.sconfig = convertSessionConfig(os.path.join(state_dir, 'sessconfig.pickle'), cfgfilename)
-                convertMainConfig(state_dir, os.path.join(state_dir, 'abc.conf'), os.path.join(state_dir, 'tribler.conf'))
-            except:
-                self.sconfig = SessionStartupConfig()
-                self.sconfig.set_state_dir(state_dir)
-
-        self.sconfig.set_install_dir(self.installdir)
-
-        # Boudewijn, 2013-06-17: Enable Dispersy tunnel (hard-coded)
-        # self.sconfig.set_dispersy_tunnel_over_swift(True)
-        # Boudewijn, 2013-07-17: Disabling Dispersy tunnel (hard-coded)
-        self.sconfig.set_dispersy_tunnel_over_swift(False)
-
-        # Arno, 2010-03-31: Hard upgrade to 50000 torrents collected
-        self.sconfig.set_torrent_collecting_max_torrents(50000)
-
-        # Arno, 2012-05-21: Swift part II
-        swiftbinpath = os.path.join(self.sconfig.get_install_dir(), "swift")
-        if sys.platform == "darwin":
-            if not os.path.exists(swiftbinpath):
-                swiftbinpath = os.path.join(os.getcwdu(), "..", "MacOS", "swift")
-                self.sconfig.set_swift_path(swiftbinpath)
-
-        progress('Loading downloadconfig')
-        dlcfgfilename = get_default_dscfg_filename(self.sconfig.get_state_dir())
-        if DEBUG:
-            print >> sys.stderr, "main: Download config", dlcfgfilename
-
-        if os.path.isfile(dlcfgfilename):
-            os.remove(dlcfgfilename)
-
-        try:
-            defaultDLConfig = DefaultDownloadStartupConfig.load(dlcfgfilename)
-        except:
-            defaultDLConfig = DefaultDownloadStartupConfig.getInstance()
-
-        if not defaultDLConfig.get_dest_dir():
-            defaultDLConfig.set_dest_dir(get_default_dest_dir())
-        if not os.path.isdir(defaultDLConfig.get_dest_dir()):
-            os.makedirs(defaultDLConfig.get_dest_dir())
-
-        # Setting torrent collection dir based on default download dir
-        if not self.sconfig.get_torrent_collecting_dir():
-            self.sconfig.set_torrent_collecting_dir(os.path.join(defaultDLConfig.get_dest_dir(), STATEDIR_TORRENTCOLL_DIR))
-        if not self.sconfig.get_swift_meta_dir():
-            self.sconfig.set_swift_meta_dir(os.path.join(defaultDLConfig.get_dest_dir(), STATEDIR_SWIFTRESEED_DIR))
-
-        progress('Creating session/Checking database (may take a minute)')
-        s = Session(self.sconfig)
-        s.start()
-
-        from Tribler.community.anontunnel.Socks5Server import Socks5Server
-        socks_server = Socks5Server()
-        socks_server.attach_to(s.lm.rawserver, 1080)
-
-        # Yep there is a cyclic dependency!
-        tunnel = DispersyTunnelProxy(s.lm.rawserver)
-        socks_server.tunnel = tunnel
-        socks_server.start()
-
-        TriblerNotifier(tunnel)
-
-        def define_communities():
-            from Tribler.community.anontunnel.ProxyCommunity import ProxyCommunity
-
-            # must be called on the Dispersy thread
-            #dispersy.define_auto_load(SearchCommunity,
-            #                         (s.dispersy_member,),
-            #                         load=True)
-            #dispersy.define_auto_load(AllChannelCommunity,
-            #                               (s.dispersy_member,),
-            #                               {"auto_join_channel": True} if sys.argv[0].endswith("dispersy-channel-booster.py") else {},
-            #                               load=True)
-
-            # 17/07/13 Boudewijn: the missing-member message send by the BarterCommunity on the swift port is crashing
-            # 6.1 clients.  We will disable the BarterCommunity for version 6.2, giving people some time to upgrade
-            # their version before enabling it again.
-            # if swift_process:
-            #     dispersy.define_auto_load(BarterCommunity,
-            #                               (swift_process,),
-            #                               load=True)
-
-            #dispersy.define_auto_load(ChannelCommunity, load=True)
-            #dispersy.define_auto_load(PreviewChannelCommunity)
-
-            def on_load(proxy_community):
-                print >> sys.stderr, "ProxyCommunity has been loaded, linking TUNNEL, starting TEST"
-                tunnel.start(dispersy.callback, proxy_community)
-                self.tunnel = tunnel
-                self.setup_anon_test()
-
-
-            dispersy.define_auto_load(ProxyCommunity,
-                                     (s.dispersy_member, on_load),
-                                     load=True)
-
-            print >> sys.stderr, "tribler: Dispersy communities are ready"
-
-        swift_process = s.get_swift_proc() and s.get_swift_process()
-        dispersy = s.get_dispersy_instance()
-        dispersy.callback.call(define_communities)
-        return s, socks_server
-
-    def configure_install_dir(self, installdir):
-        # Niels, 2011-03-03: Working dir sometimes set to a browsers working dir
-        # only seen on windows
-
-        # apply trick to obtain the executable location
-        # see http://www.py2exe.org/index.cgi/WhereAmI
-        # Niels, 2012-01-31: py2exe should only apply to windows
-        if sys.platform == 'win32':
-            def we_are_frozen():
-                """Returns whether we are frozen via py2exe.
-                This will affect how we find out where we are located."""
-                return hasattr(sys, "frozen")
-
-            def module_path():
-                """ This will get us the program's directory,
-                even if we are frozen using py2exe"""
-                if we_are_frozen():
-                    return os.path.dirname(unicode(sys.executable, sys.getfilesystemencoding()))
-
-                filedir = os.path.dirname(unicode(__file__, sys.getfilesystemencoding()))
-                return os.path.abspath(os.path.join(filedir, '..', '..'))
-
-            return module_path()
-        return installdir
-
-    @forceWxThread
-    def sesscb_ntfy_myprefupdates(self, subject, changeType, objectID, *args):
-        if self.ready and self.frame.ready:
-            if changeType == NTFY_INSERT:
-                if self.frame.searchlist:
-                    manager = self.frame.searchlist.GetManager()
-                    manager.downloadStarted(objectID)
-
-                manager = self.frame.selectedchannellist.GetManager()
-                manager.downloadStarted(objectID)
-
-            manager = self.frame.librarylist.GetManager()
-            manager.downloadStarted(objectID)
-
-    def set_reputation(self):
-        def do_db():
-            nr_connections = 0
-            nr_channel_connections = 0
-            if self.dispersy:
-                for community in self.dispersy.get_communities():
-                    from Tribler.community.search.community import SearchCommunity
-                    from Tribler.community.allchannel.community import AllChannelCommunity
-
-                    if isinstance(community, SearchCommunity):
-                        nr_connections = community.get_nr_connections()
-                    elif isinstance(community, AllChannelCommunity):
-                        nr_channel_connections = community.get_nr_connections()
-
-            return nr_connections, nr_channel_connections
-
-        def do_wx(delayedResult):
-            nr_connections, nr_channel_connections = delayedResult.get()
-
-            # self.frame.SRstatusbar.set_reputation(myRep, total_down, total_up)
-
-            # bitmap is 16px wide, -> but first and last pixel do not add anything.
-            percentage = min(1.0, (nr_connections + 1) / 16.0)
-            self.frame.SRstatusbar.SetConnections(percentage, nr_connections, nr_channel_connections)
-
-        """ set the reputation in the GUI"""
-        if self.ready and self.frame.ready:
-            startWorker(do_wx, do_db, uId=u"tribler.set_reputation")
-        startWorker(None, self.set_reputation, delay=5.0, workerType="guiTaskQueue")
-
-    def _dispersy_get_barter_community(self):
-        try:
-            return self.dispersy.get_community(BARTER_MASTER_MEMBER_PUBLIC_KEY_DIGEST, load=False, auto_load=False)
-        except KeyError:
-            return None
-
-    def sesscb_states_callback(self, dslist):
-        if not self.ready:
-            return (5.0, [])
-
-        wantpeers = []
-        self.ratestatecallbackcount += 1
-        if DEBUG:
-            torrentdb = self.utility.session.open_dbhandler(NTFY_TORRENTS)
-            peerdb = self.utility.session.open_dbhandler(NTFY_PEERS)
-            print >> sys.stderr, "main: Stats: Total torrents found", torrentdb.size(), "peers", peerdb.size()
-
-        try:
-            # Print stats on Console
-            if DEBUG:
-                if self.ratestatecallbackcount % 5 == 0:
-                    for ds in dslist:
-                        safename = repr(ds.get_download().get_def().get_name())
-                        if DEBUG:
-                            print >> sys.stderr, "%s %s %.1f%% dl %.1f ul %.1f n %d" % (safename, dlstatus_strings[ds.get_status()], 100.0 * ds.get_progress(), ds.get_current_speed(DOWNLOAD), ds.get_current_speed(UPLOAD), ds.get_num_peers())
-                        # print >>sys.stderr,"main: Infohash:",`ds.get_download().get_def().get_infohash()`
-                        if ds.get_status() == DLSTATUS_STOPPED_ON_ERROR:
-                            print >> sys.stderr, "main: Error:", repr(ds.get_error())
-
-            # Pass DownloadStates to libaryView
-            no_collected_list = []
-            try:
-                coldir = os.path.basename(os.path.abspath(self.utility.session.get_torrent_collecting_dir()))
-                for ds in dslist:
-                    destdir = os.path.basename(ds.get_download().get_dest_dir())
-                    if destdir != coldir:
-                        no_collected_list.append(ds)
-                # Arno, 2012-07-17: Retrieving peerlist for the DownloadStates takes CPU
-                # so only do it when needed for display.
-                wantpeers.extend(self.guiUtility.library_manager.download_state_callback(no_collected_list))
-            except:
-                print_exc()
-
-            # Update bandwidth statistics in the Barter Community
-            if not self.barter_community:
-                self.barter_community = self.dispersy.callback.call(self._dispersy_get_barter_community)
-
-            if self.barter_community and not isinstance(self.barter_community, HardKilledCommunity):
-                if self.barter_community.has_been_killed:
-                    # set BARTER_COMMUNITY to None.  next state callback we will again get the
-                    # community resulting in the HardKilledCommunity instead
-                    self.barter_community = None
-                else:
-                    if True in self.lastwantpeers:
-                        self.dispersy.callback.register(self.barter_community.download_state_callback, (dslist, True))
-
-                    # only request peer info every 120 intervals
-                    if self.ratestatecallbackcount % 120 == 0:
-                        wantpeers.append(True)
-
-            # Find State of currently playing video
-            playds = None
-            d = self.videoplayer.get_vod_download()
-            for ds in dslist:
-                if ds.get_download() == d:
-                    playds = ds
-
-            # Apply status displaying from SwarmPlayer
-            if playds:
-                def do_video():
-                    if playds.get_status() == DLSTATUS_HASHCHECKING:
-                        progress = progress_consec = playds.get_progress()
-                    else:
-                        progress = playds.get_vod_prebuffering_progress()
-                        progress_consec = playds.get_vod_prebuffering_progress_consec()
-                    self.videoplayer.set_player_status_and_progress(progress, progress_consec, \
-                                                                    playds.get_pieces_complete() if playds.get_progress() < 1.0 else [True])
-                wx.CallAfter(do_video)
-
-            # Check to see if a download has finished
-            newActiveDownloads = []
-            doCheckpoint = False
-            for ds in dslist:
-                state = ds.get_status()
-                safename = ds.get_download().get_def().get_name()
-
-                if state == DLSTATUS_DOWNLOADING:
-                    newActiveDownloads.append(safename)
-
-                elif state == DLSTATUS_SEEDING:
-                    if safename in self.prevActiveDownloads:
-                        download = ds.get_download()
-                        cdef = download.get_def()
-
-                        coldir = os.path.basename(os.path.abspath(self.utility.session.get_torrent_collecting_dir()))
-                        destdir = os.path.basename(download.get_dest_dir())
-                        if destdir != coldir:
-                            hash = cdef.get_id()
-
-                            notifier = Notifier.getInstance()
-                            notifier.notify(NTFY_TORRENTS, NTFY_FINISHED, hash, safename)
-
-                            # Arno, 2012-05-04: Swift reseeding
-                            if self.utility.config.Read('swiftreseed') == 1 and cdef.get_def_type() == 'torrent' and not download.get_selected_files():
-                                self.sesscb_reseed_via_swift(download)
-
-                            doCheckpoint = True
-
-            self.prevActiveDownloads = newActiveDownloads
-            if doCheckpoint:
-                self.utility.session.checkpoint()
-
-            self.seedingmanager.apply_seeding_policy(no_collected_list)
-
-            # Adjust speeds once every 4 seconds
-            adjustspeeds = False
-            if self.ratestatecallbackcount % 4 == 0:
-                adjustspeeds = True
-
-            if adjustspeeds:
-                swift_dslist = [ds for ds in no_collected_list if ds.get_download().get_def().get_def_type() == 'swift']
-                self.ratelimiter.add_downloadstatelist(swift_dslist)
-                self.ratelimiter.adjust_speeds()
-
-                if DEBUG_DOWNLOADS:
-                    for ds in dslist:
-                        cdef = ds.get_download().get_def()
-                        state = ds.get_status()
-                        if cdef.get_def_type() == 'swift':
-                            safename = cdef.get_name()
-                            print >> sys.stderr, "tribler: SW", dlstatus_strings[state], safename, ds.get_current_speed(UPLOAD)
-                        else:
-                            print >> sys.stderr, "tribler: BT", dlstatus_strings[state], cdef.get_name(), ds.get_current_speed(UPLOAD)
-
-        except:
-            print_exc()
-
-        self.lastwantpeers = wantpeers
-        return (1.0, wantpeers)
-
-    def loadSessionCheckpoint(self):
-        return
-
-        # Niels: first remove all "swift" torrent collect checkpoints
-        dir = self.utility.session.get_downloads_pstate_dir()
-        coldir = os.path.basename(os.path.abspath(self.utility.session.get_torrent_collecting_dir()))
-
-        filelist = os.listdir(dir)
-        filelist = [os.path.join(dir, filename) for filename in filelist if filename.endswith('.pickle')]
-
-        for file in filelist:
-            try:
-                pstate = self.utility.session.lm.load_download_pstate(file)
-                dlconfig = pstate['dlconfig']
-
-                if dlconfig.get('saveas', ''):
-                    destdir = os.path.basename(dlconfig['saveas'])
-                    if destdir == coldir:
-                        os.remove(file)
-            except:
-                pass
-
-        from Tribler.Main.vwxGUI.UserDownloadChoice import UserDownloadChoice
-        user_download_choice = UserDownloadChoice.get_singleton()
-        initialdlstatus_dict = {}
-        for id, state in user_download_choice.get_download_states().iteritems():
-            if state == 'stop':
-                initialdlstatus_dict[id] = DLSTATUS_STOPPED
-
-        self.utility.session.load_checkpoint(initialdlstatus_dict=initialdlstatus_dict)
-
-    def guiservthread_checkpoint_timer(self):
-        """ Periodically checkpoint Session """
-        if self.done:
-            return
-        try:
-            print >> sys.stderr, "main: Checkpointing Session"
-            self.utility.session.checkpoint()
-
-            self.guiserver.add_task(self.guiservthread_checkpoint_timer, SESSION_CHECKPOINT_INTERVAL)
-        except:
-            print_exc()
-
-    @forceWxThread
-    def sesscb_ntfy_activities(self, events):
-        if self.ready and self.frame.ready:
-            for args in events:
-                objectID = args[2]
-                args = args[3:]
-
-                self.frame.setActivity(objectID, *args)
-
-    @forceWxThread
-    def sesscb_ntfy_reachable(self, subject, changeType, objectID, msg):
-        if self.ready and self.frame.ready:
-            self.frame.SRstatusbar.onReachable()
-
-    @forceWxThread
-    def sesscb_ntfy_channelupdates(self, events):
-        if self.ready and self.frame.ready:
-            for args in events:
-                subject = args[0]
-                changeType = args[1]
-                objectID = args[2]
-
-                if self.frame.channellist:
-                    if len(args) > 3:
-                        myvote = args[3]
-                    else:
-                        myvote = False
-
-                    manager = self.frame.channellist.GetManager()
-                    manager.channelUpdated(objectID, subject == NTFY_VOTECAST, myvote=myvote)
-
-                manager = self.frame.selectedchannellist.GetManager()
-                manager.channelUpdated(objectID, stateChanged=changeType == NTFY_STATE, modified=changeType == NTFY_MODIFIED)
-
-                if changeType == NTFY_CREATE:
-                    if self.frame.channellist:
-                        self.frame.channellist.SetMyChannelId(objectID)
-
-                    self.torrentfeed.register(self.utility.session, objectID)
-                    self.torrentfeed.addCallback(objectID, self.guiUtility.channelsearch_manager.createTorrentFromDef)
-
-                self.frame.managechannel.channelUpdated(objectID, created=changeType == NTFY_CREATE, modified=changeType == NTFY_MODIFIED)
-
-    @forceWxThread
-    def sesscb_ntfy_torrentupdates(self, events):
-        if self.ready and self.frame.ready:
-            infohashes = [args[2] for args in events]
-
-            if self.frame.searchlist:
-                manager = self.frame.searchlist.GetManager()
-                manager.torrentsUpdated(infohashes)
-
-                manager = self.frame.selectedchannellist.GetManager()
-                manager.torrentsUpdated(infohashes)
-
-                manager = self.frame.playlist.GetManager()
-                manager.torrentsUpdated(infohashes)
-
-                manager = self.frame.librarylist.GetManager()
-                manager.torrentsUpdated(infohashes)
-
-            from Tribler.Main.Utility.GuiDBTuples import CollectedTorrent
-
-            if self.frame.torrentdetailspanel.torrent and self.frame.torrentdetailspanel.torrent.infohash in infohashes:
-                # If an updated torrent is being shown in the detailspanel, make sure the information gets refreshed.
-                t = self.frame.torrentdetailspanel.torrent
-                torrent = t.torrent if isinstance(t, CollectedTorrent) else t
-                self.frame.torrentdetailspanel.setTorrent(torrent)
-
-            if self.frame.librarydetailspanel.torrent and self.frame.librarydetailspanel.torrent.infohash in infohashes:
-                t = self.frame.librarydetailspanel.torrent
-                torrent = t.torrent if isinstance(t, CollectedTorrent) else t
-                self.frame.librarydetailspanel.setTorrent(torrent)
-
-    def sesscb_ntfy_torrentfinished(self, subject, changeType, objectID, *args):
-        self.guiUtility.Notify("Download Completed", "Torrent '%s' has finished downloading. Now seeding." % args[0], icon='seed')
-
-        if self.ready and self.frame.ready:
-            self.guiUtility.torrentstate_manager.torrentFinished(objectID)
-
-    def sesscb_ntfy_magnet(self, subject, changetype, objectID, *args):
-        if changetype == NTFY_MAGNET_STARTED:
-            self.guiUtility.library_manager.magnet_started(objectID)
-        elif changetype == NTFY_MAGNET_GOT_PEERS:
-            self.guiUtility.library_manager.magnet_got_peers(objectID, args[0])
-        elif changetype == NTFY_MAGNET_PROGRESS:
-            self.guiUtility.library_manager.magnet_got_piece(objectID, args[0])
-        elif changetype == NTFY_MAGNET_CLOSE:
-            self.guiUtility.library_manager.magnet_close(objectID)
-
-    @forceWxThread
-    def sesscb_ntfy_playlistupdates(self, subject, changeType, objectID, *args):
-        if self.ready and self.frame.ready:
-            if changeType == NTFY_INSERT:
-                self.frame.managechannel.playlistCreated(objectID)
-
-                manager = self.frame.selectedchannellist.GetManager()
-                manager.playlistCreated(objectID)
-
-            else:
-                self.frame.managechannel.playlistUpdated(objectID, modified=changeType == NTFY_MODIFIED)
-
-                if len(args) > 0:
-                    infohash = args[0]
-                else:
-                    infohash = False
-                manager = self.frame.selectedchannellist.GetManager()
-                manager.playlistUpdated(objectID, infohash, modified=changeType == NTFY_MODIFIED)
-
-                manager = self.frame.playlist.GetManager()
-                manager.playlistUpdated(objectID, modified=changeType == NTFY_MODIFIED)
-
-    @forceWxThread
-    def sesscb_ntfy_commentupdates(self, subject, changeType, objectID, *args):
-        if self.ready and self.frame.ready:
-            self.frame.selectedchannellist.OnCommentCreated(objectID)
-            self.frame.playlist.OnCommentCreated(objectID)
-
-    @forceWxThread
-    def sesscb_ntfy_modificationupdates(self, subject, changeType, objectID, *args):
-        if self.ready and self.frame.ready:
-            self.frame.selectedchannellist.OnModificationCreated(objectID)
-            self.frame.playlist.OnModificationCreated(objectID)
-
-    @forceWxThread
-    def sesscb_ntfy_moderationupdats(self, subject, changeType, objectID, *args):
-        if self.ready and self.frame.ready:
-            self.frame.selectedchannellist.OnModerationCreated(objectID)
-            self.frame.playlist.OnModerationCreated(objectID)
-
-    @forceWxThread
-    def sesscb_ntfy_markingupdates(self, subject, changeType, objectID, *args):
-        if self.ready and self.frame.ready:
-            self.frame.selectedchannellist.OnMarkingCreated(objectID)
-            self.frame.playlist.OnModerationCreated(objectID)
-
-    @forceWxThread
-    def onError(self, e):
-        print_exc()
-        type, value, stack = sys.exc_info()
-        backtrace = traceback.format_exception(type, value, stack)
-
-        win = FeedbackWindow("Unfortunately, Tribler ran into an internal error")
-        win.CreateOutputWindow('')
-        for line in backtrace:
-            win.write(line)
-
-        win.ShowModal()
-
-    def MacOpenFile(self, filename):
-        print >> sys.stderr, filename
-        target = FileDropTarget(self.frame)
-        target.OnDropFiles(None, None, [filename])
-
-    def OnExit(self):
-        print >> sys.stderr, "main: ONEXIT"
-        self.ready = False
-        self.done = True
-
-        # write all persistent data to disk
-        if self.i2is:
-            self.i2is.shutdown()
-        if self.torrentfeed:
-            self.torrentfeed.shutdown()
-            self.torrentfeed.delInstance()
-        if self.webUI:
-            self.webUI.stop()
-        if self.guiserver:
-            self.guiserver.shutdown(True)
-            self.guiserver.delInstance()
-        if self.videoplayer:
-            self.videoplayer.shutdown()
-            self.videoplayer.delInstance()
-
-        delete_status_holders()
-
-        if self.frame:
-            self.frame.Destroy()
-            del self.frame
-
-        # Don't checkpoint, interferes with current way of saving Preferences,
-        # see Tribler/Main/Dialogs/abcoption.py
-        if self.utility:
-            # Niels: lets add a max waiting time for this session shutdown.
-            session_shutdown_start = time()
-
-            self.utility.session.shutdown(hacksessconfcheckpoint=False)
-
-            # Arno, 2012-07-12: Shutdown should be quick
-            # Niels, 2013-03-21: However, setting it too low will prevent checkpoints from being written to disk
-            waittime = 60
-            while not self.utility.session.has_shutdown():
-                diff = time() - session_shutdown_start
-                if diff > waittime:
-                    print >> sys.stderr, "main: ONEXIT NOT Waiting for Session to shutdown, took too long"
-                    break
-
-                print >> sys.stderr, "main: ONEXIT Waiting for Session to shutdown, will wait for an additional %d seconds" % (waittime - diff)
-                sleep(3)
-            print >> sys.stderr, "main: ONEXIT Session is shutdown"
-
-            try:
-                print >> sys.stderr, "main: ONEXIT cleaning database"
-                peerdb = self.utility.session.open_dbhandler(NTFY_PEERS)
-                peerdb._db.clean_db(randint(0, 24) == 0, exiting=True)
-            except:
-                print_exc()
-
-            print >> sys.stderr, "main: ONEXIT deleting instances"
-
-        Session.del_instance()
-        GUIUtility.delInstance()
-        GUIDBProducer.delInstance()
-        DefaultDownloadStartupConfig.delInstance()
-
-        if SQLiteCacheDB.hasInstance():
-            SQLiteCacheDB.getInstance().close_all()
-            SQLiteCacheDB.delInstance()
-
-        if not ALLOW_MULTIPLE:
-            del self.single_instance_checker
-        return 0
-
-    def db_exception_handler(self, e):
-        if DEBUG:
-            print >> sys.stderr, "main: Database Exception handler called", e, "value", e.args, "#"
-        try:
-            if e.args[1] == "DB object has been closed":
-                return  # We caused this non-fatal error, don't show.
-            if self.error is not None and self.error.args[1] == e.args[1]:
-                return  # don't repeat same error
-        except:
-            print >> sys.stderr, "main: db_exception_handler error", e, type(e)
-            print_exc()
-            # print_stack()
-
-        self.onError(e)
-
-    def getConfigPath(self):
-        return self.utility.getConfigPath()
-
-    def startWithRightView(self):
-        if self.params[0] != "":
-            self.guiUtility.ShowPage('my_files')
-
-    def i2ithread_readlinecallback(self, ic, cmd):
-        """ Called by Instance2Instance thread """
-
-        print >> sys.stderr, "main: Another instance called us with cmd", cmd
-        ic.close()
-
-        if cmd.startswith('START '):
-            param = cmd[len('START '):].strip()
-            torrentfilename = None
-            if param.startswith('http:'):
-                # Retrieve from web
-                f = tempfile.NamedTemporaryFile()
-                n = urllib2.urlopen(param)
-                data = n.read()
-                f.write(data)
-                f.close()
-                n.close()
-                torrentfilename = f.name
-            else:
-                torrentfilename = param
-
-            # Switch to GUI thread
-            # New for 5.0: Start in VOD mode
-            def start_asked_download():
-                if torrentfilename.startswith("magnet:"):
-                    self.frame.startDownloadFromMagnet(torrentfilename)
-                elif torrentfilename.startswith("tswift://") or torrentfilename.startswith("ppsp://"):
-                    self.frame.startDownloadFromSwift(torrentfilename)
-                else:
-                    self.frame.startDownload(torrentfilename)
-                self.guiUtility.ShowPage('my_files')
-
-            wx.CallAfter(start_asked_download)
-
-    def sesscb_reseed_via_swift(self, td, callback=None):
-        # Arno, 2012-05-07: root hash calculation may take long time, halting
-        # SessionCallbackThread meaning download statuses won't be updated.
-        # Offload to diff thread.
-        #
-        t = Thread(target=self.workerthread_reseed_via_swift_run, args=(td, callback), name="SwiftRootHashCalculator")
-        t.start()
-        # apparently daemon by default
-
-    def workerthread_reseed_via_swift_run(self, td, callback=None):
-        # Open issues:
-        # * how to display these "parallel" downloads in GUI?
-        # * make swift reseed user configurable (see 'swiftreseed' in utility.py
-        # * roothash calc on separate thread?
-        # * Update pymDHT to one with swift interface.
-        # * Save (infohash,roothash) pair such that when BT download is removed
-        #   the other is (kept/deleted/...) too.
-        #
-        try:
-            if prctlimported:
-                prctl.set_name(currentThread().getName())
-
-            # 1. Get torrent info
-            tdef = td.get_def()
-            destdir = td.get_dest_dir()
-
-            # renaming swarmname for now not supported in swift
-            if td.correctedinfoname != fix_filebasename(tdef.get_name_as_unicode()):
-                return
-
-            # 2. Convert to swift def
-            sdef = SwiftDef()
-            # RESEEDTODO: set to swift inf of pymDHT
-            sdef.set_tracker("127.0.0.1:%d" % self.sconfig.get_swift_dht_listen_port())
-            iotuples = td.get_dest_files()
-            for i, o in iotuples:
-                # print >>sys.stderr,"python: add_content",i,o
-                if len(iotuples) == 1:
-                    sdef.add_content(o)  # single file .torrent
-                else:
-                    xi = os.path.join(tdef.get_name_as_unicode(), i)
-                    if sys.platform == "win32":
-                        xi = xi.replace("\\", "/")
-                    si = xi.encode("UTF-8")  # spec format
-                    sdef.add_content(o, si)  # multi-file .torrent
-
-            specpn = sdef.finalize(self.sconfig.get_swift_path(), destdir=destdir)
-
-            # 3. Save swift files to metadata dir
-            metadir = self.sconfig.get_swift_meta_dir()
-            if len(iotuples) == 1:
-                storagepath = iotuples[0][1]  # Point to file on disk
-                metapath = os.path.join(metadir, os.path.split(storagepath)[1])
-
-                try:
-                    shutil.move(storagepath + '.mhash', metapath + '.mhash')
-                    shutil.move(storagepath + '.mbinmap', metapath + '.mbinmap')
-                except:
-                    print_exc()
-
-            else:
-                storagepath = destdir  # Point to dest dir
-                metapath = os.path.join(metadir, sdef.get_roothash_as_hex())
-
-                # Reuse .mhash and .mbinmap (happens automatically for single-file)
-                try:
-                    shutil.move(specpn, metapath + '.mfspec')
-                    shutil.move(specpn + '.mhash', metapath + '.mhash')
-                    shutil.move(specpn + '.mbinmap', metapath + '.mbinmap')
-                except:
-                    print_exc()
-
-            # 4. Start Swift download via GUI Thread
-            wx.CallAfter(self.frame.startReseedSwiftDownload, tdef, storagepath, sdef)
-
-            # 5. Call the callback to notify
-            if callback:
-                callback(sdef)
-        except:
-            print_exc()
-            raise
-
-
-#
-#
-# Main Program Start Here
-#
-#
-@attach_profiler
-def run(params=None):
-    if params is None:
-        params = [""]
-
-    if len(sys.argv) > 1:
-        params = sys.argv[1:]
-    try:
-        # Create single instance semaphore
-        # Arno: On Linux and wxPython-2.8.1.1 the SingleInstanceChecker appears
-        # to mess up stderr, i.e., I get IOErrors when writing to it via print_exc()
-        #
-        if sys.platform != 'linux2':
-            single_instance_checker = wx.SingleInstanceChecker("tribler-" + wx.GetUserId())
-        else:
-            single_instance_checker = LinuxSingleInstanceChecker("tribler")
-
-        if not ALLOW_MULTIPLE and single_instance_checker.IsAnotherRunning():
-            # Send  torrent info to abc single instance
-            if params[0] != "":
-                torrentfilename = params[0]
-                i2ic = Instance2InstanceClient(I2I_LISTENPORT, 'START', torrentfilename)
-
-            print "Client shutting down. Detected another instance."
-        else:
-            arg0 = sys.argv[0].lower()
-            if arg0.endswith('.exe'):
-                # supply a unicode string to ensure that the unicode filesystem API is used (applies to windows)
-                installdir = os.path.abspath(os.path.dirname(unicode(sys.argv[0])))
-            else:
-                # call the unicode specific getcwdu() otherwise homedirectories may crash
-                installdir = os.getcwdu()
-            # Arno: don't chdir to allow testing as other user from other dir.
-            # os.chdir(installdir)
-
-            # Launch first abc single instance
-            app = wx.GetApp()
-            if not app:
-                app = wx.PySimpleApp(redirect=False)
-            abc = ABCApp(params, single_instance_checker, installdir)
-            if abc.frame:
-                app.SetTopWindow(abc.frame)
-                abc.frame.set_wxapp(app)
-                app.MainLoop()
-
-            # since ABCApp is not a wx.App anymore, we need to call OnExit explicitly.
-            abc.OnExit()
-
-            # Niels: No code should be present here, only executed after gui closes
-
-        print "Client shutting down. Sleeping for a few seconds to allow other threads to finish"
-        sleep(5)
-
-    except:
-        print_exc()
-
-
-    # This is the right place to close the database, unfortunately Linux has
-    # a problem, see ABCFrame.OnCloseWindow
-    #
-    # if sys.platform != 'linux2':
-    #    tribler_done(configpath)
-    # os._exit(0)
-
-if __name__ == '__main__':
-    run()
-=======
 import sys
 import logging.config
 try:
@@ -1331,5 +12,4 @@
     run_main()
 
 if __name__ == '__main__':
-    run()
->>>>>>> f4cdba95
+    run()