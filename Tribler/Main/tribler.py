--- conflicted
+++ resolved
@@ -1,11 +1,4 @@
 import sys
-<<<<<<< HEAD
-import logging.config
-try:
-    logging.config.fileConfig("logger.conf")
-except:
-    print >> sys.stderr, "Unable to load logging config from 'logger.conf' file."
-=======
 import logging
 import logging.config
 
@@ -15,7 +8,6 @@
     logging.config.fileConfig("logger.conf")
 except:
     logger.error("Unable to load logging config from 'logger.conf' file.")
->>>>>>> eb909ccf
 logging.basicConfig(format="%(asctime)-15s [%(levelname)s] %(message)s")
 
 
