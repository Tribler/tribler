--- conflicted
+++ resolved
@@ -318,7 +318,7 @@
                     if hand.GetMimeType() == 'image/x-bmp':
                         bmphand = hand
                         break
-                # wx.Image.AddHandler()
+                    # wx.Image.AddHandler()
                 if bmphand is not None:
                     bmphand.SetMimeType('image/bmp')
             except:
@@ -348,8 +348,8 @@
 
             status = get_status_holder("LivingLab")
             status.add_reporter(NullReporter("Periodically remove all events", 0))
-# status.add_reporter(LivingLabPeriodicReporter("Living lab CS reporter", 300, "Tribler client")) # Report every 5 minutes
-# status.add_reporter(LivingLabPeriodicReporter("Living lab CS reporter", 30, "Tribler client")) # Report every 30 seconds - ONLY FOR TESTING
+            # status.add_reporter(LivingLabPeriodicReporter("Living lab CS reporter", 300, "Tribler client")) # Report every 5 minutes
+            # status.add_reporter(LivingLabPeriodicReporter("Living lab CS reporter", 30, "Tribler client")) # Report every 30 seconds - ONLY FOR TESTING
 
             # report client version
             status.create_and_add_event("client-startup-version", [self.utility.lang.get("version")])
@@ -360,17 +360,11 @@
 
             # AnonTunnel test
             self.frame.actlist.DisableItem(3)
-<<<<<<< HEAD
             self.frame.actlist.DisableItem(6)
-            self.frame.top_bg.searchField.Disable()
-            self.frame.top_bg.searchFieldPanel.Disable()
-            self.frame.top_bg.add_btn.Disable()
-=======
             #self.frame.top_bg.searchField.Disable()
             #self.frame.top_bg.searchFieldPanel.Disable()
             #self.frame.top_bg.add_btn.Disable()
             self.frame.top_bg.GetSizer().ShowItems(False)
->>>>>>> 3eb7bf85
 
             self.frame.home.searchBox.Show(False)
             self.frame.home.channelLinkText.ShowItems(False)
