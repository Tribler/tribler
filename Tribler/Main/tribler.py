<<<<<<< HEAD
import sys
import logging.config
try:
    logging.config.fileConfig("logger.conf")
except:
    print >> sys.stderr, "Unable to load logging config from 'logger.conf' file."
logging.basicConfig(format="%(asctime)-15s [%(levelname)s] %(message)s")


def run():
    from tribler_main import run as run_main
    run_main()

if __name__ == '__main__':
    run()
=======
import sys
import logging.config
try:
    logging.config.fileConfig("logger.conf")
except:
    print >> sys.stderr, "Unable to load logging config from 'logger.conf' file."
logging.basicConfig(format="%(asctime)-15s [%(levelname)s] %(message)s")


def run():
    from Tribler.Main.tribler_main import run as run_main
    run_main()

if __name__ == '__main__':
    run()
>>>>>>> 25703c51
<|MERGE_RESOLUTION|>--- conflicted
+++ resolved
@@ -1,20 +1,3 @@
-<<<<<<< HEAD
-import sys
-import logging.config
-try:
-    logging.config.fileConfig("logger.conf")
-except:
-    print >> sys.stderr, "Unable to load logging config from 'logger.conf' file."
-logging.basicConfig(format="%(asctime)-15s [%(levelname)s] %(message)s")
-
-
-def run():
-    from tribler_main import run as run_main
-    run_main()
-
-if __name__ == '__main__':
-    run()
-=======
 import sys
 import logging.config
 try:
@@ -29,5 +12,4 @@
     run_main()
 
 if __name__ == '__main__':
-    run()
->>>>>>> 25703c51
+    run()