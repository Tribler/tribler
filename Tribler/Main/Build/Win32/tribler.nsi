--- conflicted
+++ resolved
@@ -1,273 +1,269 @@
-!define PRODUCT "Tribler"
-<<<<<<< HEAD
-!define VERSION "5.5.1"
-=======
-!define VERSION "5.5.3"
->>>>>>> f2ad90d2
-
-!include "MUI.nsh"
-
-;--------------------------------
-;Configuration
-
-;General
- Name "${PRODUCT} ${VERSION}"
-OutFile "${PRODUCT}_${VERSION}.exe"
-
-;Folder selection page
-InstallDir "$PROGRAMFILES\${PRODUCT}"
-
-;Remember install folder
-InstallDirRegKey HKCU "Software\${PRODUCT}" ""
-
-;
-; Uncomment for smaller file size
-;
-SetCompressor "lzma"
-;
-; Uncomment for quick built time
-;
-;SetCompress "off"
-
-CompletedText "Installation completed. Thank you for choosing ${PRODUCT}"
-
-BrandingText "${PRODUCT}"
-
-;--------------------------------
-;Modern UI Configuration
-
-!define MUI_ABORTWARNING
-!define MUI_HEADERIMAGE
-!define MUI_HEADERIMAGE_BITMAP "heading.bmp"
-
-;--------------------------------
-;Pages
-
-!define MUI_LICENSEPAGE_RADIOBUTTONS
-!define MUI_LICENSEPAGE_RADIOBUTTONS_TEXT_ACCEPT "I accept"
-!define MUI_LICENSEPAGE_RADIOBUTTONS_TEXT_DECLINE "I decline"
-
-; Arno, 2010-02-09: On Vista+Win7 the default value for RequestExecutionLevel
-; is auto, so this installer will be run as Administrator. Hence also the
-; Tribler.exe that is launched by FINISHPAGE_RUN will be launched as that user. 
-; This is not what we want. We do want an admin-level install, in particular 
-; for configuring the Windows firewall automatically. Alternative is the
-; UAC plugin (http://nsis.sourceforge.net/UAC_plug-in) but that's still beta. 
-;    !define MUI_FINISHPAGE_RUN "$INSTDIR\tribler.exe"
-
-!insertmacro MUI_PAGE_LICENSE "binary-LICENSE.txt"
-!insertmacro MUI_PAGE_COMPONENTS
-!insertmacro MUI_PAGE_DIRECTORY
-!insertmacro MUI_PAGE_INSTFILES
-!insertmacro MUI_PAGE_FINISH
-
-!insertmacro MUI_UNPAGE_CONFIRM
-!insertmacro MUI_UNPAGE_INSTFILES
-
-;!insertmacro MUI_DEFAULT UMUI_HEADERIMAGE_BMP heading.bmp"
-
-;--------------------------------
-;Languages
-
-!insertmacro MUI_LANGUAGE "English"
- 
-;--------------------------------
-;Language Strings
-
-;Description
-LangString DESC_SecMain ${LANG_ENGLISH} "Install ${PRODUCT}"
-LangString DESC_SecDesk ${LANG_ENGLISH} "Create Desktop Shortcuts"
-LangString DESC_SecStart ${LANG_ENGLISH} "Create Start Menu Shortcuts"
-LangString DESC_SecDefaultTorrent ${LANG_ENGLISH} "Associate .torrent files with ${PRODUCT}"
-LangString DESC_SecDefaultTStream ${LANG_ENGLISH} "Associate .tstream files with ${PRODUCT}"
-LangString DESC_SecDefaultMagnet ${LANG_ENGLISH} "Associate magnet links with ${PRODUCT}"
-
-;--------------------------------
-;Installer Sections
-
-Section "!Main EXE" SecMain
- SectionIn RO
-
- ; Boudewijn, need to remove stuff from previously installed version
- RMDir /r "$INSTDIR"
-
- ; Install Tribler stuff
- SetOutPath "$INSTDIR"
- File /r Microsoft.VC90.CRT
- File *.txt
- ; Arno: Appears to be for CRT v6?
- ; File tribler.exe.manifest
- File tribler.exe
- File ffmpeg.exe
- File /r vlc
- File *.bat
- Delete "$INSTDIR\*.pyd"
- File *.pyd
- Delete "$INSTDIR\python*.dll"
- Delete "$INSTDIR\wx*.dll"
- File *.dll
- Delete "$INSTDIR\*.zip"
- File *.zip
- CreateDirectory "$INSTDIR\Tribler"
- SetOutPath "$INSTDIR\Tribler"
- File Tribler\*.sql
- CreateDirectory "$INSTDIR\Tribler\Core"
- SetOutPath "$INSTDIR\Tribler\Core"
- File Tribler\Core\*.txt
- CreateDirectory "$INSTDIR\Tribler\Core\Statistics"
- SetOutPath "$INSTDIR\Tribler\Core\Statistics"
- File Tribler\Core\Statistics\*.txt
- File Tribler\Core\Statistics\*.sql
- CreateDirectory "$INSTDIR\Tribler\Core\Tag"
- SetOutPath "$INSTDIR\Tribler\Core\Tag"
- File Tribler\Core\Tag\*.filter
- CreateDirectory "$INSTDIR\Tribler\Images"
- SetOutPath "$INSTDIR\Tribler\Images"
- File Tribler\Images\*.*
- CreateDirectory "$INSTDIR\Tribler\Video"
- CreateDirectory "$INSTDIR\Tribler\Video\Images"
- SetOutPath "$INSTDIR\Tribler\Video\Images"
- File Tribler\Video\Images\*.*
- CreateDirectory "$INSTDIR\Tribler\Lang"
- SetOutPath "$INSTDIR\Tribler\Lang"
- IfFileExists user.lang userlang
- File Tribler\Lang\*.*
- userlang:
- File /x user.lang Tribler\Lang\*.*
-  ; Main client specific
- CreateDirectory "$INSTDIR\Tribler"
- CreateDirectory "$INSTDIR\Tribler\Main\vwxGUI"
- CreateDirectory "$INSTDIR\Tribler\Main\vwxGUI\images"
- SetOutPath "$INSTDIR\Tribler\Main\vwxGUI"
- File Tribler\Main\vwxGUI\*.*
- SetOutPath "$INSTDIR\Tribler\Main\vwxGUI\images"
- File Tribler\Main\vwxGUI\images\*.*
- ; Categories
- CreateDirectory "$INSTDIR\Tribler\Category"
- SetOutPath "$INSTDIR\Tribler\Category"
- File Tribler\Category\*.conf
- File Tribler\Category\*.filter
- ; End
- SetOutPath "$INSTDIR"
- WriteRegStr HKEY_LOCAL_MACHINE "Software\Microsoft\Windows\CurrentVersion\Uninstall\${PRODUCT}" "DisplayName" "${PRODUCT} (remove only)"
- WriteRegStr HKEY_LOCAL_MACHINE "Software\Microsoft\Windows\CurrentVersion\Uninstall\${PRODUCT}" "UninstallString" "$INSTDIR\Uninstall.exe"
-
- ; Now writing to KHEY_LOCAL_MACHINE only -- remove references to uninstall from current user
- DeleteRegKey HKEY_CURRENT_USER "SOFTWARE\Microsoft\Windows\CurrentVersion\Uninstall\${PRODUCT}"
- ; Remove old error log if present
- Delete "$INSTDIR\tribler.exe.log"
-
- WriteUninstaller "$INSTDIR\Uninstall.exe"
-
- ; Add an application to the firewall exception list - All Networks - All IP Version - Enabled
- SimpleFC::AddApplication "Tribler" "$INSTDIR\${PRODUCT}.exe" 0 2 "" 1
- ; Pop $0 ; return error(1)/success(0)
-
-SectionEnd
-
-
-Section "Desktop Icons" SecDesk
-   CreateShortCut "$DESKTOP\${PRODUCT}.lnk" "$INSTDIR\${PRODUCT}.exe" ""
-SectionEnd
-
-
-Section "Startmenu Icons" SecStart
-   CreateDirectory "$SMPROGRAMS\${PRODUCT}"
-   CreateShortCut "$SMPROGRAMS\${PRODUCT}\Uninstall.lnk" "$INSTDIR\Uninstall.exe" "" "$INSTDIR\Uninstall.exe" 0
-   CreateShortCut "$SMPROGRAMS\${PRODUCT}\${PRODUCT}.lnk" "$INSTDIR\${PRODUCT}.exe" "" "$INSTDIR\${PRODUCT}.exe" 0
-SectionEnd
-
-
-Section "Make Default For .torrent" SecDefaultTorrent
-   ; Delete ddeexec key if it exists
-   DeleteRegKey HKCR "bittorrent\shell\open\ddeexec"
-   WriteRegStr HKCR .torrent "" bittorrent
-   WriteRegStr HKCR .torrent "Content Type" application/x-bittorrent
-   WriteRegStr HKCR "MIME\Database\Content Type\application/x-bittorrent" Extension .torrent
-   WriteRegStr HKCR bittorrent "" "TORRENT File"
-   WriteRegBin HKCR bittorrent EditFlags 00000100
-   WriteRegStr HKCR "bittorrent\shell" "" open
-   WriteRegStr HKCR "bittorrent\shell\open\command" "" '"$INSTDIR\${PRODUCT}.exe" "%1"'
-   WriteRegStr HKCR "bittorrent\DefaultIcon" "" "$INSTDIR\Tribler\Images\torrenticon.ico"
-SectionEnd
-
-
-Section "Make Default For .tstream" SecDefaultTStream
-   ; Arno: Poor man's attempt to check if already registered
-   ReadRegStr $0 HKCR .tstream ""
-   ReadRegStr $1 HKCR "tstream\shell\open\command" ""
-   StrCpy $2 $1 -4 
-   StrCmp $0 "" 0 +2
-      return
-   MessageBox MB_YESNO ".tstream already registered to $2. Overwrite?" IDYES +2 IDNO 0
-      Return
-   DetailPrint "Arno registering .tstream: $0 $1 $2"
-
-   ; Register
-   WriteRegStr HKCR .tstream "" tstream
-   WriteRegStr HKCR .tstream "Content Type" application/x-tribler-stream
-   WriteRegStr HKCR "MIME\Database\Content Type\application/x-tribler-stream" Extension .tstream
-   WriteRegStr HKCR tstream "" "TSTREAM File"
-   WriteRegBin HKCR tstream EditFlags 00000100
-   WriteRegStr HKCR "tstream\shell" "" open
-   WriteRegStr HKCR "tstream\shell\open\command" "" '"$INSTDIR\${PRODUCT}.exe" "%1"'
-   WriteRegStr HKCR "tstream\DefaultIcon" "" "$INSTDIR\Tribler\Images\SwarmPlayerIcon.ico"
-SectionEnd
-
-Section "Make Default For magnet://" SecDefaultMagnet
-   WriteRegStr HKCR "magnet" "" "URL: Magnet Link Protocol"
-   WriteRegStr HKCR "magnet" "URL Protocol" ""
-   WriteRegStr HKCR "magnet\DefaultIcon" "" "$INSTDIR\Tribler\Images\torrenticon.ico"
-   WriteRegStr HKCR "magnet\shell\open\command" "" '"$INSTDIR\${PRODUCT}.exe" "%1"'
-   WriteRegStr HKLM "SOFTWARE\Classes\magnet\shell\open\command" "" '"$INSTDIR\${PRODUCT}.exe" "%1"'
-SectionEnd
-
-;--------------------------------
-;Descriptions
-
-!insertmacro MUI_FUNCTION_DESCRIPTION_BEGIN
-!insertmacro MUI_DESCRIPTION_TEXT ${SecMain} $(DESC_SecMain)
-!insertmacro MUI_DESCRIPTION_TEXT ${SecDesk} $(DESC_SecDesk)
-!insertmacro MUI_DESCRIPTION_TEXT ${SecStart} $(DESC_SecStart)
-;!insertmacro MUI_DESCRIPTION_TEXT ${SecLang} $(DESC_SecLang)
-!insertmacro MUI_DESCRIPTION_TEXT ${SecDefaultTorrent} $(DESC_SecDefaultTorrent)
-!insertmacro MUI_DESCRIPTION_TEXT ${SecDefaultTStream} $(DESC_SecDefaultTStream)
-!insertmacro MUI_DESCRIPTION_TEXT ${SecDefaultMagnet} $(DESC_SecDefaultMagnet)
-!insertmacro MUI_FUNCTION_DESCRIPTION_END
-
-;--------------------------------
-;Uninstaller Section
-
-Section "Uninstall"
-
- RMDir /r "$INSTDIR"
-
- Delete "$DESKTOP\${PRODUCT}.lnk"
- 
- SetShellVarContext all
- RMDir "$SMPROGRAMS\${PRODUCT}"
- RMDir /r "$SMPROGRAMS\${PRODUCT}"
- 
- DeleteRegKey HKEY_LOCAL_MACHINE "SOFTWARE\${PRODUCT}"
- DeleteRegKey HKEY_LOCAL_MACHINE "SOFTWARE\Microsoft\Windows\CurrentVersion\Uninstall\${PRODUCT}"
-
- ; Remove an application from the firewall exception list
- SimpleFC::RemoveApplication "$INSTDIR\${PRODUCT}.exe"
- ; Pop $0 ; return error(1)/success(0)
-
-SectionEnd
-
-;--------------------------------
-;Functions Section
-
-Function .onInit
-  System::Call 'kernel32::CreateMutexA(i 0, i 0, t "Tribler") i .r1 ?e' 
-
-  Pop $R0 
-
-  StrCmp $R0 0 +3 
-
-  MessageBox MB_OK "The installer is already running."
-
-  Abort 
-FunctionEnd
+!define PRODUCT "Tribler"
+!define VERSION "5.5.3"
+
+!include "MUI.nsh"
+
+;--------------------------------
+;Configuration
+
+;General
+ Name "${PRODUCT} ${VERSION}"
+OutFile "${PRODUCT}_${VERSION}.exe"
+
+;Folder selection page
+InstallDir "$PROGRAMFILES\${PRODUCT}"
+
+;Remember install folder
+InstallDirRegKey HKCU "Software\${PRODUCT}" ""
+
+;
+; Uncomment for smaller file size
+;
+SetCompressor "lzma"
+;
+; Uncomment for quick built time
+;
+;SetCompress "off"
+
+CompletedText "Installation completed. Thank you for choosing ${PRODUCT}"
+
+BrandingText "${PRODUCT}"
+
+;--------------------------------
+;Modern UI Configuration
+
+!define MUI_ABORTWARNING
+!define MUI_HEADERIMAGE
+!define MUI_HEADERIMAGE_BITMAP "heading.bmp"
+
+;--------------------------------
+;Pages
+
+!define MUI_LICENSEPAGE_RADIOBUTTONS
+!define MUI_LICENSEPAGE_RADIOBUTTONS_TEXT_ACCEPT "I accept"
+!define MUI_LICENSEPAGE_RADIOBUTTONS_TEXT_DECLINE "I decline"
+
+; Arno, 2010-02-09: On Vista+Win7 the default value for RequestExecutionLevel
+; is auto, so this installer will be run as Administrator. Hence also the
+; Tribler.exe that is launched by FINISHPAGE_RUN will be launched as that user. 
+; This is not what we want. We do want an admin-level install, in particular 
+; for configuring the Windows firewall automatically. Alternative is the
+; UAC plugin (http://nsis.sourceforge.net/UAC_plug-in) but that's still beta. 
+;    !define MUI_FINISHPAGE_RUN "$INSTDIR\tribler.exe"
+
+!insertmacro MUI_PAGE_LICENSE "binary-LICENSE.txt"
+!insertmacro MUI_PAGE_COMPONENTS
+!insertmacro MUI_PAGE_DIRECTORY
+!insertmacro MUI_PAGE_INSTFILES
+!insertmacro MUI_PAGE_FINISH
+
+!insertmacro MUI_UNPAGE_CONFIRM
+!insertmacro MUI_UNPAGE_INSTFILES
+
+;!insertmacro MUI_DEFAULT UMUI_HEADERIMAGE_BMP heading.bmp"
+
+;--------------------------------
+;Languages
+
+!insertmacro MUI_LANGUAGE "English"
+ 
+;--------------------------------
+;Language Strings
+
+;Description
+LangString DESC_SecMain ${LANG_ENGLISH} "Install ${PRODUCT}"
+LangString DESC_SecDesk ${LANG_ENGLISH} "Create Desktop Shortcuts"
+LangString DESC_SecStart ${LANG_ENGLISH} "Create Start Menu Shortcuts"
+LangString DESC_SecDefaultTorrent ${LANG_ENGLISH} "Associate .torrent files with ${PRODUCT}"
+LangString DESC_SecDefaultTStream ${LANG_ENGLISH} "Associate .tstream files with ${PRODUCT}"
+LangString DESC_SecDefaultMagnet ${LANG_ENGLISH} "Associate magnet links with ${PRODUCT}"
+
+;--------------------------------
+;Installer Sections
+
+Section "!Main EXE" SecMain
+ SectionIn RO
+
+ ; Boudewijn, need to remove stuff from previously installed version
+ RMDir /r "$INSTDIR"
+
+ ; Install Tribler stuff
+ SetOutPath "$INSTDIR"
+ File /r Microsoft.VC90.CRT
+ File *.txt
+ ; Arno: Appears to be for CRT v6?
+ ; File tribler.exe.manifest
+ File tribler.exe
+ File ffmpeg.exe
+ File /r vlc
+ File *.bat
+ Delete "$INSTDIR\*.pyd"
+ File *.pyd
+ Delete "$INSTDIR\python*.dll"
+ Delete "$INSTDIR\wx*.dll"
+ File *.dll
+ Delete "$INSTDIR\*.zip"
+ File *.zip
+ CreateDirectory "$INSTDIR\Tribler"
+ SetOutPath "$INSTDIR\Tribler"
+ File Tribler\*.sql
+ CreateDirectory "$INSTDIR\Tribler\Core"
+ SetOutPath "$INSTDIR\Tribler\Core"
+ File Tribler\Core\*.txt
+ CreateDirectory "$INSTDIR\Tribler\Core\Statistics"
+ SetOutPath "$INSTDIR\Tribler\Core\Statistics"
+ File Tribler\Core\Statistics\*.txt
+ File Tribler\Core\Statistics\*.sql
+ CreateDirectory "$INSTDIR\Tribler\Core\Tag"
+ SetOutPath "$INSTDIR\Tribler\Core\Tag"
+ File Tribler\Core\Tag\*.filter
+ CreateDirectory "$INSTDIR\Tribler\Images"
+ SetOutPath "$INSTDIR\Tribler\Images"
+ File Tribler\Images\*.*
+ CreateDirectory "$INSTDIR\Tribler\Video"
+ CreateDirectory "$INSTDIR\Tribler\Video\Images"
+ SetOutPath "$INSTDIR\Tribler\Video\Images"
+ File Tribler\Video\Images\*.*
+ CreateDirectory "$INSTDIR\Tribler\Lang"
+ SetOutPath "$INSTDIR\Tribler\Lang"
+ IfFileExists user.lang userlang
+ File Tribler\Lang\*.*
+ userlang:
+ File /x user.lang Tribler\Lang\*.*
+  ; Main client specific
+ CreateDirectory "$INSTDIR\Tribler"
+ CreateDirectory "$INSTDIR\Tribler\Main\vwxGUI"
+ CreateDirectory "$INSTDIR\Tribler\Main\vwxGUI\images"
+ SetOutPath "$INSTDIR\Tribler\Main\vwxGUI"
+ File Tribler\Main\vwxGUI\*.*
+ SetOutPath "$INSTDIR\Tribler\Main\vwxGUI\images"
+ File Tribler\Main\vwxGUI\images\*.*
+ ; Categories
+ CreateDirectory "$INSTDIR\Tribler\Category"
+ SetOutPath "$INSTDIR\Tribler\Category"
+ File Tribler\Category\*.conf
+ File Tribler\Category\*.filter
+ ; End
+ SetOutPath "$INSTDIR"
+ WriteRegStr HKEY_LOCAL_MACHINE "Software\Microsoft\Windows\CurrentVersion\Uninstall\${PRODUCT}" "DisplayName" "${PRODUCT} (remove only)"
+ WriteRegStr HKEY_LOCAL_MACHINE "Software\Microsoft\Windows\CurrentVersion\Uninstall\${PRODUCT}" "UninstallString" "$INSTDIR\Uninstall.exe"
+
+ ; Now writing to KHEY_LOCAL_MACHINE only -- remove references to uninstall from current user
+ DeleteRegKey HKEY_CURRENT_USER "SOFTWARE\Microsoft\Windows\CurrentVersion\Uninstall\${PRODUCT}"
+ ; Remove old error log if present
+ Delete "$INSTDIR\tribler.exe.log"
+
+ WriteUninstaller "$INSTDIR\Uninstall.exe"
+
+ ; Add an application to the firewall exception list - All Networks - All IP Version - Enabled
+ SimpleFC::AddApplication "Tribler" "$INSTDIR\${PRODUCT}.exe" 0 2 "" 1
+ ; Pop $0 ; return error(1)/success(0)
+
+SectionEnd
+
+
+Section "Desktop Icons" SecDesk
+   CreateShortCut "$DESKTOP\${PRODUCT}.lnk" "$INSTDIR\${PRODUCT}.exe" ""
+SectionEnd
+
+
+Section "Startmenu Icons" SecStart
+   CreateDirectory "$SMPROGRAMS\${PRODUCT}"
+   CreateShortCut "$SMPROGRAMS\${PRODUCT}\Uninstall.lnk" "$INSTDIR\Uninstall.exe" "" "$INSTDIR\Uninstall.exe" 0
+   CreateShortCut "$SMPROGRAMS\${PRODUCT}\${PRODUCT}.lnk" "$INSTDIR\${PRODUCT}.exe" "" "$INSTDIR\${PRODUCT}.exe" 0
+SectionEnd
+
+
+Section "Make Default For .torrent" SecDefaultTorrent
+   ; Delete ddeexec key if it exists
+   DeleteRegKey HKCR "bittorrent\shell\open\ddeexec"
+   WriteRegStr HKCR .torrent "" bittorrent
+   WriteRegStr HKCR .torrent "Content Type" application/x-bittorrent
+   WriteRegStr HKCR "MIME\Database\Content Type\application/x-bittorrent" Extension .torrent
+   WriteRegStr HKCR bittorrent "" "TORRENT File"
+   WriteRegBin HKCR bittorrent EditFlags 00000100
+   WriteRegStr HKCR "bittorrent\shell" "" open
+   WriteRegStr HKCR "bittorrent\shell\open\command" "" '"$INSTDIR\${PRODUCT}.exe" "%1"'
+   WriteRegStr HKCR "bittorrent\DefaultIcon" "" "$INSTDIR\Tribler\Images\torrenticon.ico"
+SectionEnd
+
+
+Section "Make Default For .tstream" SecDefaultTStream
+   ; Arno: Poor man's attempt to check if already registered
+   ReadRegStr $0 HKCR .tstream ""
+   ReadRegStr $1 HKCR "tstream\shell\open\command" ""
+   StrCpy $2 $1 -4 
+   StrCmp $0 "" 0 +2
+      return
+   MessageBox MB_YESNO ".tstream already registered to $2. Overwrite?" IDYES +2 IDNO 0
+      Return
+   DetailPrint "Arno registering .tstream: $0 $1 $2"
+
+   ; Register
+   WriteRegStr HKCR .tstream "" tstream
+   WriteRegStr HKCR .tstream "Content Type" application/x-tribler-stream
+   WriteRegStr HKCR "MIME\Database\Content Type\application/x-tribler-stream" Extension .tstream
+   WriteRegStr HKCR tstream "" "TSTREAM File"
+   WriteRegBin HKCR tstream EditFlags 00000100
+   WriteRegStr HKCR "tstream\shell" "" open
+   WriteRegStr HKCR "tstream\shell\open\command" "" '"$INSTDIR\${PRODUCT}.exe" "%1"'
+   WriteRegStr HKCR "tstream\DefaultIcon" "" "$INSTDIR\Tribler\Images\SwarmPlayerIcon.ico"
+SectionEnd
+
+Section "Make Default For magnet://" SecDefaultMagnet
+   WriteRegStr HKCR "magnet" "" "URL: Magnet Link Protocol"
+   WriteRegStr HKCR "magnet" "URL Protocol" ""
+   WriteRegStr HKCR "magnet\DefaultIcon" "" "$INSTDIR\Tribler\Images\torrenticon.ico"
+   WriteRegStr HKCR "magnet\shell\open\command" "" '"$INSTDIR\${PRODUCT}.exe" "%1"'
+   WriteRegStr HKLM "SOFTWARE\Classes\magnet\shell\open\command" "" '"$INSTDIR\${PRODUCT}.exe" "%1"'
+SectionEnd
+
+;--------------------------------
+;Descriptions
+
+!insertmacro MUI_FUNCTION_DESCRIPTION_BEGIN
+!insertmacro MUI_DESCRIPTION_TEXT ${SecMain} $(DESC_SecMain)
+!insertmacro MUI_DESCRIPTION_TEXT ${SecDesk} $(DESC_SecDesk)
+!insertmacro MUI_DESCRIPTION_TEXT ${SecStart} $(DESC_SecStart)
+;!insertmacro MUI_DESCRIPTION_TEXT ${SecLang} $(DESC_SecLang)
+!insertmacro MUI_DESCRIPTION_TEXT ${SecDefaultTorrent} $(DESC_SecDefaultTorrent)
+!insertmacro MUI_DESCRIPTION_TEXT ${SecDefaultTStream} $(DESC_SecDefaultTStream)
+!insertmacro MUI_DESCRIPTION_TEXT ${SecDefaultMagnet} $(DESC_SecDefaultMagnet)
+!insertmacro MUI_FUNCTION_DESCRIPTION_END
+
+;--------------------------------
+;Uninstaller Section
+
+Section "Uninstall"
+
+ RMDir /r "$INSTDIR"
+
+ Delete "$DESKTOP\${PRODUCT}.lnk"
+ 
+ SetShellVarContext all
+ RMDir "$SMPROGRAMS\${PRODUCT}"
+ RMDir /r "$SMPROGRAMS\${PRODUCT}"
+ 
+ DeleteRegKey HKEY_LOCAL_MACHINE "SOFTWARE\${PRODUCT}"
+ DeleteRegKey HKEY_LOCAL_MACHINE "SOFTWARE\Microsoft\Windows\CurrentVersion\Uninstall\${PRODUCT}"
+
+ ; Remove an application from the firewall exception list
+ SimpleFC::RemoveApplication "$INSTDIR\${PRODUCT}.exe"
+ ; Pop $0 ; return error(1)/success(0)
+
+SectionEnd
+
+;--------------------------------
+;Functions Section
+
+Function .onInit
+  System::Call 'kernel32::CreateMutexA(i 0, i 0, t "Tribler") i .r1 ?e' 
+
+  Pop $R0 
+
+  StrCmp $R0 0 +3 
+
+  MessageBox MB_OK "The installer is already running."
+
+  Abort 
+FunctionEnd