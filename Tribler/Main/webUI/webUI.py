import cherrypy
import random
import sys
import os
import logging
from binascii import hexlify, unhexlify
from Tribler.Core.simpledefs import DOWNLOAD, UPLOAD

import json
from functools import wraps
from cherrypy import response, expose
from cherrypy.lib.auth_basic import checkpassword_dict
from traceback import print_exc


def jsonify(func):
    '''JSON decorator for CherryPy'''
    @wraps(func)
    def wrapper(*args, **kw):
        try:
            value = func(*args, **kw)
            response.headers["Content-Type"] = "application/json"
            return json.dumps(value)
        except:
            print_exc()
            raise
    return wrapper


class WebUI():
    __single = None

    def __init__(self, library_manager, torrentsearch_manager, port):
        if WebUI.__single:
            raise RuntimeError("WebUI is singleton")
        WebUI.__single = self

        self._logger = logging.getLogger(self.__class__.__name__)

        self.currentTokens = set()
        self.currentTorrents = {}

        self.library_manager = library_manager
        self.torrentsearch_manager = torrentsearch_manager
        self.guiUtility = library_manager.guiUtility
        self.port = port

        self.started = False
        self.hasauth = False

    def getInstance(*args, **kw):
        if WebUI.__single is None:
            WebUI(*args, **kw)
        return WebUI.__single
    getInstance = staticmethod(getInstance)

    def start(self):
        if not self.started:
            self.started = True
            current_dir = os.path.dirname(os.path.abspath(__file__))

            current_dir = os.path.join(self.guiUtility.utility.getPath(), 'Tribler', 'Main', 'webUI')

            cherrypy.server.socket_host = "0.0.0.0"
            cherrypy.server.socket_port = self.port
            cherrypy.server.thread_pool = 5
            cherrypy.server.environment = "production"
            cherrypy.log.screen = False

            config = {'/': {
                            'tools.staticdir.root': current_dir,
                            'tools.staticdir.on': True,
                            'tools.staticdir.dir': "static",
                            }
                      }

            if self.hasauth:
                userpassdict = {'hello': 'world'}
                checkpassword = checkpassword_dict(userpassdict)
                config['/'] = {'tools.auth_basic.on': True, 'tools.auth_basic.realm': 'Tribler-WebUI', 'tools.auth_basic.checkpassword': checkpassword}

            cherrypy.tree.mount(self, '/gui', config)
            cherrypy.engine.start()

    def stop(self):
        if self.started:
            cherrypy.engine.stop()

    def clear_text(self, mypass):
        return mypass

    @cherrypy.expose
    @jsonify
    def index(self, **args):
<<<<<<< HEAD
        if DEBUG:
            for key, value in args.iteritems():
                print >> sys.stderr, "webUI: request", key, value
=======
        for key, value in args.iteritems():
            self._logger.debug("webUI: request %s %s", key, value)
>>>>>>> e0cc558f

        if len(args) == 0:
            raise cherrypy.HTTPRedirect("/gui/index.html")

        returnDict = {}
        if len(self.currentTokens) == 0:
            self.currentTokens.add(str(args['token']))

        if str(args['token']) in self.currentTokens:
            if 'action' in args:
                returnDict = self.doAction(args)

            if 'list' in args:
                returnDict = self.doList(args)

        returnDict['build'] = 1
<<<<<<< HEAD
        if DEBUG:
            print >> sys.stderr, "webUI: result", returnDict
=======
        self._logger.debug("webUI: result %s", returnDict)
>>>>>>> e0cc558f
        return returnDict

    @cherrypy.expose(alias='token.html')
    def token(self, **args):
        newToken = ''.join(random.choice('0123456789ABCDEF') for i in range(60))
        self.currentTokens.add(newToken)
<<<<<<< HEAD
        if DEBUG:
            print >> sys.stderr, "webUI: newToken", newToken
=======
        self._logger.debug("webUI: newToken %s", newToken)
>>>>>>> e0cc558f
        return "<html><body><div id='token' style='display:none;'>%s</div></body></html>" % newToken

    def doList(self, args):
        _, torrents = self.library_manager.getHitsInCategory()

        returnDict = {}
        returnDict['label'] = []

        newTorrentList = []
        for i, torrent in enumerate(torrents):
            torrentList = []
            torrentList.append(hexlify(torrent.infohash))

            state = 0
            if 'checking' in torrent.state:
                state += 2
            else:
                state += 8

            if 'active' in torrent.state:
                state += 1 + 64 + 128

            torrentList.append(state)

            torrentList.append(torrent.name.encode('utf8'))
            torrentList.append(torrent.length)

            ds = torrent.ds
            if ds:
                progress = ds.get_progress()

                stats = ds.get_seeding_statistics()
                if stats:
                    dl = stats['total_down']
                    ul = stats['total_up']
                else:
                    dl = ds.get_total_transferred(DOWNLOAD)
                    ul = ds.get_total_transferred(UPLOAD)

                seeds, peers = ds.get_num_seeds_peers()
                downS = ds.get_current_speed('down') * 1024
                upS = ds.get_current_speed('up') * 1024
                eta = ds.get_eta() or sys.maxsize
            else:
                progress = torrent.progress
                dl = 0
                ul = 0

                seeds = peers = 0
                downS = upS = 0
                eta = sys.maxsize

            torrentList.append(int(progress * 1000))
            dl = max(0, progress * torrent.length)
            torrentList.append(dl)
            torrentList.append(ul)

            if dl == 0:
                if ul != 0:
                    ratio = sys.maxsize
                else:
                    ratio = 0
            else:
                ratio = 1.0 * ul /dl

            torrentList.append(int(ratio * 1000))
            torrentList.append(upS)
            torrentList.append(downS)
            torrentList.append(eta)
            torrentList.append('')

            torrentList.append(peers)
            torrentList.append(peers)
            torrentList.append(seeds)
            torrentList.append(seeds)
            torrentList.append(1)
            torrentList.append(i + 1)
            torrentList.append(torrent.length - dl)

            newTorrentList.append(torrentList)

        if 'cid' in args:
            cacheId = int(args['cid'])
            oldTorrentList = self.currentTorrents.get(cacheId, [])
            # step 1: create dict
            newTorrentDict = {}
            for torrent in newTorrentList:
                newTorrentDict[torrent[0]] = torrent

            # step 2: create torrentp (changed torrents) and torrentm (removed torrents)
            returnDict['torrentp'] = []
            returnDict['torrentm'] = []
            for torrent in oldTorrentList:
                key = torrent[0]
                if key not in newTorrentDict:
                    returnDict['torrentm'].append(key)
                else:
                    newtorrent = newTorrentDict[key]
                    if newtorrent != torrent:
                        returnDict['torrentp'].append(newtorrent)
                    del newTorrentDict[key]

            for torrent in newTorrentDict.itervalues():
                returnDict['torrentp'].append(torrent)

        else:
            returnDict['torrents'] = newTorrentList
            cacheId = 0

        cacheId += 1
        self.currentTorrents[cacheId] = newTorrentList
        returnDict['torrentc'] = cacheId

        keys = self.currentTorrents.keys()[:-10]
        for key in keys:
            del self.currentTorrents[key]

        return returnDict

    def doAction(self, args):
        action = args['action']

        if action == 'add-url':
            self.library_manager.startDownloadFromUrl(args['s'], useDefault=True)

        elif action == 'getprops':
            return self.doProps(args)

        elif action == 'getfiles':
            return self.doFiles(args)

        elif action == 'getsettings':
            return self.doSettings(args)

        elif 'hash' in args:
            if isinstance(args.get('hash', ''), basestring):
                infohashes = [args.get('hash', '')]
            else:
                infohashes = args['hash']

            for hash in infohashes:
                infohash = unhexlify(hash)

                torrent = self.library_manager.getTorrentFromInfohash(infohash)
                if action in ['start', 'forcestart', 'unpause']:
                    self.library_manager.resumeTorrent(torrent)
                elif action in ['stop', 'pause']:
                    self.library_manager.stopTorrent(torrent)
                elif action == 'remove':
                    self.library_manager.deleteTorrent(torrent)
                elif action == 'removedata':
                    self.library_manager.deleteTorrent(torrent, removecontent=True)

        return {}

    def doProps(self, args):
        infohash = unhexlify(args.get('hash', ''))
        torrent = self.library_manager.getTorrentFromInfohash(infohash)
        coltorrent = self.torrentsearch_manager.loadTorrent(torrent)
        returnDict = {'props': []}

        torrentDict = {}
        torrentDict['hash'] = hexlify(torrent.infohash)
        torrentDict['trackers'] = "\r\n".join(coltorrent.trackers)
        torrentDict['ulrate'] = 0
        torrentDict['dlrate'] = 0
        torrentDict['superseed'] = 1
        torrentDict['dht'] = 1
        torrentDict['pex'] = 1
        torrentDict['seed_override'] = 0

        if torrent.ds:
            stats = torrent.ds.get_seeding_statistics()
            if stats:
                dl = stats['total_down']
                ul = stats['total_up']
            else:
                dl = torrent.ds.get_total_transferred(DOWNLOAD)
                ul = torrent.ds.get_total_transferred(UPLOAD)

            if dl == 0:
                if ul != 0:
                    ratio = sys.maxsize
                else:
                    ratio = 0
            else:
                ratio = 1.0 * ul /dl

            torrentDict['seed_ratio'] = ratio
            torrentDict['seed_time'] = stats['time_seeding']
        else:
            torrentDict['seed_ratio'] = 0
            torrentDict['seed_time'] = 0
        torrentDict['ulslots'] = -1

        returnDict['props'].append(torrentDict)
        return returnDict

    def doFiles(self, args):
        infohash = unhexlify(args.get('hash', ''))
        torrent = self.library_manager.getTorrentFromInfohash(infohash)
        coltorrent = self.torrentsearch_manager.loadTorrent(torrent)
        returnDict = {'files': []}

        returnDict['files'].append(hexlify(torrent.infohash))
        if torrent.ds:
            completion = torrent.ds.get_files_completion()
        else:
            completion = []

        files = []
        for filename, size in coltorrent.files:
            file = [filename, size, 0, 2]
            for cfile, cprogress in completion:
                if cfile == filename:
                    file[2] = cprogress * size
                    break

            files.append(file)
        returnDict['files'].append(files)
        return returnDict

    def doSettings(self, args):
        return {"settings": []}<|MERGE_RESOLUTION|>--- conflicted
+++ resolved
@@ -92,14 +92,8 @@
     @cherrypy.expose
     @jsonify
     def index(self, **args):
-<<<<<<< HEAD
-        if DEBUG:
-            for key, value in args.iteritems():
-                print >> sys.stderr, "webUI: request", key, value
-=======
         for key, value in args.iteritems():
             self._logger.debug("webUI: request %s %s", key, value)
->>>>>>> e0cc558f
 
         if len(args) == 0:
             raise cherrypy.HTTPRedirect("/gui/index.html")
@@ -116,24 +110,14 @@
                 returnDict = self.doList(args)
 
         returnDict['build'] = 1
-<<<<<<< HEAD
-        if DEBUG:
-            print >> sys.stderr, "webUI: result", returnDict
-=======
         self._logger.debug("webUI: result %s", returnDict)
->>>>>>> e0cc558f
         return returnDict
 
     @cherrypy.expose(alias='token.html')
     def token(self, **args):
         newToken = ''.join(random.choice('0123456789ABCDEF') for i in range(60))
         self.currentTokens.add(newToken)
-<<<<<<< HEAD
-        if DEBUG:
-            print >> sys.stderr, "webUI: newToken", newToken
-=======
         self._logger.debug("webUI: newToken %s", newToken)
->>>>>>> e0cc558f
         return "<html><body><div id='token' style='display:none;'>%s</div></body></html>" % newToken
 
     def doList(self, args):
