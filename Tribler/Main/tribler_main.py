--- conflicted
+++ resolved
@@ -14,13 +14,9 @@
 
 import sys
 import logging
-<<<<<<< HEAD
 from Tribler.Main.Utility.compat import convertSessionConfig, convertMainConfig, convertDefaultDownloadConfig, convertDownloadCheckpoints
 from Tribler.Core.osutils import fix_filebasename
-=======
-from Tribler.Main.Utility.compat import convertSessionConfig, convertMainConfig, \
-    convertDefaultDownloadConfig, convertDownloadCheckpoints
->>>>>>> 48fb71bb
+
 logger = logging.getLogger(__name__)
 
 # Arno: M2Crypto overrides the method for https:// in the
@@ -653,7 +649,7 @@
                             notifier.notify(NTFY_TORRENTS, NTFY_FINISHED, hash, safename)
 
                             # Arno, 2012-05-04: Swift reseeding
-                            #if self.utility.read_config('swiftreseed') == 1 and cdef.get_def_type() == 'torrent' and not download.get_selected_files():
+                            # if self.utility.read_config('swiftreseed') == 1 and cdef.get_def_type() == 'torrent' and not download.get_selected_files():
                             #    self.sesscb_reseed_via_swift(download)
 
                             doCheckpoint = True
