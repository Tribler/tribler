#!/usr/bin/python

#
#
# Author : Choopan RATTANAPOKA, Jie Yang, Arno Bakker
#
# Description : Main ABC [Yet Another Bittorrent Client] python script.
#               you can run from source code by using
#               >python abc.py
#               need Python, WxPython in order to run from source code.
#
# see LICENSE.txt for license information
#

import sys
import logging

from Tribler.Main.Utility.compat import (convertSessionConfig, convertMainConfig, convertDefaultDownloadConfig,
                                         convertDownloadCheckpoints)
from Tribler.Core.version import version_id, commit_id, build_date
from Tribler.Core.osutils import get_free_space

logger = logging.getLogger(__name__)

# Arno: M2Crypto overrides the method for https:// in the
# standard Python libraries. This causes msnlib to fail and makes Tribler
# freakout when "http://www.tribler.org/version" is redirected to
# "https://www.tribler.org/version/" (which happened during our website
# changeover) Until M2Crypto 0.16 is patched I'll restore the method to the
# original, as follows.
#
# This must be done in the first python file that is started.
#
import urllib
original_open_https = urllib.URLopener.open_https
import M2Crypto  # Not a useless import! See above.
urllib.URLopener.open_https = original_open_https

# modify the sys.stderr and sys.stdout for safe output
import Tribler.Debug.console

import os
from Tribler.Main.Utility.GuiDBHandler import startWorker, GUIDBProducer
from Tribler.dispersy.util import attach_profiler, call_on_reactor_thread
from Tribler.community.bartercast3.community import MASTER_MEMBER_PUBLIC_KEY_DIGEST as BARTER_MASTER_MEMBER_PUBLIC_KEY_DIGEST
from Tribler.Core.CacheDB.Notifier import Notifier
import traceback
from random import randint
try:
    prctlimported = True
    import prctl
except ImportError as e:
    prctlimported = False

# Arno, 2008-03-21: see what happens when we disable this locale thing. Gives
# errors on Vista in "Regional and Language Settings Options" different from
# "English[United Kingdom]"
# import locale

import wx
from Tribler.Main.vwxGUI.gaugesplash import GaugeSplash
from Tribler.Main.vwxGUI.MainFrame import FileDropTarget
from Tribler.Main.Dialogs.FeedbackWindow import FeedbackWindow
# import hotshot

from collections import defaultdict
from traceback import print_exc
import urllib2
import tempfile

from Tribler.Main.vwxGUI.TriblerUpgradeDialog import TriblerUpgradeDialog
from Tribler.Main.vwxGUI.MainFrame import MainFrame  # py2exe needs this import
from Tribler.Main.vwxGUI.GuiUtility import GUIUtility, forceWxThread
from Tribler.Main.vwxGUI.MainVideoFrame import VideoDummyFrame
from Tribler.Main.vwxGUI.GuiImageManager import GuiImageManager
from Tribler.Main.Dialogs.GUITaskQueue import GUITaskQueue
from Tribler.Main.globals import DefaultDownloadStartupConfig, get_default_dscfg_filename

from Tribler.Main.Utility.utility import Utility
from Tribler.Main.Utility.Feeds.rssparser import RssParser

from Tribler.Category.Category import Category
from Tribler.Policies.RateManager import UserDefinedMaxAlwaysOtherwiseDividedOverActiveSwarmsRateManager
from Tribler.Policies.SeedingManager import GlobalSeedingManager
from Tribler.Utilities.Instance2Instance import (Instance2InstanceClient, Instance2InstanceServer,
                                                 InstanceConnectionHandler)
from Tribler.Utilities.SingleInstanceChecker import SingleInstanceChecker

from Tribler.Core.simpledefs import (UPLOAD, DOWNLOAD, NTFY_MODIFIED, NTFY_INSERT, NTFY_REACHABLE, NTFY_ACTIVITIES,
                                     NTFY_UPDATE, NTFY_CREATE, NTFY_CHANNELCAST, NTFY_STATE, NTFY_VOTECAST,
                                     NTFY_MYPREFERENCES, NTFY_TORRENTS, NTFY_COMMENTS, NTFY_PLAYLISTS, NTFY_DELETE,
                                     NTFY_MODIFICATIONS, NTFY_MODERATIONS, NTFY_PEERS, NTFY_MARKINGS, NTFY_FINISHED,
                                     NTFY_MAGNET_GOT_PEERS, NTFY_MAGNET_PROGRESS, NTFY_MAGNET_STARTED,
                                     NTFY_MAGNET_CLOSE, STATEDIR_TORRENTCOLL_DIR, dlstatus_strings,
                                     DLSTATUS_STOPPED_ON_ERROR, DLSTATUS_DOWNLOADING, DLSTATUS_SEEDING,
                                     DLSTATUS_STOPPED, NTFY_DISPERSY, NTFY_STARTED)
from Tribler.Core.Session import Session
from Tribler.Core.SessionConfig import SessionStartupConfig
from Tribler.Core.DownloadConfig import get_default_dest_dir

from Tribler.Core.Statistics.Status.Status import get_status_holder, delete_status_holders
from Tribler.Core.Statistics.Status.NullReporter import NullReporter

from Tribler.Core.Video.VideoPlayer import return_feasible_playback_modes, PLAYBACKMODE_INTERNAL

# Arno, 2012-06-20: h4x0t DHT import for py2...
import Tribler.Core.DecentralizedTracking.pymdht.core
import Tribler.Core.DecentralizedTracking.pymdht.core.identifier
import Tribler.Core.DecentralizedTracking.pymdht.core.message
import Tribler.Core.DecentralizedTracking.pymdht.core.node
import Tribler.Core.DecentralizedTracking.pymdht.core.ptime
import Tribler.Core.DecentralizedTracking.pymdht.core.routing_table


# Boudewijn: keep this import BELOW the imports from Tribler.xxx.* as
# one of those modules imports time as a module.
from time import time, sleep

from twisted.python.threadable import isInIOThread
from twisted.internet import reactor

SESSION_CHECKPOINT_INTERVAL = 900.0  # 15 minutes
CHANNELMODE_REFRESH_INTERVAL = 5.0
FREE_SPACE_CHECK_INTERVAL = 300.0

DEBUG = False
DEBUG_DOWNLOADS = False
ALLOW_MULTIPLE = os.environ.get("TRIBLER_ALLOW_MULTIPLE", "False").lower() == "true"

#
#
# Class : ABCApp
#
# Main ABC application class that contains ABCFrame Object
#
#


class ABCApp(object):

    def __init__(self, params, installdir, is_unit_testing=False):
        assert not isInIOThread(), "isInIOThread() seems to not be working correctly"
        self._logger = logging.getLogger(self.__class__.__name__)

        self.params = params
        self.installdir = installdir
        self.is_unit_testing = is_unit_testing

        self.state_dir = None
        self.error = None
        self.last_update = 0
        self.ready = False
        self.done = False
        self.frame = None

        self.guiserver = GUITaskQueue.getInstance()
        self.said_start_playback = False
        self.decodeprogress = 0

        self.old_reputation = 0

        # DISPERSY will be set when available
        self.dispersy = None
        # BARTER_COMMUNITY will be set when both Dispersy and the EffortCommunity are available
        self.barter_community = None
        self.tunnel_community = None

        self.seedingmanager = None
        self.i2is = None
        self.torrentfeed = None
        self.webUI = None
        self.utility = None

        # Stage 1 start
        session = self.InitStage1(installdir)

        self.splash = None
        try:
            bm = self.gui_image_manager.getImage(u'splash.png')
            self.splash = GaugeSplash(bm, "Loading...")
            self.splash.setTicks(13)
            self.splash.Show()

            self._logger.info('Client Starting Up.')
            self._logger.info("Tribler is using %s as working directory", self.installdir)

            # Stage 2: show the splash window and start the session

            self.splash.tick('Starting API')
            s = self.startAPI(session, self.splash.tick)

            self.utility = Utility(self.installdir, s.get_state_dir())
            self.utility.app = self
            self.utility.session = s
            self.guiUtility = GUIUtility.getInstance(self.utility, self.params, self)
            GUIDBProducer.getInstance()

            self._logger.info('Tribler Version: %s Build: %s', version_id, commit_id)

            version_info = self.utility.read_config('version_info')
            if version_info.get('version_id', None) != version_id:
                # First run of a different version
                version_info['first_run'] = int(time())
                version_info['version_id'] = version_id
                self.utility.write_config('version_info', version_info)

            self.splash.tick('Starting session and upgrading database (it may take a while)')
            s.start()
            self.dispersy = s.lm.dispersy

            self.splash.tick('Loading userdownloadchoice')
            from Tribler.Main.vwxGUI.UserDownloadChoice import UserDownloadChoice
            UserDownloadChoice.get_singleton().set_utility(self.utility)

            self.splash.tick('Initializing Family Filter')
            cat = Category.getInstance()

            state = self.utility.read_config('family_filter')
            if state in (1, 0):
                cat.set_family_filter(state == 1)
            else:
                self.utility.write_config('family_filter', 1)
                self.utility.flush_config()

                cat.set_family_filter(True)

            # Create global rate limiter
            self.splash.tick('Setting up ratelimiters')
            self.ratelimiter = UserDefinedMaxAlwaysOtherwiseDividedOverActiveSwarmsRateManager()

            # Counter to suppress some event from occurring
            self.ratestatecallbackcount = 0

            # So we know if we asked for peer details last cycle
            self.lastwantpeers = []

            maxup = self.utility.read_config('maxuploadrate')
            self.ratelimiter.set_global_max_speed(UPLOAD, maxup)

            maxdown = self.utility.read_config('maxdownloadrate')
            self.ratelimiter.set_global_max_speed(DOWNLOAD, maxdown)

            self.seedingmanager = GlobalSeedingManager(self.utility.read_config)

            # Only allow updates to come in after we defined ratelimiter
            self.prevActiveDownloads = []
            s.set_download_states_callback(self.sesscb_states_callback)

            # Schedule task for checkpointing Session, to avoid hash checks after
            # crashes.
            self.guiserver.add_task(self.guiservthread_checkpoint_timer, SESSION_CHECKPOINT_INTERVAL)

            if not ALLOW_MULTIPLE:
                # Put it here so an error is shown in the startup-error popup
                # Start server for instance2instance communication
                self.i2iconnhandler = InstanceConnectionHandler(self.i2ithread_readlinecallback)
                self.i2is = Instance2InstanceServer(self.utility.read_config('i2ilistenport'), self.i2iconnhandler)
                self.i2is.start()

            self.splash.tick('GUIUtility register')
            self.guiUtility.register()

            channel_only = os.path.exists(os.path.join(self.installdir, 'joinchannel'))
            if channel_only:
                f = open(os.path.join(self.installdir, 'joinchannel'), 'rb')
                channel_only = f.readline()
                f.close()

            self.frame = MainFrame(None, channel_only, PLAYBACKMODE_INTERNAL in return_feasible_playback_modes(), self.splash.tick)
            self.frame.SetIcon(wx.Icon(os.path.join(self.installdir, 'Tribler', 'Main', 'vwxGUI', 'images', 'tribler.ico'), wx.BITMAP_TYPE_ICO))

            # Arno, 2011-06-15: VLC 1.1.10 pops up separate win, don't have two.
            self.frame.videoframe = None
            if PLAYBACKMODE_INTERNAL in return_feasible_playback_modes():
                vlcwrap = s.lm.videoplayer.get_vlcwrap()
                wx.CallLater(3000, vlcwrap._init_vlc)
                self.frame.videoframe = VideoDummyFrame(self.frame.videoparentpanel, self.utility, vlcwrap)

            if sys.platform == 'win32':
                wx.CallAfter(self.frame.top_bg.Refresh)
                wx.CallAfter(self.frame.top_bg.Layout)
            else:
                self.frame.top_bg.Layout()

            # Arno, 2007-05-03: wxWidgets 2.8.3.0 and earlier have the MIME-type for .bmp
            # files set to 'image/x-bmp' whereas 'image/bmp' is the official one.
            try:
                bmphand = None
                hands = wx.Image.GetHandlers()
                for hand in hands:
                    # print "Handler",hand.GetExtension(),hand.GetType(),hand.GetMimeType()
                    if hand.GetMimeType() == 'image/x-bmp':
                        bmphand = hand
                        break
                # wx.Image.AddHandler()
                if bmphand is not None:
                    bmphand.SetMimeType('image/bmp')
            except:
                # wx < 2.7 don't like wx.Image.GetHandlers()
                print_exc()

            self.splash.Destroy()
            self.frame.Show(True)
            self.guiserver.add_task(self.guiservthread_free_space_check, 0)

            self.torrentfeed = RssParser.getInstance()

            self.webUI = None
            if self.utility.read_config('use_webui'):
                try:
                    from Tribler.Main.webUI.webUI import WebUI
                    self.webUI = WebUI.getInstance(self.guiUtility.library_manager, self.guiUtility.torrentsearch_manager, self.utility.read_config('webui_port'))
                    self.webUI.start()
                except Exception:
                    print_exc()

            wx.CallAfter(self.PostInit2)

            # 08/02/10 Boudewijn: Working from home though console
            # doesn't allow me to press close.  The statement below
            # gracefully closes Tribler after 120 seconds.
            # wx.CallLater(120*1000, wx.GetApp().Exit)

            status = get_status_holder("LivingLab")
            status.add_reporter(NullReporter("Periodically remove all events", 0))
            # TODO(emilon): can we delete this?
            # status.add_reporter(LivingLabPeriodicReporter("Living lab CS reporter", 300, "Tribler client")) # Report every 5 minutes
            # status.add_reporter(LivingLabPeriodicReporter("Living lab CS reporter", 30, "Tribler client")) # Report every 30 seconds - ONLY FOR TESTING

            # report client version
            status.create_and_add_event("client-startup-version", [version_id])
            status.create_and_add_event("client-startup-build", [commit_id])
            status.create_and_add_event("client-startup-build-date", [build_date])

            self.ready = True

        except Exception as e:
            if self.splash:
                self.splash.Destroy()

            self.onError(e)

    def InitStage1(self, installdir):
        """ Stage 1 start: pre-start the session to handle upgrade.
        """
        self.gui_image_manager = GuiImageManager.getInstance(installdir)

        # Start Tribler Session
        defaultConfig = SessionStartupConfig()
        state_dir = defaultConfig.get_state_dir()
        if not state_dir:
            state_dir = Session.get_default_state_dir()
        cfgfilename = Session.get_default_config_filename(state_dir)

        self._logger.debug(u"Session config %s", cfgfilename)
        try:
            self.sconfig = SessionStartupConfig.load(cfgfilename)
        except:
            try:
                self.sconfig = convertSessionConfig(os.path.join(state_dir, 'sessconfig.pickle'), cfgfilename)
                convertMainConfig(state_dir, os.path.join(state_dir, 'abc.conf'), os.path.join(state_dir, 'tribler.conf'))
            except:
                self.sconfig = SessionStartupConfig()
                self.sconfig.set_state_dir(state_dir)

        self.sconfig.set_install_dir(self.installdir)

        # Arno, 2010-03-31: Hard upgrade to 50000 torrents collected
        self.sconfig.set_torrent_collecting_max_torrents(50000)

        dlcfgfilename = get_default_dscfg_filename(self.sconfig.get_state_dir())
        self._logger.debug("main: Download config %s", dlcfgfilename)
        try:
            defaultDLConfig = DefaultDownloadStartupConfig.load(dlcfgfilename)
        except:
            try:
                defaultDLConfig = convertDefaultDownloadConfig(os.path.join(state_dir, 'dlconfig.pickle'), dlcfgfilename)
            except:
                defaultDLConfig = DefaultDownloadStartupConfig.getInstance()

        if not defaultDLConfig.get_dest_dir():
            defaultDLConfig.set_dest_dir(get_default_dest_dir())
        if not os.path.isdir(defaultDLConfig.get_dest_dir()):
            try:
                os.makedirs(defaultDLConfig.get_dest_dir())
            except:
                # Could not create directory, ask user to select a different location
                dlg = wx.DirDialog(None, "Could not find download directory, please select a new location to store your downloads", style=wx.DEFAULT_DIALOG_STYLE)
                dlg.SetPath(get_default_dest_dir())
                if dlg.ShowModal() == wx.ID_OK:
                    new_dest_dir = dlg.GetPath()
                    defaultDLConfig.set_dest_dir(new_dest_dir)
                    defaultDLConfig.save(dlcfgfilename)
                    self.sconfig.set_torrent_collecting_dir(os.path.join(new_dest_dir, STATEDIR_TORRENTCOLL_DIR))
                    self.sconfig.save(cfgfilename)
                else:
                    # Quit
                    self.onError = lambda e: self._logger.error("tribler: quitting due to non-existing destination directory")
                    raise Exception()

        # Setting torrent collection dir based on default download dir
        if not self.sconfig.get_torrent_collecting_dir():
            self.sconfig.set_torrent_collecting_dir(os.path.join(defaultDLConfig.get_dest_dir(), STATEDIR_TORRENTCOLL_DIR))


        #TODO(emilon): Quick hack to get 6.4.1 out the door, (re tunnel_community tests disabling is_unit_testing flag)
<<<<<<< HEAD
        if os.environ.get("SKIP_OPTIN_DLG", "False") == "True":
            self.sconfig.set_tunnel_community_enabled(True)
        elif not self.sconfig.get_tunnel_community_optin_dialog_shown() and not self.is_unit_testing:
            from Tribler.Main.Dialogs.TunnelOptin import TunnelOptin
            optin_dialog = TunnelOptin(None)
=======
        if os.environ.get("TRIBLER_SKIP_OPTIN_DLG", "False") == "True":
            self.sconfig.set_tunnel_community_enabled(True)
        elif not self.sconfig.get_tunnel_community_optin_dialog_shown() and not self.is_unit_testing:
            optin_dialog = wx.MessageDialog(None,
                                            'If you are not familiar with proxy technology, please opt-out.\n\n'
                                            'This experimental anonymity feature using Tor-inspired onion routing '
                                            'and multi-layered encryption.'
                                            'You will become an exit node for other users downloads which could get you in '
                                            'trouble in various countries.\n'
                                            'This privacy enhancement will not protect you against spooks or '
                                            'government agencies.\n'
                                            'We are a torrent client and aim to protect you against lawyer-based '
                                            'attacks and censorship.\n'
                                            'With help from many volunteers we are continuously evolving and improving.'
                                            '\n\nI you aren\'t sure, press Cancel to disable the \n'
                                            'experimental anonymity feature',
                                            'Do you want to use the experimental anonymity feature?',
                                            wx.ICON_WARNING | wx.OK | wx.CANCEL)
>>>>>>> 4be87fb4
            enable_tunnel_community = optin_dialog.ShowModal() == wx.ID_OK
            self.sconfig.set_tunnel_community_enabled(enable_tunnel_community)
            self.sconfig.set_tunnel_community_optin_dialog_shown(True)
            optin_dialog.Destroy()
            del optin_dialog

        session = Session(self.sconfig)

        # check and upgrade
        upgrader = session.prestart()
        if not upgrader.is_done:
            upgrade_dialog = TriblerUpgradeDialog(self.gui_image_manager, upgrader)
            failed = upgrade_dialog.ShowModal()
            upgrade_dialog.Destroy()
            if failed:
                wx.MessageDialog(None, "Failed to upgrade the on disk data.\n\n"
                             "Tribler has backed up the old data and will now start from scratch.\n\n"
                             "Get in contact with the Tribler team if you want to help debugging this issue.\n\n"
                             "Error was: %s" % upgrader.current_status,
                             "Data format upgrade failed", wx.OK | wx.CENTRE | wx.ICON_EXCLAMATION).ShowModal()
        return session

    def _frame_and_ready(self):
        return self.ready and self.frame and self.frame.ready

    def PostInit2(self):
        self.frame.Raise()
        self.startWithRightView()
        self.set_reputation()

        s = self.utility.session
        s.add_observer(self.sesscb_ntfy_reachable, NTFY_REACHABLE, [NTFY_INSERT])
        s.add_observer(self.sesscb_ntfy_activities, NTFY_ACTIVITIES, [NTFY_INSERT], cache=10)
        s.add_observer(self.sesscb_ntfy_channelupdates, NTFY_CHANNELCAST, [NTFY_INSERT, NTFY_UPDATE, NTFY_CREATE, NTFY_STATE, NTFY_MODIFIED], cache=10)
        s.add_observer(self.sesscb_ntfy_channelupdates, NTFY_VOTECAST, [NTFY_UPDATE], cache=10)
        s.add_observer(self.sesscb_ntfy_myprefupdates, NTFY_MYPREFERENCES, [NTFY_INSERT, NTFY_UPDATE, NTFY_DELETE])
        s.add_observer(self.sesscb_ntfy_torrentupdates, NTFY_TORRENTS, [NTFY_UPDATE, NTFY_INSERT], cache=10)
        s.add_observer(self.sesscb_ntfy_playlistupdates, NTFY_PLAYLISTS, [NTFY_INSERT, NTFY_UPDATE])
        s.add_observer(self.sesscb_ntfy_commentupdates, NTFY_COMMENTS, [NTFY_INSERT, NTFY_DELETE])
        s.add_observer(self.sesscb_ntfy_modificationupdates, NTFY_MODIFICATIONS, [NTFY_INSERT])
        s.add_observer(self.sesscb_ntfy_moderationupdats, NTFY_MODERATIONS, [NTFY_INSERT])
        s.add_observer(self.sesscb_ntfy_markingupdates, NTFY_MARKINGS, [NTFY_INSERT])
        s.add_observer(self.sesscb_ntfy_torrentfinished, NTFY_TORRENTS, [NTFY_FINISHED])
        s.add_observer(self.sesscb_ntfy_magnet, NTFY_TORRENTS, [NTFY_MAGNET_GOT_PEERS, NTFY_MAGNET_PROGRESS, NTFY_MAGNET_STARTED, NTFY_MAGNET_CLOSE])

        # TODO(emilon): Use the LogObserver I already implemented
        # self.dispersy.callback.attach_exception_handler(self.frame.exceptionHandler)

        startWorker(None, self.loadSessionCheckpoint, delay=5.0, workerType="guiTaskQueue")

        # initialize the torrent feed thread
        channelcast = s.open_dbhandler(NTFY_CHANNELCAST)

        def db_thread():
            return channelcast.getMyChannelId()

        def wx_thread(delayedResult):
            my_channel = delayedResult.get()
            if my_channel:
                self.torrentfeed.register(self.utility.session, my_channel)
                self.torrentfeed.addCallback(my_channel, self.guiUtility.channelsearch_manager.createTorrentFromDef)
                # self.torrentfeed.addCallback(my_channel, self.guiUtility.torrentsearch_manager.createMetadataModificationFromDef)

        startWorker(wx_thread, db_thread, delay=5.0)

    def startAPI(self, session, progress):
        @call_on_reactor_thread
        def define_communities(*args):
            assert isInIOThread()
            from Tribler.community.search.community import SearchCommunity
            from Tribler.community.allchannel.community import AllChannelCommunity
            from Tribler.community.channel.community import ChannelCommunity
            from Tribler.community.channel.preview import PreviewChannelCommunity
            from Tribler.community.metadata.community import MetadataCommunity
            from Tribler.community.tunnel.community import TunnelCommunity, TunnelSettings

            # make sure this is only called once
            session.remove_observer(define_communities)

            dispersy = session.get_dispersy_instance()

            self._logger.info("tribler: Preparing communities...")
            now = time()

            dispersy.attach_progress_handler(self.progressHandler)

            default_kwargs = {'tribler_session': session}
            # must be called on the Dispersy thread
            dispersy.define_auto_load(SearchCommunity, session.dispersy_member, load=True, kargs=default_kwargs)
            dispersy.define_auto_load(AllChannelCommunity, session.dispersy_member, load=True, kargs=default_kwargs)

            # load metadata community
            #dispersy.define_auto_load(MetadataCommunity, session.dispersy_member, load=True, kargs=default_kwargs)
            dispersy.define_auto_load(ChannelCommunity, session.dispersy_member, load=True, kargs=default_kwargs)
            dispersy.define_auto_load(PreviewChannelCommunity, session.dispersy_member, kargs=default_kwargs)

            if self.sconfig.get_tunnel_community_enabled() and not self.is_unit_testing:
                keypair = dispersy.crypto.generate_key(u"NID_secp160k1")
                dispersy_member = dispersy.get_member(private_key=dispersy.crypto.key_to_bin(keypair),)
                settings = TunnelSettings(session.get_install_dir())
                tunnel_kwargs = {'tribler_session': session, 'settings': settings}

                self.tunnel_community = dispersy.define_auto_load(TunnelCommunity, dispersy_member, load=True,
                                                                  kargs=tunnel_kwargs)[0]

                session.set_anon_proxy_settings(2, ("127.0.0.1", session.get_tunnel_community_socks5_listen_ports()))

            diff = time() - now
            self._logger.info("tribler: communities are ready in %.2f seconds", diff)

        session.add_observer(define_communities, NTFY_DISPERSY, [NTFY_STARTED])

        return session

    @staticmethod
    def determine_install_dir():
        # Niels, 2011-03-03: Working dir sometimes set to a browsers working dir
        # only seen on windows

        # apply trick to obtain the executable location
        # see http://www.py2exe.org/index.cgi/WhereAmI
        # Niels, 2012-01-31: py2exe should only apply to windows
        if sys.platform == 'win32':
            def we_are_frozen():
                """Returns whether we are frozen via py2exe.
                This will affect how we find out where we are located."""
                return hasattr(sys, "frozen")

            def module_path():
                """ This will get us the program's directory,
                even if we are frozen using py2exe"""
                if we_are_frozen():
                    return os.path.dirname(unicode(sys.executable, sys.getfilesystemencoding()))

                filedir = os.path.dirname(unicode(__file__, sys.getfilesystemencoding()))
                return os.path.abspath(os.path.join(filedir, '..', '..'))

            return module_path()
        return os.getcwdu()

    @forceWxThread
    def sesscb_ntfy_myprefupdates(self, subject, changeType, objectID, *args):
        if self._frame_and_ready():
            if changeType in [NTFY_INSERT, NTFY_UPDATE]:
                if changeType == NTFY_INSERT:
                    if self.frame.searchlist:
                        manager = self.frame.searchlist.GetManager()
                        manager.downloadStarted(objectID)

                    manager = self.frame.selectedchannellist.GetManager()
                    manager.downloadStarted(objectID)

                manager = self.frame.librarylist.GetManager()
                manager.downloadStarted(objectID)
            elif changeType == NTFY_DELETE:
                self.guiUtility.frame.librarylist.RemoveItem(objectID)

                if self.guiUtility.frame.librarylist.IsShownOnScreen() and \
                   self.guiUtility.frame.librarydetailspanel.torrent and \
                   self.guiUtility.frame.librarydetailspanel.torrent.infohash == objectID:
                    self.guiUtility.frame.librarylist.ResetBottomWindow()
                    self.guiUtility.frame.top_bg.ClearButtonHandlers()

                if self.guiUtility.frame.librarylist.list.IsEmpty():
                    self.guiUtility.frame.librarylist.SetData([])

    def progressHandler(self, title, message, maximum):
        from Tribler.Main.Dialogs.ThreadSafeProgressDialog import ThreadSafeProgressDialog
        return ThreadSafeProgressDialog(title, message, maximum, None, wx.PD_APP_MODAL | wx.PD_ELAPSED_TIME | wx.PD_ESTIMATED_TIME | wx.PD_REMAINING_TIME | wx.PD_AUTO_HIDE)

    def set_reputation(self):
        def do_db():
            nr_connections = 0
            nr_channel_connections = 0
            if self.dispersy:
                for community in self.dispersy.get_communities():
                    from Tribler.community.search.community import SearchCommunity
                    from Tribler.community.allchannel.community import AllChannelCommunity

                    if isinstance(community, SearchCommunity):
                        nr_connections = community.get_nr_connections()
                    elif isinstance(community, AllChannelCommunity):
                        nr_channel_connections = community.get_nr_connections()

            return nr_connections, nr_channel_connections

        def do_wx(delayedResult):
            nr_connections, nr_channel_connections = delayedResult.get()

            # self.frame.SRstatusbar.set_reputation(myRep, total_down, total_up)

            # bitmap is 16px wide, -> but first and last pixel do not add anything.
            percentage = min(1.0, (nr_connections + 1) / 16.0)
            self.frame.SRstatusbar.SetConnections(percentage, nr_connections, nr_channel_connections)

        """ set the reputation in the GUI"""
        if self._frame_and_ready():
            startWorker(do_wx, do_db, uId=u"tribler.set_reputation")
        startWorker(None, self.set_reputation, delay=5.0, workerType="guiTaskQueue")

    def _dispersy_get_barter_community(self):
        try:
            return self.dispersy.get_community(BARTER_MASTER_MEMBER_PUBLIC_KEY_DIGEST, load=False, auto_load=False)
        except KeyError:
            return None

    def sesscb_states_callback(self, dslist):
        if not self.ready:
            return 5.0, []

        wantpeers = []
        self.ratestatecallbackcount += 1
        if DEBUG:
            torrentdb = self.utility.session.open_dbhandler(NTFY_TORRENTS)
            peerdb = self.utility.session.open_dbhandler(NTFY_PEERS)
            self._logger.debug(u"main: Stats: Total torrents found %s peers %s",
                               repr(torrentdb.size()), repr(peerdb.size()))

        try:
            # Print stats on Console
            if DEBUG:
                if self.ratestatecallbackcount % 5 == 0:
                    for ds in dslist:
                        safename = repr(ds.get_download().get_def().get_name())
                        self._logger.debug("%s %s %.1f%% dl %.1f ul %.1f n %d", safename, dlstatus_strings[ds.get_status()], 100.0 * ds.get_progress(), ds.get_current_speed(DOWNLOAD), ds.get_current_speed(UPLOAD), ds.get_num_peers())
                        # print >>sys.stderr,"main: Infohash:",`ds.get_download().get_def().get_infohash()`
                        if ds.get_status() == DLSTATUS_STOPPED_ON_ERROR:
                            self._logger.debug("main: Error: %s", repr(ds.get_error()))

            # Pass DownloadStates to libaryView
            no_collected_list = []
            try:
                coldir = os.path.basename(os.path.abspath(self.utility.session.get_torrent_collecting_dir()))
                for ds in dslist:
                    destdir = os.path.basename(ds.get_download().get_dest_dir())
                    if destdir != coldir:
                        no_collected_list.append(ds)
                # Arno, 2012-07-17: Retrieving peerlist for the DownloadStates takes CPU
                # so only do it when needed for display.
                wantpeers.extend(self.guiUtility.library_manager.download_state_callback(no_collected_list))
            except:
                print_exc()

            # Check to see if a download has finished
            newActiveDownloads = []
            doCheckpoint = False
            for ds in dslist:
                state = ds.get_status()
                tdef = ds.get_download().get_def()
                safename = tdef.get_name_as_unicode()

                if state == DLSTATUS_DOWNLOADING:
                    newActiveDownloads.append(safename)

                elif state == DLSTATUS_SEEDING:
                    if safename in self.prevActiveDownloads:
                        download = ds.get_download()
                        tdef = download.get_def()

                        coldir = os.path.basename(os.path.abspath(self.utility.session.get_torrent_collecting_dir()))
                        destdir = os.path.basename(download.get_dest_dir())
                        if destdir != coldir:
                            infohash = tdef.get_infohash()

                            notifier = Notifier.getInstance()
                            notifier.notify(NTFY_TORRENTS, NTFY_FINISHED, infohash, safename)

                            doCheckpoint = True

            self.prevActiveDownloads = newActiveDownloads
            if doCheckpoint:
                self.utility.session.checkpoint()

            self.seedingmanager.apply_seeding_policy(no_collected_list)

            # Adjust speeds and call TunnelCommunity.monitor_downloads once every 4 seconds
            adjustspeeds = False
            if self.ratestatecallbackcount % 4 == 0:
                adjustspeeds = True

            if adjustspeeds:
                self.ratelimiter.adjust_speeds()

                if DEBUG_DOWNLOADS:
                    for ds in dslist:
                        tdef = ds.get_download().get_def()
                        state = ds.get_status()
                        self._logger.debug(u"tribler: BT %s %s %s", dlstatus_strings[state], tdef.get_name(),
                                           ds.get_current_speed(UPLOAD))

                if self.tunnel_community:
                    self.tunnel_community.monitor_downloads(dslist)

        except:
            print_exc()

        self.lastwantpeers = wantpeers
        return 1.0, wantpeers

    def loadSessionCheckpoint(self):
        # Niels: first remove all "swift" torrent collect checkpoints
        dir = self.utility.session.get_downloads_pstate_dir()
        coldir = os.path.basename(os.path.abspath(self.utility.session.get_torrent_collecting_dir()))

        filelist = os.listdir(dir)
        if any([filename.endswith('.pickle') for filename in filelist]):
            convertDownloadCheckpoints(dir)
            filelist = os.listdir(dir)

        filelist = [os.path.join(dir, filename) for filename in filelist if filename.endswith('.state')]

        for file in filelist:
            try:
                pstate = self.utility.session.lm.load_download_pstate(file)

                saveas = pstate.get('downloadconfig', 'saveas')
                if saveas:
                    destdir = os.path.basename(saveas)
                    if destdir == coldir:
                        os.remove(file)
            except:
                pass

        from Tribler.Main.vwxGUI.UserDownloadChoice import UserDownloadChoice
        user_download_choice = UserDownloadChoice.get_singleton()
        initialdlstatus_dict = {}
        for id, state in user_download_choice.get_download_states().iteritems():
            if state == 'stop':
                initialdlstatus_dict[id] = DLSTATUS_STOPPED

        self.utility.session.load_checkpoint(initialdlstatus_dict=initialdlstatus_dict)

    def guiservthread_free_space_check(self):
        free_space = get_free_space(DefaultDownloadStartupConfig.getInstance().get_dest_dir())
        self.frame.SRstatusbar.RefreshFreeSpace(free_space)

        storage_locations = defaultdict(list)
        for download in self.utility.session.get_downloads():
            if download.get_status() == DLSTATUS_DOWNLOADING:
                storage_locations[download.get_dest_dir()].append(download)

        show_message = False
        low_on_space = [path for path in storage_locations.keys() if 0 < get_free_space(path) < self.utility.read_config('free_space_threshold')]
        for path in low_on_space:
            for download in storage_locations[path]:
                download.stop()
                show_message = True

        if show_message:
            wx.CallAfter(wx.MessageBox, "Tribler has detected low disk space. Related downloads have been stopped.", "Error")

        self.guiserver.add_task(self.guiservthread_free_space_check, FREE_SPACE_CHECK_INTERVAL)

    def guiservthread_checkpoint_timer(self):
        """ Periodically checkpoint Session """
        if self.done:
            return
        try:
            self._logger.info("main: Checkpointing Session")
            self.utility.session.checkpoint()

            self.guiserver.add_task(self.guiservthread_checkpoint_timer, SESSION_CHECKPOINT_INTERVAL)
        except:
            print_exc()

    @forceWxThread
    def sesscb_ntfy_activities(self, events):
        if self._frame_and_ready():
            for args in events:
                objectID = args[2]
                args = args[3:]

                self.frame.setActivity(objectID, *args)

    @forceWxThread
    def sesscb_ntfy_reachable(self, subject, changeType, objectID, msg):
        if self._frame_and_ready():
            self.frame.SRstatusbar.onReachable()

    @forceWxThread
    def sesscb_ntfy_channelupdates(self, events):
        if self._frame_and_ready():
            for args in events:
                subject = args[0]
                changeType = args[1]
                objectID = args[2]

                if self.frame.channellist:
                    if len(args) > 3:
                        myvote = args[3]
                    else:
                        myvote = False

                    manager = self.frame.channellist.GetManager()
                    manager.channelUpdated(objectID, subject == NTFY_VOTECAST, myvote=myvote)

                manager = self.frame.selectedchannellist.GetManager()
                manager.channelUpdated(objectID, stateChanged=changeType == NTFY_STATE, modified=changeType == NTFY_MODIFIED)

                if changeType == NTFY_CREATE:
                    if self.frame.channellist:
                        self.frame.channellist.SetMyChannelId(objectID)

                    self.torrentfeed.register(self.utility.session, objectID)
                    self.torrentfeed.addCallback(objectID, self.guiUtility.channelsearch_manager.createTorrentFromDef)
                    # self.torrentfeed.addCallback(objectID, self.guiUtility.torrentsearch_manager.createMetadataModificationFromDef)

                self.frame.managechannel.channelUpdated(objectID, created=changeType == NTFY_CREATE, modified=changeType == NTFY_MODIFIED)

    @forceWxThread
    def sesscb_ntfy_torrentupdates(self, events):
        if self._frame_and_ready():
            infohashes = [args[2] for args in events]

            if self.frame.searchlist:
                manager = self.frame.searchlist.GetManager()
                manager.torrentsUpdated(infohashes)

                manager = self.frame.selectedchannellist.GetManager()
                manager.torrentsUpdated(infohashes)

                manager = self.frame.playlist.GetManager()
                manager.torrentsUpdated(infohashes)

                manager = self.frame.librarylist.GetManager()
                manager.torrentsUpdated(infohashes)

            from Tribler.Main.Utility.GuiDBTuples import CollectedTorrent

            if self.frame.torrentdetailspanel.torrent and self.frame.torrentdetailspanel.torrent.infohash in infohashes:
                # If an updated torrent is being shown in the detailspanel, make sure the information gets refreshed.
                t = self.frame.torrentdetailspanel.torrent
                torrent = t.torrent if isinstance(t, CollectedTorrent) else t
                self.frame.torrentdetailspanel.setTorrent(torrent)

            if self.frame.librarydetailspanel.torrent and self.frame.librarydetailspanel.torrent.infohash in infohashes:
                t = self.frame.librarydetailspanel.torrent
                torrent = t.torrent if isinstance(t, CollectedTorrent) else t
                self.frame.librarydetailspanel.setTorrent(torrent)

    def sesscb_ntfy_torrentfinished(self, subject, changeType, objectID, *args):
        self.guiUtility.Notify("Download Completed", "Torrent '%s' has finished downloading. Now seeding." % args[0], icon='seed')

        if self._frame_and_ready():
            self.guiUtility.torrentstate_manager.torrentFinished(objectID)

    def sesscb_ntfy_magnet(self, subject, changetype, objectID, *args):
        if changetype == NTFY_MAGNET_STARTED:
            self.guiUtility.library_manager.magnet_started(objectID)
        elif changetype == NTFY_MAGNET_GOT_PEERS:
            self.guiUtility.library_manager.magnet_got_peers(objectID, args[0])
        elif changetype == NTFY_MAGNET_PROGRESS:
            self.guiUtility.library_manager.magnet_got_piece(objectID, args[0])
        elif changetype == NTFY_MAGNET_CLOSE:
            self.guiUtility.library_manager.magnet_close(objectID)

    @forceWxThread
    def sesscb_ntfy_playlistupdates(self, subject, changeType, objectID, *args):
        if self._frame_and_ready():
            if changeType == NTFY_INSERT:
                self.frame.managechannel.playlistCreated(objectID)

                manager = self.frame.selectedchannellist.GetManager()
                manager.playlistCreated(objectID)

            else:
                self.frame.managechannel.playlistUpdated(objectID, modified=changeType == NTFY_MODIFIED)

                if len(args) > 0:
                    infohash = args[0]
                else:
                    infohash = False
                manager = self.frame.selectedchannellist.GetManager()
                manager.playlistUpdated(objectID, infohash, modified=changeType == NTFY_MODIFIED)

                manager = self.frame.playlist.GetManager()
                manager.playlistUpdated(objectID, modified=changeType == NTFY_MODIFIED)

    @forceWxThread
    def sesscb_ntfy_commentupdates(self, subject, changeType, objectID, *args):
        if self._frame_and_ready():
            self.frame.selectedchannellist.OnCommentCreated(objectID)
            self.frame.playlist.OnCommentCreated(objectID)

    @forceWxThread
    def sesscb_ntfy_modificationupdates(self, subject, changeType, objectID, *args):
        if self._frame_and_ready():
            self.frame.selectedchannellist.OnModificationCreated(objectID)
            self.frame.playlist.OnModificationCreated(objectID)

    @forceWxThread
    def sesscb_ntfy_moderationupdats(self, subject, changeType, objectID, *args):
        if self._frame_and_ready():
            self.frame.selectedchannellist.OnModerationCreated(objectID)
            self.frame.playlist.OnModerationCreated(objectID)

    @forceWxThread
    def sesscb_ntfy_markingupdates(self, subject, changeType, objectID, *args):
        if self._frame_and_ready():
            self.frame.selectedchannellist.OnMarkingCreated(objectID)
            self.frame.playlist.OnModerationCreated(objectID)

    @forceWxThread
    def onError(self, e):
        print_exc()
        type, value, stack = sys.exc_info()
        backtrace = traceback.format_exception(type, value, stack)

        win = FeedbackWindow("Unfortunately, Tribler ran into an internal error")
        win.CreateOutputWindow('')
        for line in backtrace:
            win.write(line)

        win.ShowModal()

    def MacOpenFile(self, filename):
        self._logger.info(repr(filename))
        target = FileDropTarget(self.frame)
        target.OnDropFiles(None, None, [filename])

    @forceWxThread
    def OnExit(self):

        bm = self.gui_image_manager.getImage(u'closescreen.png')
        self.closewindow = GaugeSplash(bm, "Closing...")
        self.closewindow.setTicks(6)
        self.closewindow.Show()

        self._logger.info("main: ONEXIT")
        self.ready = False
        self.done = True

        # Remove anonymous test download
        self.closewindow.tick('Remove anonymous test download')
        for download in self.utility.session.get_downloads():
            tdef = download.get_def()
            if not tdef.is_anonymous() and download.get_anon_mode() and \
               os.path.basename(download.get_dest_dir()) == "anon_test":
                self.utility.session.remove_download(download)

        # write all persistent data to disk
        self.closewindow.tick('Write all persistent data to disk')
        if self.i2is:
            self.i2is.shutdown()
        if self.torrentfeed:
            self.torrentfeed.shutdown()
            self.torrentfeed.delInstance()
        if self.webUI:
            self.webUI.stop()
            self.webUI.delInstance()
        if self.guiserver:
            self.guiserver.shutdown(True)
            self.guiserver.delInstance()

        delete_status_holders()

        if self.frame:
            self.frame.Destroy()
            self.frame = None

        # Don't checkpoint, interferes with current way of saving Preferences,
        # see Tribler/Main/Dialogs/abcoption.py
        if self.utility:
            # Niels: lets add a max waiting time for this session shutdown.
            session_shutdown_start = time()

            try:
                self._logger.info("main: ONEXIT cleaning database")
                self.closewindow.tick('Cleaning database')
                peerdb = self.utility.session.open_dbhandler(NTFY_PEERS)
                peerdb._db.clean_db(randint(0, 24) == 0, exiting=True)
            except:
                print_exc()

            self.closewindow.tick('Shutdown session')
            self.utility.session.shutdown(hacksessconfcheckpoint=False)

            # Arno, 2012-07-12: Shutdown should be quick
            # Niels, 2013-03-21: However, setting it too low will prevent checkpoints from being written to disk
            waittime = 60
            while not self.utility.session.has_shutdown():
                diff = time() - session_shutdown_start
                if diff > waittime:
                    self._logger.info("main: ONEXIT NOT Waiting for Session to shutdown, took too long")
                    break

                self._logger.info("main: ONEXIT Waiting for Session to shutdown, will wait for an additional %d seconds", waittime - diff)
                sleep(3)
            self._logger.info("main: ONEXIT Session is shutdown")

        self.closewindow.tick('Deleting instances')
        print >> sys.stderr, "ONEXIT deleting instances"

        Session.del_instance()
        GUIUtility.delInstance()
        GUIDBProducer.delInstance()
        DefaultDownloadStartupConfig.delInstance()
        GuiImageManager.delInstance()
        
        self.closewindow.tick('Exiting now')
        
        self.closewindow.Destroy()
        
        return 0

    def db_exception_handler(self, e):
        self._logger.debug("main: Database Exception handler called %s value %s #", e, e.args)
        try:
            if e.args[1] == "DB object has been closed":
                return  # We caused this non-fatal error, don't show.
            if self.error is not None and self.error.args[1] == e.args[1]:
                return  # don't repeat same error
        except:
            self._logger.error("main: db_exception_handler error %s %s", e, type(e))
            print_exc()
            # print_stack()

        self.onError(e)

    def getConfigPath(self):
        return self.utility.getConfigPath()

    def startWithRightView(self):
        if self.params[0] != "":
            self.guiUtility.ShowPage('my_files')

    def i2ithread_readlinecallback(self, ic, cmd):
        """ Called by Instance2Instance thread """

        self._logger.info("main: Another instance called us with cmd %s", cmd)
        ic.close()

        if cmd.startswith('START '):
            param = cmd[len('START '):].strip()
            torrentfilename = None
            if param.startswith('http:'):
                # Retrieve from web
                f = tempfile.NamedTemporaryFile()
                n = urllib2.urlopen(param)
                data = n.read()
                f.write(data)
                f.close()
                n.close()
                torrentfilename = f.name
            else:
                torrentfilename = param

            # Switch to GUI thread
            # New for 5.0: Start in VOD mode
            def start_asked_download():
                if torrentfilename.startswith("magnet:"):
                    self.frame.startDownloadFromMagnet(torrentfilename)
                else:
                    self.frame.startDownload(torrentfilename)
                self.guiUtility.ShowPage('my_files')

            wx.CallAfter(start_asked_download)


#
#
# Main Program Start Here
#
#
@attach_profiler
def run(params=None, is_unit_testing=False):
    if params is None:
        params = [""]

    if len(sys.argv) > 1:
        params = sys.argv[1:]
    try:
        # Create single instance semaphore
        single_instance_checker = SingleInstanceChecker("tribler")

        installdir = ABCApp.determine_install_dir()

        if not ALLOW_MULTIPLE and single_instance_checker.IsAnotherRunning():
            statedir = SessionStartupConfig().get_state_dir() or Session.get_default_state_dir()

            # Send  torrent info to abc single instance
            if params[0] != "":
                torrentfilename = params[0]
                i2ic = Instance2InstanceClient(Utility(installdir, statedir).read_config('i2ilistenport'), 'START', torrentfilename)

            logger.info("Client shutting down. Detected another instance.")
        else:

            if sys.platform == 'linux2' and os.environ.get("TRIBLER_INITTHREADS", "true").lower() == "true":
                try:
                    import ctypes
                    x11 = ctypes.cdll.LoadLibrary('libX11.so.6')
                    x11.XInitThreads()
                except OSError as e:
                    logger.debug("Failed to call XInitThreads '%s'", str(e))
                except:
                    logger.exception('Failed to call xInitThreads')

            # Launch first abc single instance
            app = wx.GetApp()
            if not app:
                app = wx.PySimpleApp(redirect=False)
            abc = ABCApp(params, installdir, is_unit_testing)
            if abc.frame:
                app.SetTopWindow(abc.frame)
                abc.frame.set_wxapp(app)
                app.MainLoop()

            # since ABCApp is not a wx.App anymore, we need to call OnExit explicitly.
            abc.OnExit()

            # Niels: No code should be present here, only executed after gui closes

        logger.info("Client shutting down. Sleeping for a few seconds to allow other threads to finish")
        sleep(5)

    except:
        print_exc()


    # This is the right place to close the database, unfortunately Linux has
    # a problem, see ABCFrame.OnCloseWindow
    #
    # if sys.platform != 'linux2':
    #    tribler_done(configpath)
    # os._exit(0)

if __name__ == '__main__':
    run()<|MERGE_RESOLUTION|>--- conflicted
+++ resolved
@@ -404,13 +404,6 @@
 
 
         #TODO(emilon): Quick hack to get 6.4.1 out the door, (re tunnel_community tests disabling is_unit_testing flag)
-<<<<<<< HEAD
-        if os.environ.get("SKIP_OPTIN_DLG", "False") == "True":
-            self.sconfig.set_tunnel_community_enabled(True)
-        elif not self.sconfig.get_tunnel_community_optin_dialog_shown() and not self.is_unit_testing:
-            from Tribler.Main.Dialogs.TunnelOptin import TunnelOptin
-            optin_dialog = TunnelOptin(None)
-=======
         if os.environ.get("TRIBLER_SKIP_OPTIN_DLG", "False") == "True":
             self.sconfig.set_tunnel_community_enabled(True)
         elif not self.sconfig.get_tunnel_community_optin_dialog_shown() and not self.is_unit_testing:
@@ -429,7 +422,6 @@
                                             'experimental anonymity feature',
                                             'Do you want to use the experimental anonymity feature?',
                                             wx.ICON_WARNING | wx.OK | wx.CANCEL)
->>>>>>> 4be87fb4
             enable_tunnel_community = optin_dialog.ShowModal() == wx.ID_OK
             self.sconfig.set_tunnel_community_enabled(enable_tunnel_community)
             self.sconfig.set_tunnel_community_optin_dialog_shown(True)
