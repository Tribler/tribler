#!/usr/bin/python

#
#
# Author : Choopan RATTANAPOKA, Jie Yang, Arno Bakker
#
# Description : Main ABC [Yet Another Bittorrent Client] python script.
#               you can run from source code by using
#               >python abc.py
#               need Python, WxPython in order to run from source code.
#
# see LICENSE.txt for license information
#

import sys
import logging
from Tribler.community.anontunnel import exitstrategies
from Tribler.community.anontunnel.Socks5.server import Socks5Server

from Tribler.Main.Utility.compat import convertSessionConfig, convertMainConfig, convertDefaultDownloadConfig, convertDownloadCheckpoints
<<<<<<< HEAD
=======
from Tribler.Core.osutils import fix_filebasename
>>>>>>> b86d1dde

logger = logging.getLogger(__name__)

# Arno: M2Crypto overrides the method for https:// in the
# standard Python libraries. This causes msnlib to fail and makes Tribler
# freakout when "http://www.tribler.org/version" is redirected to
# "https://www.tribler.org/version/" (which happened during our website
# changeover) Until M2Crypto 0.16 is patched I'll restore the method to the
# original, as follows.
#
# This must be done in the first python file that is started.
#
import urllib
from Tribler.Core.CacheDB.sqlitecachedb import SQLiteCacheDB
import shutil
original_open_https = urllib.URLopener.open_https
import M2Crypto  # Not a useless import! See above.
urllib.URLopener.open_https = original_open_https

# modify the sys.stderr and sys.stdout for safe output
import Tribler.Debug.console

import os
from Tribler.Core.CacheDB.SqliteCacheDBHandler import ChannelCastDBHandler
from Tribler.Main.Utility.GuiDBHandler import startWorker, GUIDBProducer
from Tribler.dispersy.decorator import attach_profiler
from Tribler.community.bartercast3.community import MASTER_MEMBER_PUBLIC_KEY_DIGEST as BARTER_MASTER_MEMBER_PUBLIC_KEY_DIGEST
from Tribler.Core.CacheDB.Notifier import Notifier
import traceback
from random import randint
from threading import currentThread, Thread
try:
    prctlimported = True
    import prctl
except ImportError as e:
    prctlimported = False

# Arno, 2008-03-21: see what happens when we disable this locale thing. Gives
# errors on Vista in "Regional and Language Settings Options" different from
# "English[United Kingdom]"
# import locale

import wx
from Tribler.Main.vwxGUI.gaugesplash import GaugeSplash
from Tribler.Main.vwxGUI.MainFrame import FileDropTarget
from Tribler.Main.Dialogs.FeedbackWindow import FeedbackWindow
# import hotshot

from traceback import print_exc
import urllib2
import tempfile

from Tribler.Main.vwxGUI.MainFrame import MainFrame  # py2exe needs this import
from Tribler.Main.vwxGUI.GuiUtility import GUIUtility, forceWxThread
from Tribler.Main.vwxGUI.MainVideoFrame import VideoDummyFrame
from Tribler.Main.vwxGUI.GuiImageManager import GuiImageManager
from Tribler.Main.Dialogs.GUITaskQueue import GUITaskQueue
from Tribler.Main.notification import init as notification_init
from Tribler.Main.globals import DefaultDownloadStartupConfig, get_default_dscfg_filename

from Tribler.Main.Utility.utility import Utility
from Tribler.Main.Utility.Feeds.rssparser import RssParser

from Tribler.Category.Category import Category
from Tribler.Policies.RateManager import UserDefinedMaxAlwaysOtherwiseDividedOverActiveSwarmsRateManager
from Tribler.Policies.SeedingManager import GlobalSeedingManager
from Tribler.Utilities.Instance2Instance import Instance2InstanceClient, \
    Instance2InstanceServer, InstanceConnectionHandler
from Tribler.Utilities.SingleInstanceChecker import SingleInstanceChecker

from Tribler.Core.simpledefs import UPLOAD, DOWNLOAD, NTFY_MODIFIED, NTFY_INSERT, \
    NTFY_REACHABLE, NTFY_ACTIVITIES, NTFY_UPDATE, NTFY_CREATE, NTFY_CHANNELCAST, \
    NTFY_STATE, NTFY_VOTECAST, NTFY_MYPREFERENCES, NTFY_TORRENTS, NTFY_COMMENTS, \
    NTFY_PLAYLISTS, NTFY_DELETE, NTFY_MODIFICATIONS, NTFY_MODERATIONS, NTFY_PEERS, \
    NTFY_MARKINGS, NTFY_FINISHED, NTFY_MAGNET_GOT_PEERS, NTFY_MAGNET_PROGRESS, \
    NTFY_MAGNET_STARTED, NTFY_MAGNET_CLOSE, STATEDIR_TORRENTCOLL_DIR, \
    STATEDIR_SWIFTRESEED_DIR, \
    dlstatus_strings, \
    DLSTATUS_STOPPED_ON_ERROR, DLSTATUS_HASHCHECKING, DLSTATUS_DOWNLOADING, \
    DLSTATUS_SEEDING, DLSTATUS_STOPPED
from Tribler.Core.Swift.SwiftDef import SwiftDef
from Tribler.Core.Session import Session
from Tribler.Core.SessionConfig import SessionStartupConfig
from Tribler.Core.DownloadConfig import get_default_dest_dir
from Tribler.Core.osutils import fix_filebasename

from Tribler.Core.Statistics.Status.Status import get_status_holder, \
    delete_status_holders
from Tribler.Core.Statistics.Status.NullReporter import NullReporter

from Tribler.Video.VideoPlayer import VideoPlayer, return_feasible_playback_modes, PLAYBACKMODE_INTERNAL

# Arno, 2012-06-20: h4x0t DHT import for py2...
import Tribler.Core.DecentralizedTracking.pymdht.core
import Tribler.Core.DecentralizedTracking.pymdht.core.identifier
import Tribler.Core.DecentralizedTracking.pymdht.core.message
import Tribler.Core.DecentralizedTracking.pymdht.core.node
import Tribler.Core.DecentralizedTracking.pymdht.core.ptime
import Tribler.Core.DecentralizedTracking.pymdht.core.routing_table
import Tribler.Core.DecentralizedTracking.pymdht.core.bootstrap


# Boudewijn: keep this import BELOW the imports from Tribler.xxx.* as
# one of those modules imports time as a module.
from time import time, sleep

SESSION_CHECKPOINT_INTERVAL = 900.0  # 15 minutes
CHANNELMODE_REFRESH_INTERVAL = 5.0

DEBUG = False
DEBUG_DOWNLOADS = False
ALLOW_MULTIPLE = False

#
#
# Class : ABCApp
#
# Main ABC application class that contains ABCFrame Object
#
#


class ABCApp():

    def __init__(self, params, installdir):
        self._logger = logging.getLogger(self.__class__.__name__)

        self.params = params
        self.installdir = installdir

        self.state_dir = None
        self.error = None
        self.last_update = 0
        self.ready = False
        self.done = False
        self.frame = None

        self.guiserver = GUITaskQueue.getInstance()
        self.said_start_playback = False
        self.decodeprogress = 0

        self.old_reputation = 0

        # DISPERSY will be set when available
        self.dispersy = None
        # BARTER_COMMUNITY will be set when both Dispersy and the EffortCommunity are available
        self.barter_community = None

        self.seedingmanager = None
        self.i2is = None
        self.torrentfeed = None
        self.webUI = None
        self.utility = None
        self.videoplayer = None

        self.gui_image_manager = GuiImageManager.getInstance(installdir)

        try:
            bm = self.gui_image_manager.getImage(u'splash.png')
            self.splash = GaugeSplash(bm)
            self.splash.setTicks(10)
            self.splash.Show()

            self._logger.info('Client Starting Up.')
            self._logger.info("Tribler is using %s as working directory", self.installdir)

            self.splash.tick('Starting API')
            s = self.startAPI(self.splash.tick)

            self._logger.info("Tribler is expecting swift in %s", self.sconfig.get_swift_path())

            self.dispersy = s.lm.dispersy

            self.utility = Utility(self.installdir, s.get_state_dir())
            self.utility.app = self
            self.utility.session = s
            self.guiUtility = GUIUtility.getInstance(self.utility, self.params, self)
            GUIDBProducer.getInstance(self.dispersy.callback)

            self._logger.info('Tribler Version: %s Build: %s', self.utility.lang.get('version'), self.utility.lang.get('build'))

            self.splash.tick('Loading userdownloadchoice')
            from Tribler.Main.vwxGUI.UserDownloadChoice import UserDownloadChoice
            UserDownloadChoice.get_singleton().set_utility(self.utility, s.get_state_dir())

            self.splash.tick('Initializing Family Filter')
            cat = Category.getInstance()

            state = self.utility.read_config('family_filter')
            if state in (1, 0):
                cat.set_family_filter(state == 1)
            else:
                self.utility.write_config('family_filter', 1)
                self.utility.flush_config()

                cat.set_family_filter(True)

            # Create global rate limiter
            self.splash.tick('Setting up ratelimiters')
            self.ratelimiter = UserDefinedMaxAlwaysOtherwiseDividedOverActiveSwarmsRateManager()

            # Counter to suppress some event from occurring
            self.ratestatecallbackcount = 0

            # So we know if we asked for peer details last cycle
            self.lastwantpeers = []

            # boudewijn 01/04/2010: hack to fix the seedupload speed that
            # was never used and defaulted to 0 (unlimited upload)
            maxup = self.utility.read_config('maxuploadrate')
            if maxup == -1:  # no upload
                self.ratelimiter.set_global_max_speed(UPLOAD, 0.00001)
                self.ratelimiter.set_global_max_seedupload_speed(0.00001)
            else:
                self.ratelimiter.set_global_max_speed(UPLOAD, maxup)
                self.ratelimiter.set_global_max_seedupload_speed(maxup)

            maxdown = self.utility.read_config('maxdownloadrate')
            self.ratelimiter.set_global_max_speed(DOWNLOAD, maxdown)

            self.seedingmanager = GlobalSeedingManager(self.utility.read_config)

            # Only allow updates to come in after we defined ratelimiter
            self.prevActiveDownloads = []
            s.set_download_states_callback(self.sesscb_states_callback)

            # Schedule task for checkpointing Session, to avoid hash checks after
            # crashes.
            self.guiserver.add_task(self.guiservthread_checkpoint_timer, SESSION_CHECKPOINT_INTERVAL)

            if not ALLOW_MULTIPLE:
                # Put it here so an error is shown in the startup-error popup
                # Start server for instance2instance communication
                self.i2iconnhandler = InstanceConnectionHandler(self.i2ithread_readlinecallback)
                self.i2is = Instance2InstanceServer(self.utility.read_config('i2ilistenport'), self.i2iconnhandler)
                self.i2is.start()

            # Fire up the VideoPlayer, it abstracts away whether we're using
            # an internal or external video player.
            httpport = self.utility.read_config('videohttpport')
            if ALLOW_MULTIPLE or httpport == -1:
                httpport = self.utility.get_free_random_port('videohttpport')
            playbackmode = self.utility.read_config('videoplaybackmode')
            self.videoplayer = VideoPlayer.getInstance(s, self.utility.read_config('videoplayerpath'), preferredplaybackmode=playbackmode, httpport=httpport)

            notification_init(self.utility)
            self.guiUtility.register()

            channel_only = os.path.exists(os.path.join(self.installdir, 'joinchannel'))
            if channel_only:
                f = open(os.path.join(self.installdir, 'joinchannel'), 'rb')
                channel_only = f.readline()
                f.close()

            self.frame = MainFrame(None, channel_only, PLAYBACKMODE_INTERNAL in return_feasible_playback_modes(), self.splash.tick)
            self.frame.SetIcon(wx.Icon(os.path.join(self.installdir, 'Tribler', 'Main', 'vwxGUI', 'images', 'tribler.ico'), wx.BITMAP_TYPE_ICO))

            # Arno, 2011-06-15: VLC 1.1.10 pops up separate win, don't have two.
            self.frame.videoframe = None
            if PLAYBACKMODE_INTERNAL in return_feasible_playback_modes():
                vlcwrap = self.videoplayer.get_vlcwrap()

                self.frame.videoframe = VideoDummyFrame(self.frame.videoparentpanel, self.utility, vlcwrap)
                self.videoplayer.set_videoframe(self.frame.videoframe)

            if sys.platform == 'win32':
                wx.CallAfter(self.frame.top_bg.Refresh)
                wx.CallAfter(self.frame.top_bg.Layout)
            else:
                self.frame.top_bg.Layout()

            # Arno, 2007-05-03: wxWidgets 2.8.3.0 and earlier have the MIME-type for .bmp
            # files set to 'image/x-bmp' whereas 'image/bmp' is the official one.
            try:
                bmphand = None
                hands = wx.Image.GetHandlers()
                for hand in hands:
                    # print "Handler",hand.GetExtension(),hand.GetType(),hand.GetMimeType()
                    if hand.GetMimeType() == 'image/x-bmp':
                        bmphand = hand
                        break
                # wx.Image.AddHandler()
                if bmphand is not None:
                    bmphand.SetMimeType('image/bmp')
            except:
                # wx < 2.7 don't like wx.Image.GetHandlers()
                print_exc()

            self.splash.Destroy()
            self.frame.Show(True)

            self.torrentfeed = RssParser.getInstance()

            self.webUI = None
            if self.utility.read_config('use_webui'):
                try:
                    from Tribler.Main.webUI.webUI import WebUI
                    self.webUI = WebUI.getInstance(self.guiUtility.library_manager, self.guiUtility.torrentsearch_manager, self.utility.read_config('webui_port'))
                    self.webUI.start()
                except Exception:
                    print_exc()

            wx.CallAfter(self.PostInit2)

            # 08/02/10 Boudewijn: Working from home though console
            # doesn't allow me to press close.  The statement below
            # gracefully closes Tribler after 120 seconds.
            # wx.CallLater(120*1000, wx.GetApp().Exit)

            status = get_status_holder("LivingLab")
            status.add_reporter(NullReporter("Periodically remove all events", 0))
# status.add_reporter(LivingLabPeriodicReporter("Living lab CS reporter", 300, "Tribler client")) # Report every 5 minutes
# status.add_reporter(LivingLabPeriodicReporter("Living lab CS reporter", 30, "Tribler client")) # Report every 30 seconds - ONLY FOR TESTING

            # report client version
            status.create_and_add_event("client-startup-version", [self.utility.lang.get("version")])
            status.create_and_add_event("client-startup-build", [self.utility.lang.get("build")])
            status.create_and_add_event("client-startup-build-date", [self.utility.lang.get("build_date")])

            self.ready = True

        except Exception as e:
            self.onError(e)

    def PostInit2(self):
        self.frame.Raise()
        self.startWithRightView()
        self.set_reputation()

        s = self.utility.session
        s.add_observer(self.sesscb_ntfy_reachable, NTFY_REACHABLE, [NTFY_INSERT])
        s.add_observer(self.sesscb_ntfy_activities, NTFY_ACTIVITIES, [NTFY_INSERT], cache=10)
        s.add_observer(self.sesscb_ntfy_channelupdates, NTFY_CHANNELCAST, [NTFY_INSERT, NTFY_UPDATE, NTFY_CREATE, NTFY_STATE, NTFY_MODIFIED], cache=10)
        s.add_observer(self.sesscb_ntfy_channelupdates, NTFY_VOTECAST, [NTFY_UPDATE], cache=10)
        s.add_observer(self.sesscb_ntfy_myprefupdates, NTFY_MYPREFERENCES, [NTFY_INSERT, NTFY_UPDATE])
        s.add_observer(self.sesscb_ntfy_torrentupdates, NTFY_TORRENTS, [NTFY_UPDATE, NTFY_INSERT], cache=10)
        s.add_observer(self.sesscb_ntfy_playlistupdates, NTFY_PLAYLISTS, [NTFY_INSERT, NTFY_UPDATE])
        s.add_observer(self.sesscb_ntfy_commentupdates, NTFY_COMMENTS, [NTFY_INSERT, NTFY_DELETE])
        s.add_observer(self.sesscb_ntfy_modificationupdates, NTFY_MODIFICATIONS, [NTFY_INSERT])
        s.add_observer(self.sesscb_ntfy_moderationupdats, NTFY_MODERATIONS, [NTFY_INSERT])
        s.add_observer(self.sesscb_ntfy_markingupdates, NTFY_MARKINGS, [NTFY_INSERT])
        s.add_observer(self.sesscb_ntfy_torrentfinished, NTFY_TORRENTS, [NTFY_FINISHED])
        s.add_observer(self.sesscb_ntfy_magnet, NTFY_TORRENTS, [NTFY_MAGNET_GOT_PEERS, NTFY_MAGNET_PROGRESS, NTFY_MAGNET_STARTED, NTFY_MAGNET_CLOSE])

        self.dispersy.attach_progress_handler(self.frame.progressHandler)
        self.dispersy.callback.attach_exception_handler(self.frame.exceptionHandler)

        startWorker(None, self.loadSessionCheckpoint, delay=5.0, workerType="guiTaskQueue")

        # initialize the torrent feed thread
        channelcast = ChannelCastDBHandler.getInstance()

        def db_thread():
            return channelcast.getMyChannelId()

        def wx_thread(delayedResult):
            my_channel = delayedResult.get()
            if my_channel:
                self.torrentfeed.register(self.utility.session, my_channel)
                self.torrentfeed.addCallback(my_channel, self.guiUtility.channelsearch_manager.createTorrentFromDef)
                self.torrentfeed.addCallback(my_channel, self.guiUtility.torrentsearch_manager.createMetadataModificationFromDef)

        startWorker(wx_thread, db_thread, delay=5.0)

    def startAPI(self, progress):
        # Start Tribler Session
        defaultConfig = SessionStartupConfig()
        state_dir = defaultConfig.get_state_dir()
        if not state_dir:
            state_dir = Session.get_default_state_dir()
        cfgfilename = Session.get_default_config_filename(state_dir)

        progress('Loading sessionconfig')
        self._logger.debug("main: Session config %s", cfgfilename)
        try:
            self.sconfig = SessionStartupConfig.load(cfgfilename)
        except:
            try:
                self.sconfig = convertSessionConfig(os.path.join(state_dir, 'sessconfig.pickle'), cfgfilename)
                convertMainConfig(state_dir, os.path.join(state_dir, 'abc.conf'), os.path.join(state_dir, 'tribler.conf'))
            except:
                self.sconfig = SessionStartupConfig()
                self.sconfig.set_state_dir(state_dir)

        self.sconfig.set_install_dir(self.installdir)

        # Boudewijn, 2013-06-17: Enable Dispersy tunnel (hard-coded)
        # self.sconfig.set_dispersy_tunnel_over_swift(True)
        # Boudewijn, 2013-07-17: Disabling Dispersy tunnel (hard-coded)
        self.sconfig.set_dispersy_tunnel_over_swift(False)

        # Arno, 2010-03-31: Hard upgrade to 50000 torrents collected
        self.sconfig.set_torrent_collecting_max_torrents(50000)

        # Arno, 2012-05-21: Swift part II
        swiftbinpath = os.path.join(self.sconfig.get_install_dir(), "swift")
        if sys.platform == "darwin":
            if not os.path.exists(swiftbinpath):
                swiftbinpath = os.path.join(os.getcwdu(), "..", "MacOS", "swift")
                self.sconfig.set_swift_path(swiftbinpath)

        progress('Loading downloadconfig')
        dlcfgfilename = get_default_dscfg_filename(self.sconfig.get_state_dir())
        self._logger.debug("main: Download config %s", dlcfgfilename)
        try:
            defaultDLConfig = DefaultDownloadStartupConfig.load(dlcfgfilename)
        except:
            try:
                defaultDLConfig = convertDefaultDownloadConfig(os.path.join(state_dir, 'dlconfig.pickle'), dlcfgfilename)
            except:
                defaultDLConfig = DefaultDownloadStartupConfig.getInstance()

        if not defaultDLConfig.get_dest_dir():
            defaultDLConfig.set_dest_dir(get_default_dest_dir())
        if not os.path.isdir(defaultDLConfig.get_dest_dir()):
            try:
                os.makedirs(defaultDLConfig.get_dest_dir())
            except:
                # Could not create directory, ask user to select a different location
                dlg = wx.DirDialog(None, "Could not find download directory, please select a new location to store your downloads", style=wx.DEFAULT_DIALOG_STYLE)
                dlg.SetPath(get_default_dest_dir())
                if dlg.ShowModal() == wx.ID_OK:
                    new_dest_dir = dlg.GetPath()
                    defaultDLConfig.set_dest_dir(new_dest_dir)
                    defaultDLConfig.save(dlcfgfilename)
                    self.sconfig.set_torrent_collecting_dir(os.path.join(new_dest_dir, STATEDIR_TORRENTCOLL_DIR))
                    self.sconfig.set_swift_meta_dir(os.path.join(new_dest_dir, STATEDIR_SWIFTRESEED_DIR))
                    self.sconfig.save(cfgfilename)
                else:
                    # Quit
                    self.onError = lambda e: self._logger.error("tribler: quitting due to non-existing destination directory")
                    raise Exception()

        # Setting torrent collection dir based on default download dir
        if not self.sconfig.get_torrent_collecting_dir():
            self.sconfig.set_torrent_collecting_dir(os.path.join(defaultDLConfig.get_dest_dir(), STATEDIR_TORRENTCOLL_DIR))
        if not self.sconfig.get_swift_meta_dir():
            self.sconfig.set_swift_meta_dir(os.path.join(defaultDLConfig.get_dest_dir(), STATEDIR_SWIFTRESEED_DIR))

        progress('Creating session/Checking database (may take a minute)')
        s = Session(self.sconfig)
        s.start()

        def define_communities():
            from Tribler.community.search.community import SearchCommunity
            from Tribler.community.allchannel.community import AllChannelCommunity
            from Tribler.community.channel.community import ChannelCommunity
            from Tribler.community.channel.preview import PreviewChannelCommunity
<<<<<<< HEAD
            from Tribler.community.anontunnel.community import ProxyCommunity
=======
            from Tribler.community.metadata.community import MetadataCommunity
>>>>>>> b86d1dde

            self._logger.info("tribler: Preparing communities...")
            now = time()

            # must be called on the Dispersy thread
            dispersy.define_auto_load(SearchCommunity,
                                     (s.dispersy_member,),
                                     load=True)
            dispersy.define_auto_load(AllChannelCommunity,
                                           (s.dispersy_member,),
                                           {},
                                           load=True)

            # load metadata community
            dispersy.define_auto_load(MetadataCommunity,
                               (s.dispersy_member,),
                               {},
                               load=True)

            # 17/07/13 Boudewijn: the missing-member message send by the BarterCommunity on the swift port is crashing
            # 6.1 clients.  We will disable the BarterCommunity for version 6.2, giving people some time to upgrade
            # their version before enabling it again.
            # if swift_process:
            #     dispersy.define_auto_load(BarterCommunity,
            #                               (swift_process,),
            #                               load=True)

            dispersy.define_auto_load(ChannelCommunity, load=True)
            dispersy.define_auto_load(PreviewChannelCommunity)

            keypair = dispersy.crypto.generate_key(u"NID_secp160k1")
            dispersy_member = dispersy.callback.call(dispersy.get_member, (dispersy.crypto.key_to_bin(keypair.pub()), dispersy.crypto.key_to_bin(keypair)))

            proxy_community = dispersy.define_auto_load(
                ProxyCommunity, (dispersy_member, None, s), load=True)

            socks_server = Socks5Server(proxy_community[0], s.lm.rawserver)
            socks_server.start()
            exitstrategies.DefaultExitStrategy(s.lm.rawserver, proxy_community[0])

            diff = time() - now
            self._logger.info("tribler: communities are ready in %.2f seconds", diff)

        swift_process = s.get_swift_proc() and s.get_swift_process()
        dispersy = s.get_dispersy_instance()
        dispersy.callback.call(define_communities)

        return s


    @staticmethod
    def determine_install_dir():
        # Niels, 2011-03-03: Working dir sometimes set to a browsers working dir
        # only seen on windows

        # apply trick to obtain the executable location
        # see http://www.py2exe.org/index.cgi/WhereAmI
        # Niels, 2012-01-31: py2exe should only apply to windows
        if sys.platform == 'win32':
            def we_are_frozen():
                """Returns whether we are frozen via py2exe.
                This will affect how we find out where we are located."""
                return hasattr(sys, "frozen")

            def module_path():
                """ This will get us the program's directory,
                even if we are frozen using py2exe"""
                if we_are_frozen():
                    return os.path.dirname(unicode(sys.executable, sys.getfilesystemencoding()))

                filedir = os.path.dirname(unicode(__file__, sys.getfilesystemencoding()))
                return os.path.abspath(os.path.join(filedir, '..', '..'))

            return module_path()
        return os.getcwdu()

    @forceWxThread
    def sesscb_ntfy_myprefupdates(self, subject, changeType, objectID, *args):
        if self.ready and self.frame.ready:
            if changeType == NTFY_INSERT:
                if self.frame.searchlist:
                    manager = self.frame.searchlist.GetManager()
                    manager.downloadStarted(objectID)

                manager = self.frame.selectedchannellist.GetManager()
                manager.downloadStarted(objectID)

            manager = self.frame.librarylist.GetManager()
            manager.downloadStarted(objectID)

    def set_reputation(self):
        def do_db():
            nr_connections = 0
            nr_channel_connections = 0
            if self.dispersy:
                for community in self.dispersy.get_communities():
                    from Tribler.community.search.community import SearchCommunity
                    from Tribler.community.allchannel.community import AllChannelCommunity

                    if isinstance(community, SearchCommunity):
                        nr_connections = community.get_nr_connections()
                    elif isinstance(community, AllChannelCommunity):
                        nr_channel_connections = community.get_nr_connections()

            return nr_connections, nr_channel_connections

        def do_wx(delayedResult):
            nr_connections, nr_channel_connections = delayedResult.get()

            # self.frame.SRstatusbar.set_reputation(myRep, total_down, total_up)

            # bitmap is 16px wide, -> but first and last pixel do not add anything.
            percentage = min(1.0, (nr_connections + 1) / 16.0)
            self.frame.SRstatusbar.SetConnections(percentage, nr_connections, nr_channel_connections)

        """ set the reputation in the GUI"""
        if self.ready and self.frame.ready:
            startWorker(do_wx, do_db, uId=u"tribler.set_reputation")
        startWorker(None, self.set_reputation, delay=5.0, workerType="guiTaskQueue")

    def _dispersy_get_barter_community(self):
        try:
            return self.dispersy.get_community(BARTER_MASTER_MEMBER_PUBLIC_KEY_DIGEST, load=False, auto_load=False)
        except KeyError:
            return None

    def sesscb_states_callback(self, dslist):
        if not self.ready:
            return (5.0, [])

        wantpeers = []
        self.ratestatecallbackcount += 1
        if DEBUG:
            torrentdb = self.utility.session.open_dbhandler(NTFY_TORRENTS)
            peerdb = self.utility.session.open_dbhandler(NTFY_PEERS)
            self._logger.debug("main: Stats: Total torrents found %s peers %s" % \
                (repr(torrentdb.size()), repr(peerdb.size())))

        try:
            # Print stats on Console
            if DEBUG:
                if self.ratestatecallbackcount % 5 == 0:
                    for ds in dslist:
                        safename = repr(ds.get_download().get_def().get_name())
                        self._logger.debug("%s %s %.1f%% dl %.1f ul %.1f n %d", safename, dlstatus_strings[ds.get_status()], 100.0 * ds.get_progress(), ds.get_current_speed(DOWNLOAD), ds.get_current_speed(UPLOAD), ds.get_num_peers())
                        # print >>sys.stderr,"main: Infohash:",`ds.get_download().get_def().get_infohash()`
                        if ds.get_status() == DLSTATUS_STOPPED_ON_ERROR:
                            self._logger.debug("main: Error: %s", repr(ds.get_error()))

            # Pass DownloadStates to libaryView
            no_collected_list = []
            try:
                coldir = os.path.basename(os.path.abspath(self.utility.session.get_torrent_collecting_dir()))
                for ds in dslist:
                    destdir = os.path.basename(ds.get_download().get_dest_dir())
                    if destdir != coldir:
                        no_collected_list.append(ds)
                # Arno, 2012-07-17: Retrieving peerlist for the DownloadStates takes CPU
                # so only do it when needed for display.
                wantpeers.extend(self.guiUtility.library_manager.download_state_callback(no_collected_list))
            except:
                print_exc()

#            # Update bandwidth statistics in the Barter Community
#            if not self.barter_community:
#                self.barter_community = self.dispersy.callback.call(self._dispersy_get_barter_community)
#
#            if self.barter_community and not isinstance(self.barter_community, HardKilledCommunity):
#                if self.barter_community.has_been_killed:
#                    # set BARTER_COMMUNITY to None.  next state callback we will again get the
#                    # community resulting in the HardKilledCommunity instead
#                    self.barter_community = None
#                else:
#                    if True in self.lastwantpeers:
#                        self.dispersy.callback.register(self.barter_community.download_state_callback, (dslist, True))
#
#                    # only request peer info every 120 intervals
#                    if self.ratestatecallbackcount % 120 == 0:
#                        wantpeers.append(True)

            # Check to see if a download has finished
            newActiveDownloads = []
            doCheckpoint = False
            for ds in dslist:
                state = ds.get_status()
                safename = ds.get_download().get_def().get_name()

                if state == DLSTATUS_DOWNLOADING:
                    newActiveDownloads.append(safename)

                elif state == DLSTATUS_SEEDING:
                    if safename in self.prevActiveDownloads:
                        download = ds.get_download()
                        cdef = download.get_def()

                        coldir = os.path.basename(os.path.abspath(self.utility.session.get_torrent_collecting_dir()))
                        destdir = os.path.basename(download.get_dest_dir())
                        if destdir != coldir:
                            hash = cdef.get_id()

                            notifier = Notifier.getInstance()
                            notifier.notify(NTFY_TORRENTS, NTFY_FINISHED, hash, safename)

                            # Arno, 2012-05-04: Swift reseeding
                            # if self.utility.read_config('swiftreseed') == 1 and cdef.get_def_type() == 'torrent' and not download.get_selected_files():
                            #    self.sesscb_reseed_via_swift(download)

                            doCheckpoint = True

            self.prevActiveDownloads = newActiveDownloads
            if doCheckpoint:
                self.utility.session.checkpoint()

            self.seedingmanager.apply_seeding_policy(no_collected_list)

            # Adjust speeds once every 4 seconds
            adjustspeeds = False
            if self.ratestatecallbackcount % 4 == 0:
                adjustspeeds = True

            if adjustspeeds:
                swift_dslist = [ds for ds in no_collected_list if ds.get_download().get_def().get_def_type() == 'swift']
                self.ratelimiter.add_downloadstatelist(swift_dslist)
                self.ratelimiter.adjust_speeds()

                if DEBUG_DOWNLOADS:
                    for ds in dslist:
                        cdef = ds.get_download().get_def()
                        state = ds.get_status()
                        if cdef.get_def_type() == 'swift':
                            safename = cdef.get_name()
                            self._logger.debug("tribler: SW %s %s %s", dlstatus_strings[state], safename, ds.get_current_speed(UPLOAD))
                        else:
                            self._logger.debug("tribler: BT %s %s %s", dlstatus_strings[state], cdef.get_name(), ds.get_current_speed(UPLOAD))

        except:
            print_exc()

        self.lastwantpeers = wantpeers
        return (1.0, wantpeers)

    def loadSessionCheckpoint(self):
        # Niels: first remove all "swift" torrent collect checkpoints
        dir = self.utility.session.get_downloads_pstate_dir()
        coldir = os.path.basename(os.path.abspath(self.utility.session.get_torrent_collecting_dir()))

        filelist = os.listdir(dir)
        if any([filename.endswith('.pickle') for filename in filelist]):
            convertDownloadCheckpoints(dir)
            filelist = os.listdir(dir)

        filelist = [os.path.join(dir, filename) for filename in filelist if filename.endswith('.state')]

        for file in filelist:
            try:
                pstate = self.utility.session.lm.load_download_pstate(file)

                saveas = pstate.get('downloadconfig', 'saveas')
                if saveas:
                    destdir = os.path.basename(saveas)
                    if destdir == coldir:
                        os.remove(file)
            except:
                pass

        from Tribler.Main.vwxGUI.UserDownloadChoice import UserDownloadChoice
        user_download_choice = UserDownloadChoice.get_singleton()
        initialdlstatus_dict = {}
        for id, state in user_download_choice.get_download_states().iteritems():
            if state == 'stop':
                initialdlstatus_dict[id] = DLSTATUS_STOPPED

        self.utility.session.load_checkpoint(initialdlstatus_dict=initialdlstatus_dict)

    def guiservthread_checkpoint_timer(self):
        """ Periodically checkpoint Session """
        if self.done:
            return
        try:
            self._logger.info("main: Checkpointing Session")
            self.utility.session.checkpoint()

            self.guiserver.add_task(self.guiservthread_checkpoint_timer, SESSION_CHECKPOINT_INTERVAL)
        except:
            print_exc()

    @forceWxThread
    def sesscb_ntfy_activities(self, events):
        if self.ready and self.frame.ready:
            for args in events:
                objectID = args[2]
                args = args[3:]

                self.frame.setActivity(objectID, *args)

    @forceWxThread
    def sesscb_ntfy_reachable(self, subject, changeType, objectID, msg):
        if self.ready and self.frame.ready:
            self.frame.SRstatusbar.onReachable()

    @forceWxThread
    def sesscb_ntfy_channelupdates(self, events):
        if self.ready and self.frame.ready:
            for args in events:
                subject = args[0]
                changeType = args[1]
                objectID = args[2]

                if self.frame.channellist:
                    if len(args) > 3:
                        myvote = args[3]
                    else:
                        myvote = False

                    manager = self.frame.channellist.GetManager()
                    manager.channelUpdated(objectID, subject == NTFY_VOTECAST, myvote=myvote)

                manager = self.frame.selectedchannellist.GetManager()
                manager.channelUpdated(objectID, stateChanged=changeType == NTFY_STATE, modified=changeType == NTFY_MODIFIED)

                if changeType == NTFY_CREATE:
                    if self.frame.channellist:
                        self.frame.channellist.SetMyChannelId(objectID)

                    self.torrentfeed.register(self.utility.session, objectID)
                    self.torrentfeed.addCallback(objectID, self.guiUtility.channelsearch_manager.createTorrentFromDef)
                    self.torrentfeed.addCallback(objectID, self.guiUtility.torrentsearch_manager.createMetadataModificationFromDef)

                self.frame.managechannel.channelUpdated(objectID, created=changeType == NTFY_CREATE, modified=changeType == NTFY_MODIFIED)

    @forceWxThread
    def sesscb_ntfy_torrentupdates(self, events):
        if self.ready and self.frame.ready:
            infohashes = [args[2] for args in events]

            if self.frame.searchlist:
                manager = self.frame.searchlist.GetManager()
                manager.torrentsUpdated(infohashes)

                manager = self.frame.selectedchannellist.GetManager()
                manager.torrentsUpdated(infohashes)

                manager = self.frame.playlist.GetManager()
                manager.torrentsUpdated(infohashes)

                manager = self.frame.librarylist.GetManager()
                manager.torrentsUpdated(infohashes)

            from Tribler.Main.Utility.GuiDBTuples import CollectedTorrent

            if self.frame.torrentdetailspanel.torrent and self.frame.torrentdetailspanel.torrent.infohash in infohashes:
                # If an updated torrent is being shown in the detailspanel, make sure the information gets refreshed.
                t = self.frame.torrentdetailspanel.torrent
                torrent = t.torrent if isinstance(t, CollectedTorrent) else t
                self.frame.torrentdetailspanel.setTorrent(torrent)

            if self.frame.librarydetailspanel.torrent and self.frame.librarydetailspanel.torrent.infohash in infohashes:
                t = self.frame.librarydetailspanel.torrent
                torrent = t.torrent if isinstance(t, CollectedTorrent) else t
                self.frame.librarydetailspanel.setTorrent(torrent)

    def sesscb_ntfy_torrentfinished(self, subject, changeType, objectID, *args):
        self.guiUtility.Notify("Download Completed", "Torrent '%s' has finished downloading. Now seeding." % args[0], icon='seed')

        if self.ready and self.frame.ready:
            self.guiUtility.torrentstate_manager.torrentFinished(objectID)

    def sesscb_ntfy_magnet(self, subject, changetype, objectID, *args):
        if changetype == NTFY_MAGNET_STARTED:
            self.guiUtility.library_manager.magnet_started(objectID)
        elif changetype == NTFY_MAGNET_GOT_PEERS:
            self.guiUtility.library_manager.magnet_got_peers(objectID, args[0])
        elif changetype == NTFY_MAGNET_PROGRESS:
            self.guiUtility.library_manager.magnet_got_piece(objectID, args[0])
        elif changetype == NTFY_MAGNET_CLOSE:
            self.guiUtility.library_manager.magnet_close(objectID)

    @forceWxThread
    def sesscb_ntfy_playlistupdates(self, subject, changeType, objectID, *args):
        if self.ready and self.frame.ready:
            if changeType == NTFY_INSERT:
                self.frame.managechannel.playlistCreated(objectID)

                manager = self.frame.selectedchannellist.GetManager()
                manager.playlistCreated(objectID)

            else:
                self.frame.managechannel.playlistUpdated(objectID, modified=changeType == NTFY_MODIFIED)

                if len(args) > 0:
                    infohash = args[0]
                else:
                    infohash = False
                manager = self.frame.selectedchannellist.GetManager()
                manager.playlistUpdated(objectID, infohash, modified=changeType == NTFY_MODIFIED)

                manager = self.frame.playlist.GetManager()
                manager.playlistUpdated(objectID, modified=changeType == NTFY_MODIFIED)

    @forceWxThread
    def sesscb_ntfy_commentupdates(self, subject, changeType, objectID, *args):
        if self.ready and self.frame.ready:
            self.frame.selectedchannellist.OnCommentCreated(objectID)
            self.frame.playlist.OnCommentCreated(objectID)

    @forceWxThread
    def sesscb_ntfy_modificationupdates(self, subject, changeType, objectID, *args):
        if self.ready and self.frame.ready:
            self.frame.selectedchannellist.OnModificationCreated(objectID)
            self.frame.playlist.OnModificationCreated(objectID)

    @forceWxThread
    def sesscb_ntfy_moderationupdats(self, subject, changeType, objectID, *args):
        if self.ready and self.frame.ready:
            self.frame.selectedchannellist.OnModerationCreated(objectID)
            self.frame.playlist.OnModerationCreated(objectID)

    @forceWxThread
    def sesscb_ntfy_markingupdates(self, subject, changeType, objectID, *args):
        if self.ready and self.frame.ready:
            self.frame.selectedchannellist.OnMarkingCreated(objectID)
            self.frame.playlist.OnModerationCreated(objectID)

    @forceWxThread
    def onError(self, e):
        print_exc()
        type, value, stack = sys.exc_info()
        backtrace = traceback.format_exception(type, value, stack)

        win = FeedbackWindow("Unfortunately, Tribler ran into an internal error")
        win.CreateOutputWindow('')
        for line in backtrace:
            win.write(line)

        win.ShowModal()

    def MacOpenFile(self, filename):
        self._logger.info(repr(filename))
        target = FileDropTarget(self.frame)
        target.OnDropFiles(None, None, [filename])

    def OnExit(self):
        self._logger.info("main: ONEXIT")
        self.ready = False
        self.done = True

        # write all persistent data to disk
        if self.i2is:
            self.i2is.shutdown()
        if self.torrentfeed:
            self.torrentfeed.shutdown()
            self.torrentfeed.delInstance()
        if self.webUI:
            self.webUI.stop()
            self.webUI.delInstance()
        if self.guiserver:
            self.guiserver.shutdown(True)
            self.guiserver.delInstance()
        if self.videoplayer:
            self.videoplayer.shutdown()
            self.videoplayer.delInstance()

        delete_status_holders()

        if self.frame:
            self.frame.Destroy()
            del self.frame

        # Don't checkpoint, interferes with current way of saving Preferences,
        # see Tribler/Main/Dialogs/abcoption.py
        if self.utility:
            # Niels: lets add a max waiting time for this session shutdown.
            session_shutdown_start = time()

            self.utility.session.shutdown(hacksessconfcheckpoint=False)

            # Arno, 2012-07-12: Shutdown should be quick
            # Niels, 2013-03-21: However, setting it too low will prevent checkpoints from being written to disk
            waittime = 60
            while not self.utility.session.has_shutdown():
                diff = time() - session_shutdown_start
                if diff > waittime:
                    self._logger.info("main: ONEXIT NOT Waiting for Session to shutdown, took too long")
                    break

                self._logger.info("main: ONEXIT Waiting for Session to shutdown, will wait for an additional %d seconds", waittime - diff)
                sleep(3)
            self._logger.info("main: ONEXIT Session is shutdown")

            try:
                self._logger.info("main: ONEXIT cleaning database")
                peerdb = self.utility.session.open_dbhandler(NTFY_PEERS)
                peerdb._db.clean_db(randint(0, 24) == 0, exiting=True)
            except:
                print_exc()

            self._logger.info("main: ONEXIT deleting instances")

        Session.del_instance()
        GUIUtility.delInstance()
        GUIDBProducer.delInstance()
        DefaultDownloadStartupConfig.delInstance()
        GuiImageManager.delInstance()

        if SQLiteCacheDB.hasInstance():
            SQLiteCacheDB.getInstance().close_all()
            SQLiteCacheDB.delInstance()

        return 0

    def db_exception_handler(self, e):
        self._logger.debug("main: Database Exception handler called %s value %s #", e, e.args)
        try:
            if e.args[1] == "DB object has been closed":
                return  # We caused this non-fatal error, don't show.
            if self.error is not None and self.error.args[1] == e.args[1]:
                return  # don't repeat same error
        except:
            self._logger.error("main: db_exception_handler error %s %s", e, type(e))
            print_exc()
            # print_stack()

        self.onError(e)

    def getConfigPath(self):
        return self.utility.getConfigPath()

    def startWithRightView(self):
        if self.params[0] != "":
            self.guiUtility.ShowPage('my_files')

    def i2ithread_readlinecallback(self, ic, cmd):
        """ Called by Instance2Instance thread """

        self._logger.info("main: Another instance called us with cmd %s", cmd)
        ic.close()

        if cmd.startswith('START '):
            param = cmd[len('START '):].strip()
            torrentfilename = None
            if param.startswith('http:'):
                # Retrieve from web
                f = tempfile.NamedTemporaryFile()
                n = urllib2.urlopen(param)
                data = n.read()
                f.write(data)
                f.close()
                n.close()
                torrentfilename = f.name
            else:
                torrentfilename = param

            # Switch to GUI thread
            # New for 5.0: Start in VOD mode
            def start_asked_download():
                if torrentfilename.startswith("magnet:"):
                    self.frame.startDownloadFromMagnet(torrentfilename)
                elif torrentfilename.startswith("tswift://") or torrentfilename.startswith("ppsp://"):
                    self.frame.startDownloadFromSwift(torrentfilename)
                else:
                    self.frame.startDownload(torrentfilename)
                self.guiUtility.ShowPage('my_files')

            wx.CallAfter(start_asked_download)

    def sesscb_reseed_via_swift(self, td, callback=None):
        # Arno, 2012-05-07: root hash calculation may take long time, halting
        # SessionCallbackThread meaning download statuses won't be updated.
        # Offload to diff thread.
        #
        t = Thread(target=self.workerthread_reseed_via_swift_run, args=(td, callback), name="SwiftRootHashCalculator")
        t.start()
        # apparently daemon by default

    def workerthread_reseed_via_swift_run(self, td, callback=None):
        # Open issues:
        # * how to display these "parallel" downloads in GUI?
        # * make swift reseed user configurable (see 'swiftreseed' in utility.py
        # * roothash calc on separate thread?
        # * Update pymDHT to one with swift interface.
        # * Save (infohash,roothash) pair such that when BT download is removed
        #   the other is (kept/deleted/...) too.
        #
        try:
            if prctlimported:
                prctl.set_name(currentThread().getName())

            # 1. Get torrent info
            tdef = td.get_def()
            destdir = td.get_dest_dir()

            # renaming swarmname for now not supported in swift
            if td.correctedinfoname != fix_filebasename(tdef.get_name_as_unicode()):
                return

            # 2. Convert to swift def
            sdef = SwiftDef()
            # RESEEDTODO: set to swift inf of pymDHT
            sdef.set_tracker("127.0.0.1:%d" % self.sconfig.get_swift_dht_listen_port())
            iotuples = td.get_dest_files()
            for i, o in iotuples:
                # print >>sys.stderr,"python: add_content",i,o
                if len(iotuples) == 1:
                    sdef.add_content(o)  # single file .torrent
                else:
                    xi = os.path.join(tdef.get_name_as_unicode(), i)
                    sdef.add_content(o, xi)  # multi-file .torrent

            specpn = sdef.finalize(self.sconfig.get_swift_path(), destdir=destdir)

            # 3. Save swift files to metadata dir
            metadir = self.sconfig.get_swift_meta_dir()
            if len(iotuples) == 1:
                storagepath = iotuples[0][1]  # Point to file on disk
                metapath = os.path.join(metadir, os.path.split(storagepath)[1])

                try:
                    shutil.move(storagepath + '.mhash', metapath + '.mhash')
                    shutil.move(storagepath + '.mbinmap', metapath + '.mbinmap')
                except:
                    print_exc()

            else:
                storagepath = destdir  # Point to dest dir
                metapath = os.path.join(metadir, sdef.get_roothash_as_hex())

                # Reuse .mhash and .mbinmap (happens automatically for single-file)
                try:
                    shutil.move(specpn, metapath + '.mfspec')
                    shutil.move(specpn + '.mhash', metapath + '.mhash')
                    shutil.move(specpn + '.mbinmap', metapath + '.mbinmap')
                except:
                    print_exc()

            # 4. Start Swift download via GUI Thread
            wx.CallAfter(self.frame.startReseedSwiftDownload, tdef, storagepath, sdef)

            # 5. Call the callback to notify
            if callback:
                callback(sdef)
        except:
            print_exc()
            raise


#
#
# Main Program Start Here
#
#
@attach_profiler
def run(params=None):
    if params is None:
        params = [""]

    if len(sys.argv) > 1:
        params = sys.argv[1:]
    try:
        # Create single instance semaphore
        single_instance_checker = SingleInstanceChecker("tribler")

        installdir = ABCApp.determine_install_dir()

        if not ALLOW_MULTIPLE and single_instance_checker.IsAnotherRunning():
            statedir = SessionStartupConfig().get_state_dir() or Session.get_default_state_dir()

            # Send  torrent info to abc single instance
            if params[0] != "":
                torrentfilename = params[0]
                i2ic = Instance2InstanceClient(Utility(installdir, statedir).read_config('i2ilistenport'), 'START', torrentfilename)

            logger.info("Client shutting down. Detected another instance.")
        else:

            if sys.platform == 'linux2':
                try:
                    import ctypes
                    x11 = ctypes.cdll.LoadLibrary('libX11.so')
                    x11.XInitThreads()
                except OSError as e:
                    logger.debug("Failed to call XInitThreads '%s'", str(e))
                except:
                    logger.exception('Failed to call xInitThreads')

            # Launch first abc single instance
            app = wx.GetApp()
            if not app:
                app = wx.PySimpleApp(redirect=False)
            abc = ABCApp(params, installdir)
            if abc.frame:
                app.SetTopWindow(abc.frame)
                abc.frame.set_wxapp(app)
                app.MainLoop()

            # since ABCApp is not a wx.App anymore, we need to call OnExit explicitly.
            abc.OnExit()

            # Niels: No code should be present here, only executed after gui closes

        logger.info("Client shutting down. Sleeping for a few seconds to allow other threads to finish")
        sleep(5)

    except:
        print_exc()


    # This is the right place to close the database, unfortunately Linux has
    # a problem, see ABCFrame.OnCloseWindow
    #
    # if sys.platform != 'linux2':
    #    tribler_done(configpath)
    # os._exit(0)

if __name__ == '__main__':
    run()<|MERGE_RESOLUTION|>--- conflicted
+++ resolved
@@ -18,10 +18,7 @@
 from Tribler.community.anontunnel.Socks5.server import Socks5Server
 
 from Tribler.Main.Utility.compat import convertSessionConfig, convertMainConfig, convertDefaultDownloadConfig, convertDownloadCheckpoints
-<<<<<<< HEAD
-=======
 from Tribler.Core.osutils import fix_filebasename
->>>>>>> b86d1dde
 
 logger = logging.getLogger(__name__)
 
@@ -470,11 +467,8 @@
             from Tribler.community.allchannel.community import AllChannelCommunity
             from Tribler.community.channel.community import ChannelCommunity
             from Tribler.community.channel.preview import PreviewChannelCommunity
-<<<<<<< HEAD
+            from Tribler.community.metadata.community import MetadataCommunity
             from Tribler.community.anontunnel.community import ProxyCommunity
-=======
-            from Tribler.community.metadata.community import MetadataCommunity
->>>>>>> b86d1dde
 
             self._logger.info("tribler: Preparing communities...")
             now = time()
