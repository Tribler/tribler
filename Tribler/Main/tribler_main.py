#!/usr/bin/python

#
#
# Author : Choopan RATTANAPOKA, Jie Yang, Arno Bakker
#
# Description : Main ABC [Yet Another Bittorrent Client] python script.
#               you can run from source code by using
#               >python abc.py
#               need Python, WxPython in order to run from source code.
#
# see LICENSE.txt for license information
#
import glob

import sys
import logging
<<<<<<< HEAD
from Tribler.Main.Utility.compat import convertSessionConfig, convertMainConfig
from Tribler.community.anontunnel.community import ProxyCommunity

=======
from Tribler.Main.Utility.compat import convertSessionConfig, convertMainConfig, convertDefaultDownloadConfig, convertDownloadCheckpoints
>>>>>>> eb909ccf
logger = logging.getLogger(__name__)

# Arno: M2Crypto overrides the method for https:// in the
# standard Python libraries. This causes msnlib to fail and makes Tribler
# freakout when "http://www.tribler.org/version" is redirected to
# "https://www.tribler.org/version/" (which happened during our website
# changeover) Until M2Crypto 0.16 is patched I'll restore the method to the
# original, as follows.
#
# This must be done in the first python file that is started.
#
import urllib
from Tribler.Core.CacheDB.sqlitecachedb import SQLiteCacheDB
from Tribler.TrackerChecking.TorrentChecking import TorrentChecking
import shutil
original_open_https = urllib.URLopener.open_https
import M2Crypto  # Not a useless import! See above.
urllib.URLopener.open_https = original_open_https

# modify the sys.stderr and sys.stdout for safe output
import Tribler.Debug.console

import os
from Tribler.Core.CacheDB.SqliteCacheDBHandler import ChannelCastDBHandler
from Tribler.Main.Utility.GuiDBHandler import startWorker, GUIDBProducer
from Tribler.dispersy.decorator import attach_profiler
from Tribler.dispersy.community import HardKilledCommunity
from Tribler.community.bartercast3.community import MASTER_MEMBER_PUBLIC_KEY_DIGEST as BARTER_MASTER_MEMBER_PUBLIC_KEY_DIGEST
from Tribler.Core.CacheDB.Notifier import Notifier
import traceback
from random import randint
from threading import current_thread, currentThread

import time as time_module

try:
    prctlimported = True
    import prctl
except ImportError as e:
    prctlimported = False

# Arno, 2008-03-21: see what happens when we disable this locale thing. Gives
# errors on Vista in "Regional and Language Settings Options" different from
# "English[United Kingdom]"
# import locale

# 20/10/09 Boudewijn: on systems that install multiple wx versions we
# would prefer 2.8.
try:
    import wxversion
    wxversion.select('2.8')
except:
    pass

import wx
from wx import xrc
from Tribler.Main.vwxGUI.gaugesplash import GaugeSplash
from Tribler.Main.vwxGUI.MainFrame import FileDropTarget
from Tribler.Main.Dialogs.FeedbackWindow import FeedbackWindow
# import hotshot

from traceback import print_exc
import urllib2
import tempfile
import thread
import logging

from Tribler.Main.vwxGUI.MainFrame import MainFrame  # py2exe needs this import
from Tribler.Main.vwxGUI.GuiUtility import GUIUtility, forceWxThread
from Tribler.Main.vwxGUI.MainVideoFrame import VideoDummyFrame
# from Tribler.Main.vwxGUI.FriendsItemPanel import fs2text
from Tribler.Main.Dialogs.GUITaskQueue import GUITaskQueue
from Tribler.Main.notification import init as notification_init
from Tribler.Main.globals import DefaultDownloadStartupConfig, get_default_dscfg_filename

from Tribler.Main.Utility.utility import Utility
from Tribler.Main.Utility.constants import *
from Tribler.Main.Utility.Feeds.rssparser import RssParser

from Tribler.Category.Category import Category
from Tribler.Policies.RateManager import UserDefinedMaxAlwaysOtherwiseDividedOverActiveSwarmsRateManager
from Tribler.Policies.SeedingManager import GlobalSeedingManager
from Tribler.Utilities.Instance2Instance import *
from Tribler.Utilities.LinuxSingleInstanceChecker import *

from Tribler.Core.API import *
from Tribler.Core.simpledefs import NTFY_MODIFIED
from Tribler.Core.Utilities.utilities import show_permid_short
from Tribler.Core.Statistics.Status.Status import get_status_holder, \
    delete_status_holders
from Tribler.Core.Statistics.Status.NullReporter import NullReporter

from Tribler.Video.defs import *
from Tribler.Video.VideoPlayer import VideoPlayer, return_feasible_playback_modes, PLAYBACKMODE_INTERNAL
from Tribler.Video.VideoServer import SimpleServer

# Arno, 2012-06-20: h4x0t DHT import for py2...
import Tribler.Core.DecentralizedTracking.pymdht.core
import Tribler.Core.DecentralizedTracking.pymdht.core.identifier
import Tribler.Core.DecentralizedTracking.pymdht.core.message
import Tribler.Core.DecentralizedTracking.pymdht.core.node
import Tribler.Core.DecentralizedTracking.pymdht.core.ptime
import Tribler.Core.DecentralizedTracking.pymdht.core.routing_table
import Tribler.Core.DecentralizedTracking.pymdht.core.bootstrap


# Boudewijn: keep this import BELOW the imports from Tribler.xxx.* as
# one of those modules imports time as a module.
from time import time, sleep

SESSION_CHECKPOINT_INTERVAL = 900.0  # 15 minutes
CHANNELMODE_REFRESH_INTERVAL = 5.0

DEBUG = False
DEBUG_DOWNLOADS = False
ALLOW_MULTIPLE = False

#
#
# Class : ABCApp
#
# Main ABC application class that contains ABCFrame Object
#
#


class ABCApp():

    def __init__(self, params, single_instance_checker, installdir):
<<<<<<< HEAD
        self.tunnel = None
=======
        self._logger = logging.getLogger(self.__class__.__name__)
>>>>>>> eb909ccf

        self.params = params
        self.single_instance_checker = single_instance_checker
        self.installdir = installdir

        self.state_dir = None
        self.error = None
        self.last_update = 0
        self.ready = False
        self.done = False
        self.frame = None

        self.guiserver = GUITaskQueue.getInstance()
        self.said_start_playback = False
        self.decodeprogress = 0

        self.old_reputation = 0

        # DISPERSY will be set when available
        self.dispersy = None
        # BARTER_COMMUNITY will be set when both Dispersy and the EffortCommunity are available
        self.barter_community = None

        self.seedingmanager = None
        self.i2is = None
        self.torrentfeed = None
        self.webUI = None
        self.utility = None
        self.videoplayer = None

        try:
            bm = wx.Bitmap(os.path.join(self.installdir, 'Tribler', 'Main', 'vwxGUI', 'images', 'splash.png'), wx.BITMAP_TYPE_ANY)
            self.splash = GaugeSplash(bm)
            self.splash.setTicks(10)
            self.splash.Show()

            self._logger.info('Client Starting Up.')
            self._logger.info("Tribler is using %s as working directory", self.installdir)

            self.splash.tick('Starting API')
            s, socks_server = self.startAPI(self.splash.tick)

            self._logger.info("Tribler is expecting swift in %s", self.sconfig.get_swift_path())

            self.dispersy = s.lm.dispersy

            self.utility = Utility(self.installdir, s.get_state_dir())
            self.utility.app = self
            self.utility.session = s
            self.utility.socks_server = socks_server
            self.guiUtility = GUIUtility.getInstance(self.utility, self.params, self)
            GUIDBProducer.getInstance(self.dispersy.callback)

            self._logger.info('Tribler Version: %s Build: %s', self.utility.lang.get('version'), self.utility.lang.get('build'))

            self.splash.tick('Loading userdownloadchoice')
            from Tribler.Main.vwxGUI.UserDownloadChoice import UserDownloadChoice
            UserDownloadChoice.get_singleton().set_utility(self.utility, s.get_state_dir())

            self.splash.tick('Initializing Family Filter')
            cat = Category.getInstance()

            state = self.utility.read_config('family_filter')
            if state in (1, 0):
                cat.set_family_filter(state == 1)
            else:
                self.utility.write_config('family_filter', 1)
                self.utility.flush_config()

                cat.set_family_filter(True)

            # Create global rate limiter
            self.splash.tick('Setting up ratelimiters')
            self.ratelimiter = UserDefinedMaxAlwaysOtherwiseDividedOverActiveSwarmsRateManager()

            # Counter to suppress some event from occurring
            self.ratestatecallbackcount = 0

            # So we know if we asked for peer details last cycle
            self.lastwantpeers = []

            # boudewijn 01/04/2010: hack to fix the seedupload speed that
            # was never used and defaulted to 0 (unlimited upload)
            maxup = self.utility.read_config('maxuploadrate')
            if maxup == -1:  # no upload
                self.ratelimiter.set_global_max_speed(UPLOAD, 0.00001)
                self.ratelimiter.set_global_max_seedupload_speed(0.00001)
            else:
                self.ratelimiter.set_global_max_speed(UPLOAD, maxup)
                self.ratelimiter.set_global_max_seedupload_speed(maxup)

            maxdown = self.utility.read_config('maxdownloadrate')
            self.ratelimiter.set_global_max_speed(DOWNLOAD, maxdown)

            self.seedingmanager = GlobalSeedingManager(self.utility.read_config)

            # Only allow updates to come in after we defined ratelimiter
            self.prevActiveDownloads = []
            s.set_download_states_callback(self.sesscb_states_callback)

            # Schedule task for checkpointing Session, to avoid hash checks after
            # crashes.
            self.guiserver.add_task(self.guiservthread_checkpoint_timer, SESSION_CHECKPOINT_INTERVAL)

            if not ALLOW_MULTIPLE:
                # Put it here so an error is shown in the startup-error popup
                # Start server for instance2instance communication
                self.i2iconnhandler = InstanceConnectionHandler(self.i2ithread_readlinecallback)
                self.i2is = Instance2InstanceServer(self.utility.read_config('i2ilistenport'), self.i2iconnhandler)
                self.i2is.start()

            # Arno, 2010-01-15: VLC's reading behaviour of doing open-ended
            # Range: GETs causes performance problems in our code. Disable for now.
            # Arno, 2010-01-22: With the addition of a CachingStream the problem
            # is less severe (see VideoPlayer), so keep GET Range enabled.
            #
            # SimpleServer.RANGE_REQUESTS_ENABLED = False

            # Fire up the VideoPlayer, it abstracts away whether we're using
            # an internal or external video player.

            httpport = self.utility.read_config('videohttpport')
            if ALLOW_MULTIPLE or httpport == -1:
                httpport = self.utility.get_free_random_port('videohttpport')
            self.videoplayer = VideoPlayer.getInstance(httpport=httpport)

            playbackmode = self.utility.read_config('videoplaybackmode')
            self.videoplayer.register(self.utility, preferredplaybackmode=playbackmode)

            notification_init(self.utility)
            self.guiUtility.register()

            channel_only = os.path.exists(os.path.join(self.installdir, 'joinchannel'))
            if channel_only:
                f = open(os.path.join(self.installdir, 'joinchannel'), 'rb')
                channel_only = f.readline()
                f.close()

            self.frame = MainFrame(None, channel_only, PLAYBACKMODE_INTERNAL in return_feasible_playback_modes(self.utility.getPath()), self.splash.tick)
            self.frame.SetIcon(wx.Icon(os.path.join(self.installdir, 'Tribler', 'Main', 'vwxGUI', 'images', 'tribler.ico'), wx.BITMAP_TYPE_ICO))

            # Arno, 2011-06-15: VLC 1.1.10 pops up separate win, don't have two.
            self.frame.videoframe = None
            if PLAYBACKMODE_INTERNAL in return_feasible_playback_modes(self.utility.getPath()):
                vlcwrap = self.videoplayer.get_vlcwrap()

                self.frame.videoframe = VideoDummyFrame(self.frame.videoparentpanel, self.utility, vlcwrap)
                self.videoplayer.set_videoframe(self.frame.videoframe)

            if sys.platform == 'win32':
                wx.CallAfter(self.frame.top_bg.Refresh)
                wx.CallAfter(self.frame.top_bg.Layout)
            else:
                self.frame.top_bg.Layout()

            # Arno, 2007-05-03: wxWidgets 2.8.3.0 and earlier have the MIME-type for .bmp
            # files set to 'image/x-bmp' whereas 'image/bmp' is the official one.
            try:
                bmphand = None
                hands = wx.Image.GetHandlers()
                for hand in hands:
                    # print "Handler",hand.GetExtension(),hand.GetType(),hand.GetMimeType()
                    if hand.GetMimeType() == 'image/x-bmp':
                        bmphand = hand
                        break
                # wx.Image.AddHandler()
                if bmphand is not None:
                    bmphand.SetMimeType('image/bmp')
            except:
                # wx < 2.7 don't like wx.Image.GetHandlers()
                print_exc()

            self.splash.Destroy()
            self.frame.Show(True)

            self.torrentfeed = RssParser.getInstance()

            self.webUI = None
            if self.utility.read_config('use_webui'):
                try:
                    from Tribler.Main.webUI.webUI import WebUI
                    self.webUI = WebUI.getInstance(self.guiUtility.library_manager, self.guiUtility.torrentsearch_manager, self.utility.read_config('webui_port'))
                    self.webUI.start()
                except Exception:
                    print_exc()

            wx.CallAfter(self.PostInit2)

            # 08/02/10 Boudewijn: Working from home though console
            # doesn't allow me to press close.  The statement below
            # gracefully closes Tribler after 120 seconds.
            # wx.CallLater(120*1000, wx.GetApp().Exit)

            status = get_status_holder("LivingLab")
            status.add_reporter(NullReporter("Periodically remove all events", 0))
# status.add_reporter(LivingLabPeriodicReporter("Living lab CS reporter", 300, "Tribler client")) # Report every 5 minutes
# status.add_reporter(LivingLabPeriodicReporter("Living lab CS reporter", 30, "Tribler client")) # Report every 30 seconds - ONLY FOR TESTING

            # report client version
            status.create_and_add_event("client-startup-version", [self.utility.lang.get("version")])
            status.create_and_add_event("client-startup-build", [self.utility.lang.get("build")])
            status.create_and_add_event("client-startup-build-date", [self.utility.lang.get("build_date")])

            self.ready = True

            # AnonTunnel test
            for c in self.dispersy.get_communities():
                if isinstance(c, ProxyCommunity):
                    self.setup_anon_test(c, self.frame)
                    break

            self.frame.actlist.DisableItem(3)
            self.frame.actlist.DisableItem(6)
            #self.frame.top_bg.searchField.Disable()
            #self.frame.top_bg.searchFieldPanel.Disable()
            #self.frame.top_bg.add_btn.Disable()
            self.frame.top_bg.GetSizer().ShowItems(False)

            self.frame.home.searchBox.Show(False)
            self.frame.home.channelLinkText.ShowItems(False)
            self.frame.home.buzzpanel.Show(False)
            self.frame.home.searchButton.Show(False)

            # Disable drag and drop
            self.frame.SetDropTarget(None)
        except Exception as e:
            self.onError(e)
            return False

    def PostInit2(self):
        self.frame.Raise()
        self.startWithRightView()
        self.set_reputation()

        s = self.utility.session
        s.add_observer(self.sesscb_ntfy_reachable, NTFY_REACHABLE, [NTFY_INSERT])
        s.add_observer(self.sesscb_ntfy_activities, NTFY_ACTIVITIES, [NTFY_INSERT], cache=10)
        s.add_observer(self.sesscb_ntfy_channelupdates, NTFY_CHANNELCAST, [NTFY_INSERT, NTFY_UPDATE, NTFY_CREATE, NTFY_STATE, NTFY_MODIFIED], cache=10)
        s.add_observer(self.sesscb_ntfy_channelupdates, NTFY_VOTECAST, [NTFY_UPDATE], cache=10)
        s.add_observer(self.sesscb_ntfy_myprefupdates, NTFY_MYPREFERENCES, [NTFY_INSERT, NTFY_UPDATE])
        s.add_observer(self.sesscb_ntfy_torrentupdates, NTFY_TORRENTS, [NTFY_UPDATE, NTFY_INSERT], cache=10)
        s.add_observer(self.sesscb_ntfy_playlistupdates, NTFY_PLAYLISTS, [NTFY_INSERT, NTFY_UPDATE])
        s.add_observer(self.sesscb_ntfy_commentupdates, NTFY_COMMENTS, [NTFY_INSERT, NTFY_DELETE])
        s.add_observer(self.sesscb_ntfy_modificationupdates, NTFY_MODIFICATIONS, [NTFY_INSERT])
        s.add_observer(self.sesscb_ntfy_moderationupdats, NTFY_MODERATIONS, [NTFY_INSERT])
        s.add_observer(self.sesscb_ntfy_markingupdates, NTFY_MARKINGS, [NTFY_INSERT])
        s.add_observer(self.sesscb_ntfy_torrentfinished, NTFY_TORRENTS, [NTFY_FINISHED])
        s.add_observer(self.sesscb_ntfy_magnet, NTFY_TORRENTS, [NTFY_MAGNET_GOT_PEERS, NTFY_MAGNET_PROGRESS, NTFY_MAGNET_STARTED, NTFY_MAGNET_CLOSE])

        self.dispersy.attach_progress_handler(self.frame.progressHandler)
        self.dispersy.callback.attach_exception_handler(self.frame.exceptionHandler)

        startWorker(None, self.loadSessionCheckpoint, delay=5.0, workerType="guiTaskQueue")

        # initialize the torrent feed thread
        channelcast = ChannelCastDBHandler.getInstance()

        def db_thread():
            return channelcast.getMyChannelId()

        def wx_thread(delayedResult):
            my_channel = delayedResult.get()
            if my_channel:
                self.torrentfeed.register(self.utility.session, my_channel)
                self.torrentfeed.addCallback(my_channel, self.guiUtility.channelsearch_manager.createTorrentFromDef)

        startWorker(wx_thread, db_thread, delay=5.0)

    def startAPI(self, progress):
        # Start Tribler Session
        defaultConfig = SessionStartupConfig()
        folder_name = "./.TriblerAnonTunnel";

        try:
            shutil.rmtree(folder_name)
        except:
            pass

        try:
            os.mkdir(folder_name)
        except:
            pass

        state_dir = Session.get_default_state_dir(folder_name)

        cfgfilename = Session.get_default_config_filename(state_dir)

        progress('Loading sessionconfig')
        self._logger.debug("main: Session config %s", cfgfilename)
        try:
            self.sconfig = SessionStartupConfig.load(cfgfilename)
        except:
            try:
                self.sconfig = convertSessionConfig(os.path.join(state_dir, 'sessconfig.pickle'), cfgfilename)
                convertMainConfig(state_dir, os.path.join(state_dir, 'abc.conf'), os.path.join(state_dir, 'tribler.conf'))
            except:
                self.sconfig = SessionStartupConfig()
                self.sconfig.set_state_dir(state_dir)

        self.sconfig.set_install_dir(self.installdir)

        # Boudewijn, 2013-06-17: Enable Dispersy tunnel (hard-coded)
        # self.sconfig.set_dispersy_tunnel_over_swift(True)
        # Boudewijn, 2013-07-17: Disabling Dispersy tunnel (hard-coded)
        self.sconfig.set_dispersy_tunnel_over_swift(False)

        # Arno, 2010-03-31: Hard upgrade to 50000 torrents collected
        self.sconfig.set_torrent_collecting_max_torrents(50000)

        # Arno, 2012-05-21: Swift part II
        swiftbinpath = os.path.join(self.sconfig.get_install_dir(), "swift")
        if sys.platform == "darwin":
            if not os.path.exists(swiftbinpath):
                swiftbinpath = os.path.join(os.getcwdu(), "..", "MacOS", "swift")
                self.sconfig.set_swift_path(swiftbinpath)

        progress('Loading downloadconfig')
        dlcfgfilename = get_default_dscfg_filename(self.sconfig.get_state_dir())
<<<<<<< HEAD
        if DEBUG:
            print >> sys.stderr, "main: Download config", dlcfgfilename

        if os.path.isfile(dlcfgfilename):
            os.remove(dlcfgfilename)

=======
        self._logger.debug("main: Download config %s", dlcfgfilename)
>>>>>>> eb909ccf
        try:
            defaultDLConfig = DefaultDownloadStartupConfig.load(dlcfgfilename)
        except:
            try:
                defaultDLConfig = convertDefaultDownloadConfig(os.path.join(state_dir, 'dlconfig.pickle'), dlcfgfilename)
            except:
                defaultDLConfig = DefaultDownloadStartupConfig.getInstance()

        if not defaultDLConfig.get_dest_dir():
            defaultDLConfig.set_dest_dir(get_default_dest_dir())
        if not os.path.isdir(defaultDLConfig.get_dest_dir()):
            os.makedirs(defaultDLConfig.get_dest_dir())

        # Setting torrent collection dir based on default download dir
        if not self.sconfig.get_torrent_collecting_dir():
            self.sconfig.set_torrent_collecting_dir(os.path.join(defaultDLConfig.get_dest_dir(), STATEDIR_TORRENTCOLL_DIR))
        if not self.sconfig.get_swift_meta_dir():
            self.sconfig.set_swift_meta_dir(os.path.join(defaultDLConfig.get_dest_dir(), STATEDIR_SWIFTRESEED_DIR))

        progress('Creating session/Checking database (may take a minute)')
        s = Session(self.sconfig)
        s.start()

        from Tribler.community.anontunnel.Socks5Server import Socks5Server
        socks_server = Socks5Server()
        socks_server.attach_to(s.lm.rawserver, 1080)

        def define_communities():
            from Tribler.community.search.community import SearchCommunity
            from Tribler.community.allchannel.community import AllChannelCommunity
            from Tribler.community.channel.community import ChannelCommunity
            from Tribler.community.channel.preview import PreviewChannelCommunity
            from Tribler.community.anontunnel.community import ProxyCommunity

            self._logger.info("tribler: Preparing communities...")
            now = time()

            # must be called on the Dispersy thread
            #dispersy.define_auto_load(SearchCommunity,
            #                         (s.dispersy_member,),
            #                         load=True)
            #dispersy.define_auto_load(AllChannelCommunity,
            #                               (s.dispersy_member,),
            #                               {"auto_join_channel": True} if sys.argv[0].endswith("dispersy-channel-booster.py") else {},
            #                               load=True)

            # 17/07/13 Boudewijn: the missing-member message send by the BarterCommunity on the swift port is crashing
            # 6.1 clients.  We will disable the BarterCommunity for version 6.2, giving people some time to upgrade
            # their version before enabling it again.
            # if swift_process:
            #     dispersy.define_auto_load(BarterCommunity,
            #                               (swift_process,),
            #                               load=True)

            #dispersy.define_auto_load(ChannelCommunity, load=True)
            #dispersy.define_auto_load(PreviewChannelCommunity)

            proxy_community = dispersy.define_auto_load(ProxyCommunity,
                                     (s.dispersy_member, s.lm.rawserver),
                                     load=True)
            
            socks_server.tunnel = proxy_community[0]
            socks_server.start()

<<<<<<< HEAD
            print >> sys.stderr, "tribler: Dispersy communities are ready"
=======
            diff = time() - now
            self._logger.info("tribler: communities are ready in %.2f seconds", diff)
>>>>>>> eb909ccf

        dispersy = s.get_dispersy_instance()
        dispersy.callback.call(define_communities)

        return s, socks_server

    # TODO: this has to be moved, we cannot pollute the main.py file with stuff like this
    def setup_anon_test(self, tunnel, frame):
        @forceWxThread
        def thank_you(file_size, start_time, end_time ):
            avg_speed_KBps = 1.0 * file_size / (end_time - start_time) / 1024.0

            wx.MessageBox('Your average speed was %.2f KB/s' % (avg_speed_KBps) , 'Download Completed', wx.OK | wx.ICON_INFORMATION)


        def state_call(download):
            def _callback(ds):
                if ds.get_status() == DLSTATUS_DOWNLOADING:
                    if not _callback.download_started_at:
                        _callback.download_started_at = time_module.time()

                    tunnel.download_stats = {
                        'size': ds.get_progress() * ds.get_length(),
                        'download_time': time_module.time() - _callback.download_started_at
                    }

                    if not _callback.peer_added:
                        _callback.peer_added = True
                        result.add_peer(("pygmee.tribler.org", 21000))
                        result.add_peer(("asmat.tribler.org", 21000))

                    tunnel.record_stats = True
                elif not _callback.download_completed and ds.get_status() == DLSTATUS_SEEDING:
                    _callback.download_finished_at = time_module.time()
                    _callback.download_completed = True
                    tunnel.download_stats = {
                        'size': 50 * 1024**2,
                        'download_time': _callback.download_finished_at - _callback.download_started_at
                    }

                    tunnel.record_stats = False
                    tunnel.share_stats = True
                    thank_you(50 * 1024**2, _callback.download_started_at, _callback.download_finished_at)

                return (1.0, False)

            _callback.download_completed = False
            _callback.download_started_at = None
            _callback.peer_added = False

            return _callback

        #host = "95.211.198.140:21000"
        #root_hash = "dbd61fedff512e19b2a6c73b8b48eb01c9507e95"

        host = "asmat.tribler.org:21000"
        root_hash = "dfe61ceb7efaf7d1801df0af3ab5f2d816ba1120"

        #host = "devristo.dyndns.org:20001"
        #root_hash = "847ddb768cf46ff35038c2f9ef4837258277bb37"

        #host = "127.0.0.1:21000"
        #root_hash = "b25eb5a4eb94fad36aa373d3b85434894961b1c5"

        dest_dir = os.path.abspath("./.TriblerAnonTunnel/")
        self.sconfig.set_swift_meta_dir(dest_dir + "/swift_meta/");
        try:
            download = dest_dir + "/" + root_hash
            for file in glob.glob(download + "*"):
                os.remove(file)

            meta = self.sconfig.get_swift_meta_dir() + "/" + root_hash

            for file in glob.glob(meta + "*"):
                os.remove(file)
        except BaseException, e:
            print_exc()

        sdef = SwiftDef.load_from_url("tswift://" + host + "/" + root_hash)

        sdef.set_name("AnonTunnel test (50 MB)")

        result = frame.startDownload(sdef=sdef, destdir=dest_dir)
        result.set_state_callback(state_call(result), delay=1)


    @staticmethod
    def determine_install_dir():
        # Niels, 2011-03-03: Working dir sometimes set to a browsers working dir
        # only seen on windows

        # apply trick to obtain the executable location
        # see http://www.py2exe.org/index.cgi/WhereAmI
        # Niels, 2012-01-31: py2exe should only apply to windows
        if sys.platform == 'win32':
            def we_are_frozen():
                """Returns whether we are frozen via py2exe.
                This will affect how we find out where we are located."""
                return hasattr(sys, "frozen")

            def module_path():
                """ This will get us the program's directory,
                even if we are frozen using py2exe"""
                if we_are_frozen():
                    return os.path.dirname(unicode(sys.executable, sys.getfilesystemencoding()))

                filedir = os.path.dirname(unicode(__file__, sys.getfilesystemencoding()))
                return os.path.abspath(os.path.join(filedir, '..', '..'))

            return module_path()
        return os.getcwdu()

    @forceWxThread
    def sesscb_ntfy_myprefupdates(self, subject, changeType, objectID, *args):
        if self.ready and self.frame.ready:
            if changeType == NTFY_INSERT:
                if self.frame.searchlist:
                    manager = self.frame.searchlist.GetManager()
                    manager.downloadStarted(objectID)

                manager = self.frame.selectedchannellist.GetManager()
                manager.downloadStarted(objectID)

            manager = self.frame.librarylist.GetManager()
            manager.downloadStarted(objectID)

    def set_reputation(self):
        def do_db():
            nr_connections = 0
            nr_channel_connections = 0
            if self.dispersy:
                for community in self.dispersy.get_communities():
                    from Tribler.community.search.community import SearchCommunity
                    from Tribler.community.allchannel.community import AllChannelCommunity

                    if isinstance(community, SearchCommunity):
                        nr_connections = community.get_nr_connections()
                    elif isinstance(community, AllChannelCommunity):
                        nr_channel_connections = community.get_nr_connections()

            return nr_connections, nr_channel_connections

        def do_wx(delayedResult):
            nr_connections, nr_channel_connections = delayedResult.get()

            # self.frame.SRstatusbar.set_reputation(myRep, total_down, total_up)

            # bitmap is 16px wide, -> but first and last pixel do not add anything.
            percentage = min(1.0, (nr_connections + 1) / 16.0)
            self.frame.SRstatusbar.SetConnections(percentage, nr_connections, nr_channel_connections)

        """ set the reputation in the GUI"""
        if self.ready and self.frame.ready:
            startWorker(do_wx, do_db, uId=u"tribler.set_reputation")
        startWorker(None, self.set_reputation, delay=5.0, workerType="guiTaskQueue")

    def _dispersy_get_barter_community(self):
        try:
            return self.dispersy.get_community(BARTER_MASTER_MEMBER_PUBLIC_KEY_DIGEST, load=False, auto_load=False)
        except KeyError:
            return None

    def sesscb_states_callback(self, dslist):
        if not self.ready:
            return (5.0, [])

        wantpeers = []
        self.ratestatecallbackcount += 1
        if DEBUG:
            torrentdb = self.utility.session.open_dbhandler(NTFY_TORRENTS)
            peerdb = self.utility.session.open_dbhandler(NTFY_PEERS)
            self._logger.debug("main: Stats: Total torrents found %s peers %s" % \
                (repr(torrentdb.size()), repr(peerdb.size())))

        try:
            # Print stats on Console
            if DEBUG:
                if self.ratestatecallbackcount % 5 == 0:
                    for ds in dslist:
                        safename = repr(ds.get_download().get_def().get_name())
                        self._logger.debug("%s %s %.1f%% dl %.1f ul %.1f n %d", safename, dlstatus_strings[ds.get_status()], 100.0 * ds.get_progress(), ds.get_current_speed(DOWNLOAD), ds.get_current_speed(UPLOAD), ds.get_num_peers())
                        # print >>sys.stderr,"main: Infohash:",`ds.get_download().get_def().get_infohash()`
                        if ds.get_status() == DLSTATUS_STOPPED_ON_ERROR:
                            self._logger.debug("main: Error: %s", repr(ds.get_error()))

            # Pass DownloadStates to libaryView
            no_collected_list = []
            try:
                coldir = os.path.basename(os.path.abspath(self.utility.session.get_torrent_collecting_dir()))
                for ds in dslist:
                    destdir = os.path.basename(ds.get_download().get_dest_dir())
                    if destdir != coldir:
                        no_collected_list.append(ds)
                # Arno, 2012-07-17: Retrieving peerlist for the DownloadStates takes CPU
                # so only do it when needed for display.
                wantpeers.extend(self.guiUtility.library_manager.download_state_callback(no_collected_list))
            except:
                print_exc()

            # Update bandwidth statistics in the Barter Community
            if not self.barter_community:
                self.barter_community = self.dispersy.callback.call(self._dispersy_get_barter_community)

            if self.barter_community and not isinstance(self.barter_community, HardKilledCommunity):
                if self.barter_community.has_been_killed:
                    # set BARTER_COMMUNITY to None.  next state callback we will again get the
                    # community resulting in the HardKilledCommunity instead
                    self.barter_community = None
                else:
                    if True in self.lastwantpeers:
                        self.dispersy.callback.register(self.barter_community.download_state_callback, (dslist, True))

                    # only request peer info every 120 intervals
                    if self.ratestatecallbackcount % 120 == 0:
                        wantpeers.append(True)

            # Find State of currently playing video
            playds = None
            d = self.videoplayer.get_vod_download()
            for ds in dslist:
                if ds.get_download() == d:
                    playds = ds

            # Apply status displaying from SwarmPlayer
            if playds:
                def do_video():
                    if playds.get_status() == DLSTATUS_HASHCHECKING:
                        progress = progress_consec = playds.get_progress()
                    else:
                        progress = playds.get_vod_prebuffering_progress()
                        progress_consec = playds.get_vod_prebuffering_progress_consec()
                    self.videoplayer.set_player_status_and_progress(progress, progress_consec, \
                                                                    playds.get_pieces_complete() if playds.get_progress() < 1.0 else [True])
                wx.CallAfter(do_video)

            # Check to see if a download has finished
            newActiveDownloads = []
            doCheckpoint = False
            for ds in dslist:
                state = ds.get_status()
                safename = ds.get_download().get_def().get_name()

                if state == DLSTATUS_DOWNLOADING:
                    newActiveDownloads.append(safename)

                elif state == DLSTATUS_SEEDING:
                    if safename in self.prevActiveDownloads:
                        download = ds.get_download()
                        cdef = download.get_def()

                        coldir = os.path.basename(os.path.abspath(self.utility.session.get_torrent_collecting_dir()))
                        destdir = os.path.basename(download.get_dest_dir())
                        if destdir != coldir:
                            hash = cdef.get_id()

                            notifier = Notifier.getInstance()
                            notifier.notify(NTFY_TORRENTS, NTFY_FINISHED, hash, safename)

                            # Arno, 2012-05-04: Swift reseeding
                            if self.utility.read_config('swiftreseed') == 1 and cdef.get_def_type() == 'torrent' and not download.get_selected_files():
                                self.sesscb_reseed_via_swift(download)

                            doCheckpoint = True

            self.prevActiveDownloads = newActiveDownloads
            if doCheckpoint:
                self.utility.session.checkpoint()

            self.seedingmanager.apply_seeding_policy(no_collected_list)

            # Adjust speeds once every 4 seconds
            adjustspeeds = False
            if self.ratestatecallbackcount % 4 == 0:
                adjustspeeds = True

            if adjustspeeds:
                swift_dslist = [ds for ds in no_collected_list if ds.get_download().get_def().get_def_type() == 'swift']
                self.ratelimiter.add_downloadstatelist(swift_dslist)
                self.ratelimiter.adjust_speeds()

                if DEBUG_DOWNLOADS:
                    for ds in dslist:
                        cdef = ds.get_download().get_def()
                        state = ds.get_status()
                        if cdef.get_def_type() == 'swift':
                            safename = cdef.get_name()
                            self._logger.debug("tribler: SW %s %s %s", dlstatus_strings[state], safename, ds.get_current_speed(UPLOAD))
                        else:
                            self._logger.debug("tribler: BT %s %s %s", dlstatus_strings[state], cdef.get_name(), ds.get_current_speed(UPLOAD))

        except:
            print_exc()

        self.lastwantpeers = wantpeers
        return (1.0, wantpeers)

    def loadSessionCheckpoint(self):
        return

        # Niels: first remove all "swift" torrent collect checkpoints
        dir = self.utility.session.get_downloads_pstate_dir()
        coldir = os.path.basename(os.path.abspath(self.utility.session.get_torrent_collecting_dir()))

        filelist = os.listdir(dir)
        if any([filename.endswith('.pickle') for filename in filelist]):
            convertDownloadCheckpoints(dir)
            filelist = os.listdir(dir)

        filelist = [os.path.join(dir, filename) for filename in filelist if filename.endswith('.state')]

        for file in filelist:
            try:
                pstate = self.utility.session.lm.load_download_pstate(file)

                saveas = pstate.get('downloadconfig', 'saveas')
                if saveas:
                    destdir = os.path.basename(saveas)
                    if destdir == coldir:
                        os.remove(file)
            except:
                pass

        from Tribler.Main.vwxGUI.UserDownloadChoice import UserDownloadChoice
        user_download_choice = UserDownloadChoice.get_singleton()
        initialdlstatus_dict = {}
        for id, state in user_download_choice.get_download_states().iteritems():
            if state == 'stop':
                initialdlstatus_dict[id] = DLSTATUS_STOPPED

        self.utility.session.load_checkpoint(initialdlstatus_dict=initialdlstatus_dict)

    def guiservthread_checkpoint_timer(self):
        """ Periodically checkpoint Session """
        if self.done:
            return
        try:
            self._logger.info("main: Checkpointing Session")
            self.utility.session.checkpoint()

            self.guiserver.add_task(self.guiservthread_checkpoint_timer, SESSION_CHECKPOINT_INTERVAL)
        except:
            print_exc()

    @forceWxThread
    def sesscb_ntfy_activities(self, events):
        if self.ready and self.frame.ready:
            for args in events:
                objectID = args[2]
                args = args[3:]

                self.frame.setActivity(objectID, *args)

    @forceWxThread
    def sesscb_ntfy_reachable(self, subject, changeType, objectID, msg):
        if self.ready and self.frame.ready:
            self.frame.SRstatusbar.onReachable()

    @forceWxThread
    def sesscb_ntfy_channelupdates(self, events):
        if self.ready and self.frame.ready:
            for args in events:
                subject = args[0]
                changeType = args[1]
                objectID = args[2]

                if self.frame.channellist:
                    if len(args) > 3:
                        myvote = args[3]
                    else:
                        myvote = False

                    manager = self.frame.channellist.GetManager()
                    manager.channelUpdated(objectID, subject == NTFY_VOTECAST, myvote=myvote)

                manager = self.frame.selectedchannellist.GetManager()
                manager.channelUpdated(objectID, stateChanged=changeType == NTFY_STATE, modified=changeType == NTFY_MODIFIED)

                if changeType == NTFY_CREATE:
                    if self.frame.channellist:
                        self.frame.channellist.SetMyChannelId(objectID)

                    self.torrentfeed.register(self.utility.session, objectID)
                    self.torrentfeed.addCallback(objectID, self.guiUtility.channelsearch_manager.createTorrentFromDef)

                self.frame.managechannel.channelUpdated(objectID, created=changeType == NTFY_CREATE, modified=changeType == NTFY_MODIFIED)

    @forceWxThread
    def sesscb_ntfy_torrentupdates(self, events):
        if self.ready and self.frame.ready:
            infohashes = [args[2] for args in events]

            if self.frame.searchlist:
                manager = self.frame.searchlist.GetManager()
                manager.torrentsUpdated(infohashes)

                manager = self.frame.selectedchannellist.GetManager()
                manager.torrentsUpdated(infohashes)

                manager = self.frame.playlist.GetManager()
                manager.torrentsUpdated(infohashes)

                manager = self.frame.librarylist.GetManager()
                manager.torrentsUpdated(infohashes)

            from Tribler.Main.Utility.GuiDBTuples import CollectedTorrent

            if self.frame.torrentdetailspanel.torrent and self.frame.torrentdetailspanel.torrent.infohash in infohashes:
                # If an updated torrent is being shown in the detailspanel, make sure the information gets refreshed.
                t = self.frame.torrentdetailspanel.torrent
                torrent = t.torrent if isinstance(t, CollectedTorrent) else t
                self.frame.torrentdetailspanel.setTorrent(torrent)

            if self.frame.librarydetailspanel.torrent and self.frame.librarydetailspanel.torrent.infohash in infohashes:
                t = self.frame.librarydetailspanel.torrent
                torrent = t.torrent if isinstance(t, CollectedTorrent) else t
                self.frame.librarydetailspanel.setTorrent(torrent)

    def sesscb_ntfy_torrentfinished(self, subject, changeType, objectID, *args):
        self.guiUtility.Notify("Download Completed", "Torrent '%s' has finished downloading. Now seeding." % args[0], icon='seed')

        if self.ready and self.frame.ready:
            self.guiUtility.torrentstate_manager.torrentFinished(objectID)

    def sesscb_ntfy_magnet(self, subject, changetype, objectID, *args):
        if changetype == NTFY_MAGNET_STARTED:
            self.guiUtility.library_manager.magnet_started(objectID)
        elif changetype == NTFY_MAGNET_GOT_PEERS:
            self.guiUtility.library_manager.magnet_got_peers(objectID, args[0])
        elif changetype == NTFY_MAGNET_PROGRESS:
            self.guiUtility.library_manager.magnet_got_piece(objectID, args[0])
        elif changetype == NTFY_MAGNET_CLOSE:
            self.guiUtility.library_manager.magnet_close(objectID)

    @forceWxThread
    def sesscb_ntfy_playlistupdates(self, subject, changeType, objectID, *args):
        if self.ready and self.frame.ready:
            if changeType == NTFY_INSERT:
                self.frame.managechannel.playlistCreated(objectID)

                manager = self.frame.selectedchannellist.GetManager()
                manager.playlistCreated(objectID)

            else:
                self.frame.managechannel.playlistUpdated(objectID, modified=changeType == NTFY_MODIFIED)

                if len(args) > 0:
                    infohash = args[0]
                else:
                    infohash = False
                manager = self.frame.selectedchannellist.GetManager()
                manager.playlistUpdated(objectID, infohash, modified=changeType == NTFY_MODIFIED)

                manager = self.frame.playlist.GetManager()
                manager.playlistUpdated(objectID, modified=changeType == NTFY_MODIFIED)

    @forceWxThread
    def sesscb_ntfy_commentupdates(self, subject, changeType, objectID, *args):
        if self.ready and self.frame.ready:
            self.frame.selectedchannellist.OnCommentCreated(objectID)
            self.frame.playlist.OnCommentCreated(objectID)

    @forceWxThread
    def sesscb_ntfy_modificationupdates(self, subject, changeType, objectID, *args):
        if self.ready and self.frame.ready:
            self.frame.selectedchannellist.OnModificationCreated(objectID)
            self.frame.playlist.OnModificationCreated(objectID)

    @forceWxThread
    def sesscb_ntfy_moderationupdats(self, subject, changeType, objectID, *args):
        if self.ready and self.frame.ready:
            self.frame.selectedchannellist.OnModerationCreated(objectID)
            self.frame.playlist.OnModerationCreated(objectID)

    @forceWxThread
    def sesscb_ntfy_markingupdates(self, subject, changeType, objectID, *args):
        if self.ready and self.frame.ready:
            self.frame.selectedchannellist.OnMarkingCreated(objectID)
            self.frame.playlist.OnModerationCreated(objectID)

    @forceWxThread
    def onError(self, e):
        print_exc()
        type, value, stack = sys.exc_info()
        backtrace = traceback.format_exception(type, value, stack)

        win = FeedbackWindow("Unfortunately, Tribler ran into an internal error")
        win.CreateOutputWindow('')
        for line in backtrace:
            win.write(line)

        win.ShowModal()

    def MacOpenFile(self, filename):
        self._logger.info(repr(filename))
        target = FileDropTarget(self.frame)
        target.OnDropFiles(None, None, [filename])

    def OnExit(self):
        self._logger.info("main: ONEXIT")
        self.ready = False
        self.done = True

        # write all persistent data to disk
        if self.i2is:
            self.i2is.shutdown()
        if self.torrentfeed:
            self.torrentfeed.shutdown()
            self.torrentfeed.delInstance()
        if self.webUI:
            self.webUI.stop()
            self.webUI.delInstance()
        if self.guiserver:
            self.guiserver.shutdown(True)
            self.guiserver.delInstance()
        if self.videoplayer:
            self.videoplayer.shutdown()
            self.videoplayer.delInstance()

        delete_status_holders()

        if self.frame:
            self.frame.Destroy()
            del self.frame

        # Don't checkpoint, interferes with current way of saving Preferences,
        # see Tribler/Main/Dialogs/abcoption.py
        if self.utility:
            # Niels: lets add a max waiting time for this session shutdown.
            session_shutdown_start = time()

            self.utility.session.shutdown(hacksessconfcheckpoint=False)

            # Arno, 2012-07-12: Shutdown should be quick
            # Niels, 2013-03-21: However, setting it too low will prevent checkpoints from being written to disk
            waittime = 60
            while not self.utility.session.has_shutdown():
                diff = time() - session_shutdown_start
                if diff > waittime:
                    self._logger.info("main: ONEXIT NOT Waiting for Session to shutdown, took too long")
                    break

                self._logger.info("main: ONEXIT Waiting for Session to shutdown, will wait for an additional %d seconds", waittime - diff)
                sleep(3)
            self._logger.info("main: ONEXIT Session is shutdown")

            try:
                self._logger.info("main: ONEXIT cleaning database")
                peerdb = self.utility.session.open_dbhandler(NTFY_PEERS)
                peerdb._db.clean_db(randint(0, 24) == 0, exiting=True)
            except:
                print_exc()

            self._logger.info("main: ONEXIT deleting instances")

        Session.del_instance()
        GUIUtility.delInstance()
        GUIDBProducer.delInstance()
        DefaultDownloadStartupConfig.delInstance()

        if SQLiteCacheDB.hasInstance():
            SQLiteCacheDB.getInstance().close_all()
            SQLiteCacheDB.delInstance()

        if not ALLOW_MULTIPLE:
            del self.single_instance_checker
        return 0

    def db_exception_handler(self, e):
        self._logger.debug("main: Database Exception handler called %s value %s #", e, e.args)
        try:
            if e.args[1] == "DB object has been closed":
                return  # We caused this non-fatal error, don't show.
            if self.error is not None and self.error.args[1] == e.args[1]:
                return  # don't repeat same error
        except:
            self._logger.error("main: db_exception_handler error %s %s", e, type(e))
            print_exc()
            # print_stack()

        self.onError(e)

    def getConfigPath(self):
        return self.utility.getConfigPath()

    def startWithRightView(self):
        if self.params[0] != "":
            self.guiUtility.ShowPage('my_files')

    def i2ithread_readlinecallback(self, ic, cmd):
        """ Called by Instance2Instance thread """

        self._logger.info("main: Another instance called us with cmd %s", cmd)
        ic.close()

        if cmd.startswith('START '):
            param = cmd[len('START '):].strip()
            torrentfilename = None
            if param.startswith('http:'):
                # Retrieve from web
                f = tempfile.NamedTemporaryFile()
                n = urllib2.urlopen(param)
                data = n.read()
                f.write(data)
                f.close()
                n.close()
                torrentfilename = f.name
            else:
                torrentfilename = param

            # Switch to GUI thread
            # New for 5.0: Start in VOD mode
            def start_asked_download():
                if torrentfilename.startswith("magnet:"):
                    self.frame.startDownloadFromMagnet(torrentfilename)
                elif torrentfilename.startswith("tswift://") or torrentfilename.startswith("ppsp://"):
                    self.frame.startDownloadFromSwift(torrentfilename)
                else:
                    self.frame.startDownload(torrentfilename)
                self.guiUtility.ShowPage('my_files')

            wx.CallAfter(start_asked_download)

    def sesscb_reseed_via_swift(self, td, callback=None):
        # Arno, 2012-05-07: root hash calculation may take long time, halting
        # SessionCallbackThread meaning download statuses won't be updated.
        # Offload to diff thread.
        #
        t = Thread(target=self.workerthread_reseed_via_swift_run, args=(td, callback), name="SwiftRootHashCalculator")
        t.start()
        # apparently daemon by default

    def workerthread_reseed_via_swift_run(self, td, callback=None):
        # Open issues:
        # * how to display these "parallel" downloads in GUI?
        # * make swift reseed user configurable (see 'swiftreseed' in utility.py
        # * roothash calc on separate thread?
        # * Update pymDHT to one with swift interface.
        # * Save (infohash,roothash) pair such that when BT download is removed
        #   the other is (kept/deleted/...) too.
        #
        try:
            if prctlimported:
                prctl.set_name(currentThread().getName())

            # 1. Get torrent info
            tdef = td.get_def()
            destdir = td.get_dest_dir()

            # renaming swarmname for now not supported in swift
            if td.correctedinfoname != fix_filebasename(tdef.get_name_as_unicode()):
                return

            # 2. Convert to swift def
            sdef = SwiftDef()
            # RESEEDTODO: set to swift inf of pymDHT
            sdef.set_tracker("127.0.0.1:%d" % self.sconfig.get_swift_dht_listen_port())
            iotuples = td.get_dest_files()
            for i, o in iotuples:
                # print >>sys.stderr,"python: add_content",i,o
                if len(iotuples) == 1:
                    sdef.add_content(o)  # single file .torrent
                else:
                    xi = os.path.join(tdef.get_name_as_unicode(), i)
                    if sys.platform == "win32":
                        xi = xi.replace("\\", "/")
                    si = xi.encode("UTF-8")  # spec format
                    sdef.add_content(o, si)  # multi-file .torrent

            specpn = sdef.finalize(self.sconfig.get_swift_path(), destdir=destdir)

            # 3. Save swift files to metadata dir
            metadir = self.sconfig.get_swift_meta_dir()
            if len(iotuples) == 1:
                storagepath = iotuples[0][1]  # Point to file on disk
                metapath = os.path.join(metadir, os.path.split(storagepath)[1])

                try:
                    shutil.move(storagepath + '.mhash', metapath + '.mhash')
                    shutil.move(storagepath + '.mbinmap', metapath + '.mbinmap')
                except:
                    print_exc()

            else:
                storagepath = destdir  # Point to dest dir
                metapath = os.path.join(metadir, sdef.get_roothash_as_hex())

                # Reuse .mhash and .mbinmap (happens automatically for single-file)
                try:
                    shutil.move(specpn, metapath + '.mfspec')
                    shutil.move(specpn + '.mhash', metapath + '.mhash')
                    shutil.move(specpn + '.mbinmap', metapath + '.mbinmap')
                except:
                    print_exc()

            # 4. Start Swift download via GUI Thread
            wx.CallAfter(self.frame.startReseedSwiftDownload, tdef, storagepath, sdef)

            # 5. Call the callback to notify
            if callback:
                callback(sdef)
        except:
            print_exc()
            raise


#
#
# Main Program Start Here
#
#
@attach_profiler
def run(params=None):
    if params is None:
        params = [""]

    if len(sys.argv) > 1:
        params = sys.argv[1:]
    try:
        # Create single instance semaphore
        # Arno: On Linux and wxPython-2.8.1.1 the SingleInstanceChecker appears
        # to mess up stderr, i.e., I get IOErrors when writing to it via print_exc()
        #
        if sys.platform != 'linux2':
            single_instance_checker = wx.SingleInstanceChecker("tribler-" + wx.GetUserId())
        else:
            single_instance_checker = LinuxSingleInstanceChecker("tribler")

        installdir = ABCApp.determine_install_dir()

        if not ALLOW_MULTIPLE and single_instance_checker.IsAnotherRunning():
            statedir = SessionStartupConfig().get_state_dir() or Session.get_default_state_dir()

            # Send  torrent info to abc single instance
            if params[0] != "":
                torrentfilename = params[0]
                i2ic = Instance2InstanceClient(Utility(installdir, statedir).read_config('i2ilistenport'), 'START', torrentfilename)

            logger.info("Client shutting down. Detected another instance.")
        else:

            if sys.platform == 'linux2':
                try:
                    import ctypes
                    x11 = ctypes.cdll.LoadLibrary('libX11.so')
                    x11.XInitThreads()
                except OSError as e:
                    logger.debug("Failed to call XInitThreads '%s'", str(e))
                except:
                    logger.exception('Failed to call xInitThreads')

            # Launch first abc single instance
            app = wx.GetApp()
            if not app:
                app = wx.PySimpleApp(redirect=False)
            abc = ABCApp(params, single_instance_checker, installdir)
            if abc.frame:
                app.SetTopWindow(abc.frame)
                abc.frame.set_wxapp(app)
                app.MainLoop()

            # since ABCApp is not a wx.App anymore, we need to call OnExit explicitly.
            abc.OnExit()

            # Niels: No code should be present here, only executed after gui closes

        logger.info("Client shutting down. Sleeping for a few seconds to allow other threads to finish")
        sleep(5)

    except:
        print_exc()


    # This is the right place to close the database, unfortunately Linux has
    # a problem, see ABCFrame.OnCloseWindow
    #
    # if sys.platform != 'linux2':
    #    tribler_done(configpath)
    # os._exit(0)

if __name__ == '__main__':
    run()<|MERGE_RESOLUTION|>--- conflicted
+++ resolved
@@ -15,13 +15,9 @@
 
 import sys
 import logging
-<<<<<<< HEAD
-from Tribler.Main.Utility.compat import convertSessionConfig, convertMainConfig
+
 from Tribler.community.anontunnel.community import ProxyCommunity
-
-=======
 from Tribler.Main.Utility.compat import convertSessionConfig, convertMainConfig, convertDefaultDownloadConfig, convertDownloadCheckpoints
->>>>>>> eb909ccf
 logger = logging.getLogger(__name__)
 
 # Arno: M2Crypto overrides the method for https:// in the
@@ -151,11 +147,8 @@
 class ABCApp():
 
     def __init__(self, params, single_instance_checker, installdir):
-<<<<<<< HEAD
         self.tunnel = None
-=======
         self._logger = logging.getLogger(self.__class__.__name__)
->>>>>>> eb909ccf
 
         self.params = params
         self.single_instance_checker = single_instance_checker
@@ -474,16 +467,11 @@
 
         progress('Loading downloadconfig')
         dlcfgfilename = get_default_dscfg_filename(self.sconfig.get_state_dir())
-<<<<<<< HEAD
-        if DEBUG:
-            print >> sys.stderr, "main: Download config", dlcfgfilename
 
         if os.path.isfile(dlcfgfilename):
             os.remove(dlcfgfilename)
 
-=======
         self._logger.debug("main: Download config %s", dlcfgfilename)
->>>>>>> eb909ccf
         try:
             defaultDLConfig = DefaultDownloadStartupConfig.load(dlcfgfilename)
         except:
@@ -548,12 +536,8 @@
             socks_server.tunnel = proxy_community[0]
             socks_server.start()
 
-<<<<<<< HEAD
-            print >> sys.stderr, "tribler: Dispersy communities are ready"
-=======
             diff = time() - now
             self._logger.info("tribler: communities are ready in %.2f seconds", diff)
->>>>>>> eb909ccf
 
         dispersy = s.get_dispersy_instance()
         dispersy.callback.call(define_communities)
