# Written by Jelle Roozenburg, Maarten ten Brinke, Lucan Musat, Arno Bakker
# see LICENSE.txt for license information

import sys
import wx
import os
from binascii import hexlify
from traceback import print_exc, print_stack
from time import time

from Tribler.Category.Category import Category
from Tribler.Core.Search.SearchManager import SearchManager, split_into_keywords
from Tribler.Core.Search.Reranking import getTorrentReranker, DefaultTorrentReranker
from Tribler.Core.CacheDB.sqlitecachedb import SQLiteCacheDB, bin2str, str2bin, NULL
from Tribler.Core.SocialNetwork.RemoteTorrentHandler import RemoteTorrentHandler
from Tribler.Core.simpledefs import *
from Tribler.Core.TorrentDef import TorrentDef
from Tribler.Main.Dialogs.GUITaskQueue import GUITaskQueue
from Tribler.Main.globals import DefaultDownloadStartupConfig
from Tribler.Main.vwxGUI.UserDownloadChoice import UserDownloadChoice

from Tribler.Community.channel.community import ChannelCommunity
from Tribler.Community.allchannel.preview import PreviewChannelCommunity
from Tribler.Core.dispersy.dispersy import Dispersy

from Tribler.Core.Utilities.utilities import get_collected_torrent_filename
from Tribler.Core.Session import Session
from Tribler.Video.utils import videoextdefaults
from Tribler.Video.VideoPlayer import VideoPlayer
from Tribler.Core.DecentralizedTracking.MagnetLink import MagnetLink 

from math import sqrt
from __init__ import *
from Tribler.Community.allchannel.community import AllChannelCommunity

DEBUG = False

SEARCHMODE_STOPPED = 1
SEARCHMODE_SEARCHING = 2
SEARCHMODE_NONE = 3
VOTE_LIMIT = -5

class TorrentManager:
    # Code to make this a singleton
    __single = None
   
    def __init__(self,guiUtility):
        if TorrentManager.__single:
            raise RuntimeError, "TorrentSearchGridManager is singleton"
        TorrentManager.__single = self
        self.guiUtility = guiUtility
        
        # Contains all matches for keywords in DB, not filtered by category
        self.hits = []
        
        # Remote results for current keywords
        self.remoteHits = {}
        
        #current progress of download states
        self.cache_progress = {}
        
        # For asking for a refresh when remote results came in
        self.gridmgr = None
        self.guiserver = GUITaskQueue.getInstance()
        
        # Gui callbacks
        self.gui_callback = []

        self.searchkeywords = {'filesMode':[], 'libraryMode':[]}
        self.rerankingStrategy = {'filesMode':DefaultTorrentReranker(), 'libraryMode':DefaultTorrentReranker()}
        self.oldsearchkeywords = {'filesMode':[], 'libraryMode':[]} # previous query
        
        self.filteredResults = 0
        self.category = Category.getInstance()
        
        # 09/10/09 boudewijn: CallLater does not accept zero as a
        # delay. the value needs to be a positive integer.
        self.user_download_choice = UserDownloadChoice.get_singleton()

    def getInstance(*args, **kw):
        if TorrentManager.__single is None:
            TorrentManager(*args, **kw)       
        return TorrentManager.__single
    getInstance = staticmethod(getInstance)
    
    def haveTorrent(self, torrent):
        """
        TORRENT is a dictionary containing torrent information used to
        display the entry on the UI. it is NOT the torrent file!
        
        Returns a filename, if filename is known
        """
        torrent_dir = self.guiUtility.utility.session.get_torrent_collecting_dir()
        
        if 'torrent_file_name' not in torrent or not torrent['torrent_file_name']:
            torrent['torrent_file_name'] = get_collected_torrent_filename(torrent['infohash'])
        torrent_filename = os.path.join(torrent_dir, torrent['torrent_file_name'])
        
        #.torrent found, return complete filename
        if os.path.isfile(torrent_filename):
            return torrent_filename
        
        #.torrent not found, possibly a new torrent_collecting_dir
        torrent['torrent_file_name'] = get_collected_torrent_filename(torrent['infohash'])
        torrent_filename = os.path.join(torrent_dir, torrent['torrent_file_name'])
        if os.path.isfile(torrent_filename):
            return torrent_filename
    
    def getTorrent(self, torrent, callback):
        """
        TORRENT is a dictionary containing torrent information used to
        display the entry on the UI. it is NOT the torrent file!
        
        CALLBACK is called when the torrent is downloaded. When no
        torrent can be downloaded the callback is ignored
        
        Returns a filename, if filename is known or a boolean + request_type
        describing if the torrent is requested
        """
        
        torrent_filename = self.haveTorrent(torrent)
        if torrent_filename:
            return torrent_filename
        
        #.torrent not found, try to download from peers
<<<<<<< HEAD
        if 'query_permids' in torrent and not torrent.get('myDownloadHistory'):
            if self.downloadTorrentfileFromPeers(torrent, callback):
                return (True, "from peers")
        
        torrent_dir = self.guiUtility.utility.session.get_torrent_collecting_dir()
        torrent_filename = os.path.join(torrent_dir, get_collected_torrent_filename(torrent['infohash']))
        
        #.torrent still not found, try magnet link
        magnetlink = "magnet:?xt=urn:btih:"+hexlify(torrent['infohash'])
        sources = self.torrent_db.getTorrentCollecting(torrent['torrent_id'])
        if sources:
            for source, in sources:
                if source.startswith('magnet'):
                    magnetlink = str(source)
                    break
        
        def torrentdef_retrieved(tdef):
            tdef.save(torrent_filename)
            callback(torrent['infohash'], torrent, torrent_filename)
        print >> sys.stderr, magnetlink
        return (TorrentDef.retrieve_from_magnet(magnetlink, torrentdef_retrieved), "from dht")
=======
        if self.downloadTorrentfileFromPeers(torrent, callback):
            return (True, "from peers")
        
        return (False, "could not get torrent")
>>>>>>> 16bedadc
             
    def downloadTorrentfileFromPeers(self, torrent, callback, duplicate=True, prio = 0):
        """
        TORRENT is a dictionary containing torrent information used to
        display the entry on the UI. it is NOT the torrent file!

        CALLBACK is called when the torrent is downloaded. When no
        torrent can be downloaded the callback is ignored

        DUPLICATE can be True: the file will be downloaded from peers
        regardless of a previous/current download attempt (returns
        True). Or DUPLICATE can be False: the file will only be
        downloaded when it was not yet attempted to download (when
        False is returned no callback will be made)
        
        PRIO is the priority, default is 0 which means we need this torrent now.
        If PRIO != 0, then a rate limiter could be used by the remotetorrentrequester

        Returns True or False
        """

        # return False when duplicate
        if not duplicate and torrent.get('query_torrent_was_requested', False):
            return False
        
        torrent['query_torrent_was_requested'] = True
        if not 'query_permids' in torrent or len(torrent['query_permids']) == 0:
            self.guiUtility.utility.session.download_torrentfile(torrent['infohash'], callback, prio)
        else:
            for permid in torrent['query_permids']:
                self.guiUtility.utility.session.download_torrentfile_from_peer(permid, torrent['infohash'], callback, prio)
        
        return True
    
    def downloadTorrent(self, torrent, dest = None, secret = False, vodmode = False):
        callback = lambda infohash, metadata, filename: self.downloadTorrent(torrent, dest, secret, vodmode)
        torrent_filename = self.getTorrent(torrent, callback)
        
        if isinstance(torrent_filename, basestring):
            #got actual filename
            
            if torrent.get('name'):
                name = torrent['name']
            else:
                name = torrent['infohash']
            
            clicklog={'keywords': self.searchkeywords['filesMode'],
                      'reranking_strategy': self.rerankingStrategy['filesMode'].getID()}
            
            if "click_position" in torrent:
                clicklog["click_position"] = torrent["click_position"]
            
            # Api download
            d = self.guiUtility.frame.startDownload(torrent_filename,destdir=dest,clicklog=clicklog,name=name,vodmode=vodmode) ## remove name=name
            if d:
                if secret:
                    self.torrent_db.setSecret(torrent['infohash'], secret)

                if DEBUG:
                    print >>sys.stderr,'standardDetails: download: download started'
               
                torrent['myDownloadHistory'] = True
        elif torrent_filename[0]:
            #torrent is being requested from peers, using callback this function will be called again
            return torrent_filename[1]
        else:
            #torrent not found
            str = self.guiUtility.utility.lang.get('delete_torrent') % torrent['name']
            dlg = wx.MessageDialog(self.guiUtility.frame, str, self.guiUtility.utility.lang.get('delete_dead_torrent'), 
                                wx.YES_NO|wx.NO_DEFAULT|wx.ICON_QUESTION)
            result = dlg.ShowModal()
            dlg.Destroy()
            
            if result == wx.ID_YES:
                infohash = torrent['infohash']
                self.torrent_db.deleteTorrent(infohash, delete_file=True, commit = True)
    
    def isTorrentPlayable(self, torrent, default=(False, [], []), callback=None):
        """
        TORRENT is a dictionary containing torrent information used to
        display the entry on the UI. it is NOT the torrent file!

        DEFAULT indicates the default value when we don't know if the
        torrent is playable. 

        CALLBACK can be given to result the actual 'playable' value
        for the torrent after some downloading/processing. The DEFAULT
        value is returned in this case. Will only be called if
        self.item == torrent

        The return value is a tuple consisting of a boolean indicating if the torrent is playable and a list.
        If the torrent is not playable or if the default value is returned the boolean is False and the list is empty.
        If it is playable the boolean is true and the list returned consists of the playable files within the actual torrent. 
        """
        
        playable, videofiles, allfiles = default
        
        torrent_filename = self.haveTorrent(torrent)
        if not torrent_filename:
            #see if we have all info in our tables
            if 'torrent_id' in torrent:
                allfiles = self.torrent_db.getTorrentFiles(torrent['torrent_id'])
                if len(allfiles) > 0:
                    videofiles = []
                    for file, _ in allfiles:
                        prefix, ext = os.path.splitext(file)
    
                        if ext != "" and ext[0] == ".":
                            ext = ext[1:]
                        if ext.lower() in videoextdefaults:
                            videofiles.append(file)
                    
                    playable = len(videofiles) > 0
                    
                    collectingSources = self.torrent_db.getTorrentCollecting(torrent['torrent_id'])
                    for source, in collectingSources:
                        if source.startswith('magnet'):
                            dn, xt, trs = MagnetLink.MagnetLink.parse_url(source)
                            torrent['trackers'] = [trs]
                            break
                else:
                    torrent_callback = lambda infohash, metadata, filename: self.isTorrentPlayable(torrent, default, callback)
                    torrent_filename = self.getTorrent(torrent, torrent_callback)
                    
                    if torrent_filename[0]:
                        return torrent_filename[1]
        else:
            #got actual filename
            tdef = TorrentDef.load(torrent_filename)
            
            videofiles = tdef.get_files_as_unicode(exts=videoextdefaults)
            allfiles = tdef.get_files_as_unicode_with_length()
            playable = len(videofiles) > 0
            
            torrent['comment'] = tdef.get_comment_as_unicode()
            if tdef.get_tracker_hierarchy():
                torrent['trackers'] = tdef.get_tracker_hierarchy()
            else:
                torrent['trackers'] = [[tdef.get_tracker()]]
        
        if not callback is None:
            callback(torrent, (playable, videofiles, allfiles))
        else:
            return (playable, videofiles, allfiles)
    
    def getSwarmInfo(self, torrent_id):
        return self.torrent_db.getSwarmInfo(torrent_id)
    
    def playTorrent(self, torrent, selectedinfilename = None):
        ds = torrent.get('ds')
        
        videoplayer = self._get_videoplayer(ds)
        videoplayer.stop_playback()
        videoplayer.show_loading()
        
        if ds is None:
            #Making sure we actually have this .torrent
            callback = lambda infohash, metadata, filename: self.playTorrent(torrent)
            filename = self.getTorrent(torrent, callback)
            
            if isinstance(filename, basestring):
                #got actual filename, load torrentdef and create downloadconfig
                
                tdef = TorrentDef.load(filename)
                defaultDLConfig = DefaultDownloadStartupConfig.getInstance()
                dscfg = defaultDLConfig.copy()
                videoplayer.start_and_play(tdef, dscfg, selectedinfilename)
        else:
            videoplayer.play(ds, selectedinfilename)
    
    def deleteTorrent(self, torrent, removecontent = False):
        self.deleteTorrentDS(torrent.get('ds'), torrent['infohash'], removecontent)
    
    def deleteTorrentDS(self, ds, infohash, removecontent = False):
        if not ds is None:
            videoplayer = VideoPlayer.getInstance()
            playd = videoplayer.get_vod_download()
            
            if playd == ds.download:
                self._get_videoplayer(ds).stop_playback()
            
        self.deleteTorrentDownload(ds.get_download(), infohash, removecontent)
        
    def deleteTorrentDownload(self, download, infohash, removecontent = False):
        self.guiUtility.utility.session.remove_download(download, removecontent = removecontent)
            
        # Johan, 2009-03-05: we need long download histories for good 
        # semantic clustering.
        # Arno, 2009-03-10: Not removing it from MyPref means it keeps showing
        # up in the Library, even after removal :-( H4x0r this.
        self.mypref_db.updateDestDir(infohash,"")
        self.user_download_choice.remove_download_state(infohash)
    
    def _get_videoplayer(self, exclude=None):
        """
        Returns the VideoPlayer instance and ensures that it knows if
        there are other downloads running.
        """
        other_downloads = False
        for ds in self.dslist:
            if ds is not exclude and ds.get_status() not in (DLSTATUS_STOPPED, DLSTATUS_STOPPED_ON_ERROR):
                other_downloads = True
                break
        
        videoplayer = VideoPlayer.getInstance()
        videoplayer.set_other_downloads(other_downloads)
        
        self.guiUtility.ShowPlayer(True)
        return videoplayer
        
    def download_state_gui_callback(self, dslist):
        """
        Called by GUIThread
        """
        self.dslist = dslist
        for callback in self.gui_callback:
            try:
                callback(dslist)
            except:
                print_exc()
                self.remove_download_state_callback(callback)
            
        #TODO: This seems like the wrong place to do this?
        self.guiserver.add_task(lambda:self.updateProgressInDB(dslist),0)
     
    def updateProgressInDB(self, dslist):
        updates = False
        for ds in dslist:
            infohash = ds.get_download().get_def().get_infohash()
            
            progress = (ds.get_progress() or 0.0) * 100.0
            #update progress if difference is larger than 5%
            if progress - self.cache_progress.get(infohash, 0) > 5:
                self.cache_progress[infohash] = progress
                try:
                    self.mypref_db.updateProgress(infohash, progress, commit = False)
                    updates = True
                except:
                    print_exc()
        
        if updates:
            self.mypref_db.commit()
        
    def add_download_state_callback(self, callback):
        if callback not in self.gui_callback:
            self.gui_callback.append(callback)
            
    def remove_download_state_callback(self, callback):
        if callback in self.gui_callback:
            self.gui_callback.remove(callback)
    
    def addDownloadState(self, torrent):
        # Add downloadstate data to list of torrent dicts
        for ds in self.dslist:
            try:
                infohash = ds.get_download().get_def().get_infohash()
                if torrent['infohash'] == infohash:
                    torrent['ds'] = ds
                    break
            except:
                pass
        return torrent
    
    def addDownloadStates(self, liblist):
        # Add downloadstate data to list of torrent dicts
        for ds in self.dslist:
            try:
                infohash = ds.get_download().get_def().get_infohash()
                for torrent in liblist:
                    if torrent['infohash'] == infohash:
                        torrent['ds'] = ds
                        break
            except:
                pass
        return liblist
    
    def set_gridmgr(self,gridmgr):
        self.gridmgr = gridmgr
    
    def connect(self):
        session = self.guiUtility.utility.session
        self.torrent_db = session.open_dbhandler(NTFY_TORRENTS)
        self.pref_db = session.open_dbhandler(NTFY_PREFERENCES)
        self.mypref_db = session.open_dbhandler(NTFY_MYPREFERENCES)
        self.search_db = session.open_dbhandler(NTFY_SEARCH)
        self.votecastdb = session.open_dbhandler(NTFY_VOTECAST)
        self.searchmgr = SearchManager(self.torrent_db)
    
    def getHitsInCategory(self, mode = 'filesMode', categorykey = 'all', sort = 'rameezmetric'):
        if DEBUG: begintime = time()
        # mode is 'filesMode', 'libraryMode'
        # categorykey can be 'all', 'Video', 'Document', ...
        
        if DEBUG:
            print >>sys.stderr,"TorrentSearchGridManager: getHitsInCategory:",mode,categorykey,range
        
        categorykey = categorykey.lower()
        enabledcattuples = self.category.getCategoryNames()
        enabledcatslow = ["other"]
        for catname,displayname in enabledcattuples:
            enabledcatslow.append(catname.lower())
        
        # TODO: do all filtering in DB query
        def torrentFilter(torrent):
            #allow all files in library mode
            if mode == 'libraryMode':
                return torrent.get('myDownloadHistory', False) and torrent.get('destdir',"") != ""
            
            #show dead torrents in library
            okCategory = False
            if not okCategory:
                categories = torrent.get("category", [])
                if not categories:
                    categories = ["other"]
                if categorykey == 'all':
                    for torcat in categories:
                        if torcat.lower() in enabledcatslow:
                            okCategory = True
                            break
                elif categorykey in [cat.lower() for cat in categories]:
                    okCategory = True
            
            if not okCategory:
                self.filteredResults += 1
            
<<<<<<< HEAD
            #show dead torrents in library
            okGood = library or torrent['status'] != 'dead'
            return okLibrary and okCategory and okGood
=======
            okGood = torrent['status'] != 'dead'
                        
            #print >>sys.stderr,"FILTER: lib",okLibrary,"cat",okCategory,"good",okGood
            return okCategory and okGood
>>>>>>> 16bedadc
        
        # 1. Local search puts hits in self.hits
        if DEBUG:
            beginlocalsearch = time()
        new_local_hits = self.searchLocalDatabase(mode)
        
        if DEBUG:
            print >>sys.stderr,'TorrentSearchGridManager: getHitsInCat: search found: %d items took %s' % (len(self.hits), time() - beginlocalsearch)

        # 2. Filter self.hits on category and status
        if DEBUG:
            beginfilterhits = time()
            
        if new_local_hits:
            self.hits = filter(torrentFilter,self.hits)

        if DEBUG:
            print >>sys.stderr,'TorrentSearchGridManager: getHitsInCat: torrentFilter after filter found: %d items took %s' % (len(self.hits), time() - beginfilterhits)
        
        # 3. Add remote hits that may apply. TODO: double filtering, could
        # add remote hits to self.hits before filter(torrentFilter,...)
        if mode != 'libraryMode':
            self.addStoredRemoteResults()

            if DEBUG:
                print >>sys.stderr,'TorrentSearchGridManager: getHitsInCat: found after remote search: %d items' % len(self.hits)

        if DEBUG:
            beginsort = time()
        
        if sort == 'rameezmetric':
            self.sort()

        # Nic: Ok this is somewhat diagonal to the previous sorting algorithms
        # eventually, these should probably be combined
        # since for now, however, my reranking is very tame (exchanging first and second place under certain circumstances)
        # this should be fine...
        self.rerankingStrategy[mode] = getTorrentReranker()
        self.hits = self.rerankingStrategy[mode].rerank(self.hits, self.searchkeywords[mode], self.torrent_db, 
                                                        self.pref_db, self.mypref_db, self.search_db)

        # boudewijn: now that we have sorted the search results we
        # want to prefetch the top N torrents.
        self.guiserver.add_task(self.prefetch_hits, t = 1, id = "PREFETCH_RESULTS")

        if DEBUG:
            print >> sys.stderr, 'getHitsInCat took: %s of which sort took %s' % ((time() - begintime), (time() - beginsort))
        self.hits = self.addDownloadStates(self.hits)

        return [len(self.hits), self.filteredResults , self.hits]

    def prefetch_hits(self):
        """
        Prefetching attempts to reduce the time required to get the
        user the data it wants.

        We assume the torrent at the beginning of self.hits are more
        likely to be selected by the user than the ones at the
        end. This allows us to perform prefetching operations on a
        subselection of these items.

        The prefetch_hits function can be called multiple times. It
        will only attempt to prefetch every PREFETCH_DELAY
        seconds. This gives search results from multiple sources the
        chance to be received and sorted before prefetching a subset.
        """
        if DEBUG: begin_time = time()
        torrent_dir = Session.get_instance().get_torrent_collecting_dir()
        hit_counter = 0
        prefetch_counter = 0

        # prefetch .torrent files if they are from buddycast sources
        for hit in self.hits:
            def sesscb_prefetch_done(infohash, metadata, filename):
                if DEBUG:
                    # find the origional hit
                    for hit in self.hits:
                        if hit["infohash"] == infohash:
                            print >> sys.stderr, "Prefetch: in", "%.1fs" % (time() - begin_time), `hit["name"]`
                            return
                    print >> sys.stderr, "Prefetch BUG. We got a hit from something we didn't ask for"

            if 'torrent_file_name' not in hit or not hit['torrent_file_name']:
                hit['torrent_file_name'] = get_collected_torrent_filename(hit['infohash']) 
            torrent_filename = os.path.join(torrent_dir, hit['torrent_file_name'])

            if not os.path.isfile(torrent_filename):
                if self.downloadTorrentfileFromPeers(hit, sesscb_prefetch_done, duplicate=False, prio = 1):
                    prefetch_counter += 1
                    if DEBUG: print >> sys.stderr, "Prefetch: attempting to download", `hit["name"]`

            hit_counter += 1
            if prefetch_counter >= 10 or hit_counter >= 25:
                # (1) prefetch a maximum of N hits
                # (2) prefetch only from the first M hits
                # (.) wichever is lowest or (1) or (2)
                break
    
    def getSearchKeywords(self, mode):
        return self.searchkeywords[mode], len(self.hits), self.filteredResults
    
    def setSearchKeywords(self, wantkeywords, mode):
        self.searchkeywords[mode] = wantkeywords
        if mode == 'filesMode':
            if DEBUG:
                print >> sys.stderr, "TorrentSearchGridManager: keywords:", self.searchkeywords[mode],";time:%", time()
            self.filteredResults = 0
            self.remoteHits = {}
            self.oldsearchkeywords[mode] = ''

    def searchLocalDatabase(self, mode):
        if mode != 'libraryMode':
            """ Called by GetHitsInCategory() to search local DB. Caches previous query result. """
            if self.searchkeywords[mode] == self.oldsearchkeywords[mode] and len(self.hits) > 0:
                if DEBUG:
                    print >>sys.stderr,"TorrentSearchGridManager: searchLocalDB: returning old hit list",len(self.hits)
                return False

            self.oldsearchkeywords[mode] = self.searchkeywords[mode]
            if DEBUG:
                print >>sys.stderr,"TorrentSearchGridManager: searchLocalDB: Want",self.searchkeywords[mode]
            
            if len(self.searchkeywords[mode]) == 0 or len(self.searchkeywords[mode]) == 1 and self.searchkeywords[mode][0] == '':
                return False
            
            self.hits = self.searchmgr.search(self.searchkeywords[mode])
        else:
            self.hits = self.searchmgr.searchLibrary()
        return True

    def addStoredRemoteResults(self):
        """ Called by GetHitsInCategory() to add remote results to self.hits """
        if len(self.remoteHits) > 0:
            numResults = 0
            def catFilter(item):
                icat = item.get('category')
                if type(icat) == list:
                    icat = icat[0].lower()
                elif type(icat) == str:
                    icat = icat.lower()
                else:
                    return False
            
            #catResults = filter(catFilter, self.remoteHits.values())
            catResults = self.remoteHits.values()
            if DEBUG:
                print >> sys.stderr,"TorrentSearchGridManager: remote: Adding %d remote results (%d in category)" % (len(self.remoteHits), len(catResults))
            
            for remoteItem in catResults:
                known = False
                for item in self.hits:
                    #print >> sys.stderr,"TorrentSearchGridManager: remote: Should we add",`remoteItem['name']`
                    if item['infohash'] == remoteItem['infohash']:
                        known = True
                        # if a hit belongs to a more popular channel, then replace the previous
                        """
                        if remoteItem['channel_permid'] !="" and remoteItem['channel_name'] != "" and remoteItem['subscriptions']-remoteItem['neg_votes'] > item['subscriptions']-item['neg_votes']:
                            item['subscriptions'] = remoteItem['subscriptions']
                            item['neg_votes'] = remoteItem['neg_votes']
                            item['channel_permid'] = remoteItem['channel_permid']
                            item['channel_name'] = remoteItem['channel_name']
                        """
                        break
                if not known:
                    #print >> sys.stderr,"TorrentSearchGridManager: remote: Adding",`remoteItem['name']`
                    self.hits.append(remoteItem)
                    numResults+=1
        
    def gotRemoteHits(self, permid, kws, answers):
        """ Called by GUIUtil when hits come in. """
        try:
            if DEBUG:
                print >>sys.stderr,"TorrentSearchGridManager: gotRemoteHist: got",len(answers),"unfiltered results for",kws, bin2str(permid), time()
            
            # Always store the results, only display when in filesMode
            # We got some replies. First check if they are for the current query
            if self.searchkeywords['filesMode'] == kws:
                numResults = 0
                catobj = Category.getInstance()
                for key,value in answers.iteritems():
                    
                    if self.torrent_db.hasTorrent(key):
                        if DEBUG:
                            print >>sys.stderr,"TorrentSearchGridManager: gotRemoteHist: Ignoring hit for",`value['content_name']`,"already got it"
                        continue # do not show results we have ourselves
                    
                    # First, check if it matches the word boundaries, that belongs to previous version
                    
                    # Convert answer fields as per 
                    # Session.query_connected_peers() spec. to NEWDB format
                    newval = {}
                    newval['name'] = value['content_name']                    
                    newval['infohash'] = key
                    newval['torrent_file_name'] = ''
                    newval['length'] = value['length']
                    newval['creation_date'] = time()  # None  gives '?' in GUI
                    newval['relevance'] = 0
                    newval['source'] = 'RQ'
                    newval['category'] = value['category'][0] 
                    # We trust the peer
                    newval['status'] = 'good'
                    newval['num_seeders'] = value['seeder']
                    newval['num_leechers'] = value['leecher']

                    # OLPROTO_VER_NINETH includes a torrent_size. Set to
                    # -1 when not available.
                    if 'torrent_size' in value:
                        newval['torrent_size'] = value['torrent_size']
                    else:
                        newval['torrent_size'] = -1
                        
                    # OLPROTO_VER_ELEVENTH includes channel_permid, channel_name fields.
                    if 'channel_permid' not in value:
                        # just to check if it is not OLPROTO_VER_ELEVENTH version
                        # if so, check word boundaries in the swarm name
                        ls = split_into_keywords(value['content_name'])

                        if DEBUG:
                            print >>sys.stderr,"TorrentSearchGridManager: ls is",`ls`
                            print >>sys.stderr,"TorrentSearchGridManager: kws is",`kws`
                        
                        flag = False
                        for kw in kws:
                            if kw not in ls:
                                flag=True
                                break
                        if flag:
                            continue
                        
                    if 'channel_permid' in value:
                        newval['channel_permid']=value['channel_permid']
                    else:
                        newval['channel_permid']=""
                        
                    if 'channel_name' in value:
                        newval['channel_name'] = value['channel_name']
                    else:
                        newval['channel_name']=""
                        
                    if 'channel_permid' in value:
                        newval['subscriptions'], newval['neg_votes'] = self.votecastdb.getPosNegVotes(value['channel_permid'])
                        if newval['subscriptions'] - newval['neg_votes'] < VOTE_LIMIT:
                            # now, this is SPAM
                            continue
                    else:
                        newval['subscriptions']=0
                        newval['neg_votes'] = 0
                            

                    # Extra field: Set from which peer this info originates
                    newval['query_permids'] = [permid]
                        
                    # Filter out results from unwanted categories
                    flag = False
                    for cat in value['category']:
                        rank = catobj.getCategoryRank(cat)
                        if rank == -1:
                            if DEBUG:
                                print >>sys.stderr,"TorrentSearchGridManager: gotRemoteHits: Got",`newval['name']`,"from banned category",cat,", discarded it."
                            flag = True
                            self.filteredResults += 1
                            break
                    if flag:
                        continue

                    if newval['infohash'] in self.remoteHits:
                        if DEBUG:
                            print >>sys.stderr,"TorrentSearchGridManager: gotRemoteHist: merging hit",`newval['name']`

                        # merge this result with previous results
                        oldval = self.remoteHits[newval['infohash']]
                        for query_permid in newval['query_permids']:
                            if not query_permid in oldval['query_permids']:
                                oldval['query_permids'].append(query_permid)
                        
                        # if a hit belongs to a more popular channel, then replace the previous
                        if newval['channel_permid'] !="" and newval['channel_name'] != "" and newval['subscriptions']-newval['neg_votes'] > oldval['subscriptions']-oldval['neg_votes']:
                            oldval['subscriptions'] = newval['subscriptions']
                            oldval['neg_votes'] = newval['neg_votes']
                            oldval['channel_permid'] = newval['channel_permid']
                            oldval['channel_name'] = newval['channel_name']
                    else:
                        if DEBUG:
                            print >>sys.stderr,"TorrentSearchGridManager: gotRemoteHist: appending hit",`newval['name']`

                        self.remoteHits[newval['infohash']] = newval
                        numResults +=1
                        # if numResults % 5 == 0:
                        # self.refreshGrid()
             
                if numResults > 0:
                    self.refreshGrid()
                    if DEBUG:
                        print >>sys.stderr,'TorrentSearchGridManager: gotRemoteHits: Refresh grid after new remote torrent hits came in'
                return True
            elif DEBUG:
                print >>sys.stderr,"TorrentSearchGridManager: gotRemoteHits: got hits for",kws,"but current search is for",self.searchkeywords
            return False
        except:
            print_exc()
            return False
        
    def refreshGrid(self):
        if self.gridmgr is not None:
            self.gridmgr.refresh()

    #Rameez: The following code will call normalization functions and then 
    #sort and merge the torrent results
    def sort(self):
        self.doStatNormalization(self.hits,'num_seeders', 'norm_num_seeders')
        self.doStatNormalization(self.hits,'neg_votes', 'norm_neg_votes')
        self.doStatNormalization(self.hits,'subscriptions', 'norm_subscriptions')

        def score_cmp(a,b):
            score_a = 0.8*a.get('norm_num_seeders',0) - 0.1*a.get('norm_neg_votes',0) + 0.1*a.get('norm_subscriptions',0)
            score_b = 0.8*b.get('norm_num_seeders',0) - 0.1*b.get('norm_neg_votes',0) + 0.1*b.get('norm_subscriptions',0)
            # normScores can be small, so multiply
            return cmp(score_a, score_b)
           
        self.hits.sort(cmp, reverse = True)

    def doStatNormalization(self, hits, normKey, newKey):
        '''Center the variance on zero (this means mean == 0) and divide
        all values by the standard deviation. This is sometimes called scaling.
        This is done on the field normKey of hits and the output is added to a new 
        field called newKey.'''
        
        tot = 0

        for hit in hits:
            tot += hit.get(normKey, 0)
        
        if len(hits) > 0:
            mean = tot/len(hits)
        else:
            mean = 0
        
        sum = 0
        for hit in hits:
            temp = hit.get(normKey,0) - mean
            temp = temp * temp
            sum += temp
        
        if len(hits) > 1:
            dev = sum /(len(hits)-1)
        else:
            dev = 0
        
        stdDev = sqrt(dev)
        
        for hit in hits:
            if stdDev > 0:
                hit[newKey] = (hit.get(normKey,0)-mean)/ stdDev
            else:
                hit[newKey] = 0
                
class ChannelSearchGridManager:
    # Code to make this a singleton
    __single = None
   
    def __init__(self,guiUtility):
        if ChannelSearchGridManager.__single:
            raise RuntimeError, "ChannelSearchGridManager is singleton"
        ChannelSearchGridManager.__single = self
        self.guiUtility = guiUtility
        self.utility = guiUtility.utility
        
        # Contains all matches for keywords in DB, not filtered by category
        self.hits = {}
        
        self.searchmgr = None
        self.channelcast_db = None
        self.votecastdb = None
        
        # For asking for a refresh when remote results came in
        self.gridmgr = None
        
        self.searchkeywords = []
        self.oldsearchkeywords = []
        
        self.category = Category.getInstance()
        
    def getInstance(*args, **kw):
        if ChannelSearchGridManager.__single is None:
            ChannelSearchGridManager(*args, **kw)       
        return ChannelSearchGridManager.__single
    getInstance = staticmethod(getInstance)

    def connect(self):
        self.session = self.utility.session
        self.channelcast_db = self.session.open_dbhandler(NTFY_CHANNELCAST)
        self.votecastdb = self.session.open_dbhandler(NTFY_VOTECAST)
        
        if Dispersy.has_instance():
            self.dispersy = Dispersy.get_instance()
        else:
            def dispersy_started(subject,changeType,objectID):
                self.dispersy = Dispersy.get_instance()
                
                self.session.remove_observer(dispersy_started)
            
            self.session.add_observer(dispersy_started,NTFY_DISPERSY,[NTFY_STARTED])
        self.searchmgr = SearchManager(self.channelcast_db)
        
    def set_gridmgr(self,gridmgr):
        self.gridmgr = gridmgr

    def getChannelHits(self):
        new_local_hits = self.searchLocalDatabase()

        if DEBUG:
            print >>sys.stderr,'ChannelSearchGridManager: getChannelHits: search found: %d items' % len(self.hits)

        if len(self.hits) == 0:
            return [0, None]
        else:        
            return [len(self.hits),self.hits]

    def getNewChannels(self):
        #all channels with no votes + updated since
        two_months = time() - 5259487
        
        newchannels = self.channelcast_db.getNewChannels(two_months)
        return [len(newchannels), newchannels]

    def getAllChannels(self):
        allchannels = self.channelcast_db.getAllChannels()
        return [len(allchannels), allchannels]
 
    def getMySubscriptions(self):
        subscriptions = self.channelcast_db.getMySubscribedChannels()
        return [len(subscriptions), subscriptions]

    def getSubscribersCount(self, channel_id):
        return self.channelcast_db.getSubscribersCount(channel_id)

    def getPopularChannels(self):
        pchannels = self.channelcast_db.getMostPopularChannels()
        return [len(pchannels), pchannels]
    
    def getUpdatedChannels(self):
        lchannels = self.channelcast_db.getLatestUpdated()
        return [len(lchannels), lchannels]
    
    def getMyVote(self, channel_id):
        return self.votecastdb.getVote(channel_id, None)
    
    def getTorrentFromChannelId(self, channel_id, infohash, keys):
        assert 'ChannelTorrents.name' in keys and 'CollectedTorrent.name' in keys, "Require ChannelTorrents.name and CollectedTorrent.name in keys"
        data = self.channelcast_db.getTorrentFromChannelId(channel_id, infohash, keys)
        
        #Prefer channeltorrents name, but use collectedtorrent as backup
        data['name'] = data['ChannelTorrents.name'] or data['CollectedTorrent.name']
        return data

    def getTorrentFromChannelTorrentId(self, channeltorrent_id, keys):
        assert 'ChannelTorrents.name' in keys and 'CollectedTorrent.name' in keys, "Require ChannelTorrents.name and CollectedTorrent.name in keys" 
        data = self.channelcast_db.getTorrentFromChannelTorrentId(channeltorrent_id, keys)
        
        #Prefer channeltorrents name, but use collectedtorrent as backup
        data['name'] = data['ChannelTorrents.name'] or data['CollectedTorrent.name']
        return data
    
    def getTorrentsFromChannelId(self, channel_id, keys, filterTorrents = True, limit = None):
        hits = self.channelcast_db.getTorrentsFromChannelId(channel_id, keys, limit)
        return self._fix_torrents(hits, filterTorrents)
    
    def getRecentTorrentsFromChannelId(self, channel_id, keys, filterTorrents = True, limit = None):
        hits = self.channelcast_db.getTorrentsFromChannelId(channel_id, keys, limit)
        return self._fix_torrents(hits, filterTorrents)

    def getTorrentsNotInPlaylist(self, channel_id, keys, filterTorrents = True):
        hits = self.channelcast_db.getTorrentsNotInPlaylist(channel_id, keys)
        return self._fix_torrents(hits, filterTorrents)
    
    def getTorrentsFromPlaylist(self, playlist_id, keys, filterTorrents = True, limit = None):
        hits = self.channelcast_db.getTorrentsFromPlaylist(playlist_id, keys, limit)
        return self._fix_torrents(hits, filterTorrents)
    
    def getRecentTorrentsFromPlaylist(self, playlist_id, keys, filterTorrents = True, limit = None):
        hits = self.channelcast_db.getRecentTorrentsFromPlaylist(playlist_id, keys, limit)
        return self._fix_torrents(hits, filterTorrents)
        
    def _fix_torrents(self, hits, filterTorrents):
        if filterTorrents:
            nrFiltered, hits = self._applyFF(hits)
        else:
            nrFiltered = 0
        
        for data in hits:
            data['torrent_id'] = data['CollectedTorrent.torrent_id']
            del data['CollectedTorrent.torrent_id']

            #Prefer channeltorrents name, but use collectedtorrent as backup
            data['name'] = data['ChannelTorrents.name'] or data['CollectedTorrent.name']  
        return len(hits), nrFiltered, hits
    
    def _applyFF(self, hits):
        enabledcattuples = self.category.getCategoryNames()
        enabledcatslow = ["other"]
        for catname, displayname in enabledcattuples:
            enabledcatslow.append(catname.lower())
        
        def catFilter(torrent):
            okCategory = False
            categories = torrent.get("category", ["other"])
            for torcat in categories:
                if torcat.lower() in enabledcatslow:
                    okCategory = True
                    break
            
            return okCategory
            
        def deadFilter(torrent):
            okGood = torrent['status'] != 'dead'
            return okGood
        
        nrFiltered = len(hits)
        hits = filter(catFilter, hits)
        nrFiltered -= len(hits)
        
        hits = filter(deadFilter, hits)
        return nrFiltered, hits
    
    def _disp_get_community_from_channel_id(self, channel_id):
        assert isinstance(channel_id, (int, long))

        # 1. get the dispersy identifier from the channel_id
        dispersy_cid = self.channelcast_db.getDispersyCIDFromChannelId(channel_id)
        dispersy_cid = str(dispersy_cid)
        
        # 2. get the community instance from the 20 byte identifier
        try:
            community = self.dispersy.get_community(dispersy_cid)
        except KeyError:
            raise RuntimeError("Unknown community identifier")

        return community
    
    def createChannel(self, name, description):
        def dispersy_thread():
            community = ChannelCommunity.create_community(self.session.dispersy_member)
            community.create_channel(name, description)
        
        self.dispersy.rawserver.add_task(dispersy_thread)
    
    def createPlaylist(self, channel_id, name, description, infohashes = []):
        def dispersy_thread():
            community = self._disp_get_community_from_channel_id(channel_id)
            community.create_playlist(name, description, infohashes)

        self.dispersy.rawserver.add_task(dispersy_thread)
        
    def savePlaylistTorrents(self, channel_id, playlist_id, infohashes):
        #detect changes
        to_be_created = set(infohashes)
        to_be_removed = set()
        
        sql = "SELECT distinct infohash FROM PlaylistTorrents PL, ChannelTorrents CT, Torrent T WHERE PL.channeltorrent_id = CT.id AND CT.torrent_id = T.torrent_id AND playlist_id = ?"
        records = self._db.fetchall(sql,(playlist_id,))
        for infohash, in records:
            infohash = str2bin(infohash)
            if infohash in to_be_created:
                to_be_created.remove(infohash)
            else:
                to_be_removed.add(infohash)
        
        def dispersy_thread():
            community = self._disp_get_community_from_channel_id(channel_id)
            community.create_playlist_torrents(playlist_id, to_be_created)
            
        self.dispersy.rawserver.add_task(dispersy_thread)
    
    def createComment(self, comment, channel_id, reply_after = None, reply_to = None, playlist_id = None, channeltorrent_id = None):
        infohash = None
        if channeltorrent_id:
            infohash_dict = self.channelcast_db.getTorrentFromChannelTorrentId(channeltorrent_id, ['infohash'])
            infohash = infohash_dict['infohash'] 
        
        def dispersy_thread():
            community = self._disp_get_community_from_channel_id(channel_id)
            community.create_comment(comment, int(time()), reply_after, reply_to, playlist_id, infohash)
        self.dispersy.rawserver.add_task(dispersy_thread)
    
    def modifyChannel(self, channel_id, name, description):
        dict = {'name':name, 'description':description}
        
        def dispersy_thread():
            community = self._disp_get_community_from_channel_id(channel_id)
            community.modifyChannel(dict)
        self.dispersy.rawserver.add_task(dispersy_thread)

    def modifyPlaylist(self, channel_id, playlist_id, name, description):
        dict = {'name':name, 'description':description}
        
        def dispersy_thread():
            community = self._disp_get_community_from_channel_id(channel_id)
            community.modifyPlaylist(playlist_id, dict)
        self.dispersy.rawserver.add_task(dispersy_thread)
    
    def modifyTorrent(self, channel_id, channeltorrent_id, dict_changes):
        def dispersy_thread():
            community = self._disp_get_community_from_channel_id(channel_id)
            community.modifyTorrent(channeltorrent_id, dict_changes)
        
        self.dispersy.rawserver.add_task(dispersy_thread)
    
    def getPlaylistsFromChannelId(self, channel_id, keys):
        hits = self.channelcast_db.getPlaylistsFromChannelId(channel_id, keys)
        return len(hits), hits
    
    def getCommentsFromChannelId(self, channel_id, keys, limit = None, resolve_names = True):
        keys = keys + ['playlist_id', 'channeltorrent_id']
        
        hits = self.channelcast_db.getCommentsFromChannelId(channel_id, keys, limit)
        nrhits, hits = self._fix_my_name(hits)
        
        if resolve_names:
            for hit in hits:
                if hit.get('channeltorrent_id', None):
                    torrent = self.getTorrentFromChannelTorrentId(hit['channeltorrent_id'], ['ChannelTorrents.name', 'CollectedTorrent.name'])
                    if torrent:
                        hit['torrent_name'] = torrent['name']
                         
                
                if hit.get('playlist_id', None):
                    playlist = self.getPlaylist(hit['playlist_id'], ['name'])
                    hit['playlist_name'] = playlist['name']
                    
        return nrhits, hits
    
    def getCommentsFromPlayListId(self, playlist_id, keys, limit = None):
        hits = self.channelcast_db.getCommentsFromPlayListId(playlist_id, keys, limit)
        return self._fix_my_name(hits)
    
    def getCommentsFromChannelTorrentId(self, channel_torrent_id, keys, limit = None):
        hits = self.channelcast_db.getCommentsFromChannelTorrentId(channel_torrent_id, keys, limit)
        return self._fix_my_name(hits)
        
    def _fix_my_name(self, hits):
        for hit in hits:
            if hit['Peer.peer_id'] == None:
                hit['name'] = self.utility.session.get_nickname()
            elif not hit['name']:
                hit['name'] = 'Peer %d'%hit['Peer.peer_id']
        
        return len(hits), hits
    
    def getChannel(self, channel_id):
        data = self.channelcast_db.getChannel(channel_id) 
        
        #check if we need to convert our vote
        if data[CHANNEL_IS_DISPERSY] and (data[CHANNEL_MY_VOTE] == -1 or data[CHANNEL_MY_VOTE] == 2):
            timestamp = self.votecastdb.getTimestamp(channel_id, None)
            self.do_vote(channel_id, data[CHANNEL_MY_VOTE], timestamp)
        return data
    
<<<<<<< HEAD
    def spam(self, channel_id):
        self.do_vote(channel_id, -1)
=======
    def getChannels(self, publisher_ids):
        return self.channelcast_db.getChannels(publisher_ids)
    
    def spam(self, publisher_id):
        self.votecastdb.spam(publisher_id)
        self.channelcast_db.deleteTorrentsFromPublisherId(publisher_id)
>>>>>>> 16bedadc
        
    def favorite(self, channel_id):
        self.do_vote(channel_id, 2)
    
    def remove_vote(self, channel_id):
        self.do_vote(channel_id, 0)
        
    def do_vote(self, channel_id, vote, timestamp = None):
        if not timestamp:
            timestamp = int(time())
        
        dispersy_cid = self.channelcast_db.getDispersyCIDFromChannelId(channel_id)
        dispersy_cid = str(dispersy_cid)
        if dispersy_cid != '-1':
            def dispersy_thread():
                for community in self.dispersy.get_communities():
                    if isinstance(community, AllChannelCommunity):
                        community._disp_create_votecast(dispersy_cid, vote, timestamp)
                        break
            self.dispersy.rawserver.add_task(dispersy_thread)
            
        elif vote == 2:
            self.votecastdb.subscribe(channel_id)
        elif vote == -1:
            self.votecastdb.spam(channel_id)
        else:
            self.votecastdb.unsubscribe(channel_id)
                
    def getChannelForTorrent(self, infohash):
        return self.channelcast_db.getMostPopularChannelFromTorrent(infohash)
    
    def getNrTorrentsDownloaded(self, publisher_id):
        return self.channelcast_db.getNrTorrentsDownloaded(publisher_id)
    
    def getPlaylist(self, playlist_id, keys):
        return self.channelcast_db.getPlaylist(playlist_id, keys)
    
    def setSearchKeywords(self, wantkeywords):
        self.searchkeywords = wantkeywords
    
    def searchLocalDatabase(self):
        """ Called by GetChannelHits() to search local DB. Caches previous query result. """
        if self.searchkeywords == self.oldsearchkeywords  and len(self.hits) > 0:
            if DEBUG:
                print >>sys.stderr,"ChannelSearchGridManager: searchLocalDB: returning old hit list", len(self.hits)
            return False
        
        self.oldsearchkeywords = self.searchkeywords
        if DEBUG:
            print >>sys.stderr,"ChannelSearchGridManager: searchLocalDB: Want",self.searchkeywords
         
        if len(self.searchkeywords) == 0 or len(self.searchkeywords) == 1 and self.searchkeywords[0] == '':
            return False

        query = "k "
        for i in self.searchkeywords:
            query = query + i + ' '
        
        hits = self.searchmgr.searchChannels(query)
        
        self.hits = {}
        for hit in hits:
            if hit[0] not in self.hits:
                self.hits[hit[0]] = [hit[1], self.votecastdb.getEffectiveVote(hit[0]), {}]
            
            #Extend torrent dict for this channel
            torrents = self.hits[hit[0]][2]
            if hit[2] not in torrents:
                torrents[hit[2]] = (hit[3], hit[4])
        return True
        
    def gotRemoteHits(self, permid, kws, answers):
        """ Called by GUIUtil when hits come in. """
        #
        # @param permid: the peer who returned the answer to the query
        # @param kws: the keywords of the query that originated the answer
        # @param answers: the filtered answers returned by the peer (channel_id, publisher_name, infohash, name, time_stamp)

        t1 = time()
        try:
            if DEBUG:
                print >>sys.stderr,"ChannelSearchGridManager: gotRemoteHist: got",len(answers),"for",kws
            
            # Always store the results, only display when in channelsMode
            # We got some replies. First check if they are for the current query
            if self.searchkeywords == kws:
                numResults = 0
                
                for hit in answers:
                    #Add to self.hits
                    if hit[0] not in self.hits:
                        self.hits[hit[0]] = [hit[1], self.votecastdb.getEffectiveVoteFromPermid(hit[0]), {}]
                    
                    #Extend torrent dict for this channel
                    torrents = self.hits[hit[0]][2]
                    if hit[2] not in torrents:
                        torrents[hit[2]] = (hit[3], hit[4])
                        numResults +=1
                
                if numResults > 0:
                    wx.CallAfter(self.refreshGrid)
                    if DEBUG:
                        print >>sys.stderr,'ChannelSearchGridManager: gotRemoteHits: Refresh grid after new remote channel hits came in', "Took", time() - t1
                return True
            elif DEBUG:
                print >>sys.stderr,"ChannelSearchGridManager: gotRemoteHits: got hits for",kws,"but current search is for",self.searchkeywords
            return False
        except:
            print_exc()
            return False
        
    def refreshGrid(self):
        if self.gridmgr is not None:
            self.gridmgr.refresh_channel()                <|MERGE_RESOLUTION|>--- conflicted
+++ resolved
@@ -123,10 +123,8 @@
             return torrent_filename
         
         #.torrent not found, try to download from peers
-<<<<<<< HEAD
-        if 'query_permids' in torrent and not torrent.get('myDownloadHistory'):
-            if self.downloadTorrentfileFromPeers(torrent, callback):
-                return (True, "from peers")
+        if self.downloadTorrentfileFromPeers(torrent, callback):
+            return (True, "from peers")
         
         torrent_dir = self.guiUtility.utility.session.get_torrent_collecting_dir()
         torrent_filename = os.path.join(torrent_dir, get_collected_torrent_filename(torrent['infohash']))
@@ -143,14 +141,8 @@
         def torrentdef_retrieved(tdef):
             tdef.save(torrent_filename)
             callback(torrent['infohash'], torrent, torrent_filename)
-        print >> sys.stderr, magnetlink
+
         return (TorrentDef.retrieve_from_magnet(magnetlink, torrentdef_retrieved), "from dht")
-=======
-        if self.downloadTorrentfileFromPeers(torrent, callback):
-            return (True, "from peers")
-        
-        return (False, "could not get torrent")
->>>>>>> 16bedadc
              
     def downloadTorrentfileFromPeers(self, torrent, callback, duplicate=True, prio = 0):
         """
@@ -476,16 +468,8 @@
             if not okCategory:
                 self.filteredResults += 1
             
-<<<<<<< HEAD
-            #show dead torrents in library
-            okGood = library or torrent['status'] != 'dead'
-            return okLibrary and okCategory and okGood
-=======
             okGood = torrent['status'] != 'dead'
-                        
-            #print >>sys.stderr,"FILTER: lib",okLibrary,"cat",okCategory,"good",okGood
             return okCategory and okGood
->>>>>>> 16bedadc
         
         # 1. Local search puts hits in self.hits
         if DEBUG:
@@ -1143,17 +1127,8 @@
             self.do_vote(channel_id, data[CHANNEL_MY_VOTE], timestamp)
         return data
     
-<<<<<<< HEAD
     def spam(self, channel_id):
         self.do_vote(channel_id, -1)
-=======
-    def getChannels(self, publisher_ids):
-        return self.channelcast_db.getChannels(publisher_ids)
-    
-    def spam(self, publisher_id):
-        self.votecastdb.spam(publisher_id)
-        self.channelcast_db.deleteTorrentsFromPublisherId(publisher_id)
->>>>>>> 16bedadc
         
     def favorite(self, channel_id):
         self.do_vote(channel_id, 2)
