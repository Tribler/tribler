--- conflicted
+++ resolved
@@ -6,49 +6,7 @@
 
 
 class WebBrowser(XRCPanel):
-<<<<<<< HEAD
     '''WebView is a class that allows you to browse the worldwideweb.'''
-=======
-    """WebView is a class that allows you to browse the worldwideweb."""
-   
-    WebViewModes = {'UNKNOWN':0,          # Unknown webpage
-                    'INTERNET':1,         # Webpage retrieved from the internet
-                    'SWARM_CACHE':2}      # Webpage downloaded from the swarm
-
-    WebViewModeColors = [(255,255,255),     # Unknown webpage
-                    (255,255,255),          # Webpage retrieved from the internet
-                    (255,255,220)]          # Webpage downloaded from the swarm
-    
-    WebViewModeTooltips = ["%s Not on the internet or in the swarm",       # Unknown webpage
-                    "Visiting %s via the internet",                        # Webpage retrieved from the internet
-                    "Eternal webpage %s downloaded from the swarm"]        # Webpage downloaded from the swarm
-    
-    #These labels are inverted. Because in internetmode you hav ea button to go to swarmMode.
-    WebViewModeLabels = ["SwitchMode",          # Unknown webpage
-                    "SwarmMode",                # Webpage retrieved from the internet
-                    "InternetMode"]             # Webpage downloaded from the swarm
-    
-    WebViewModeEnableSeedButton = [False,    # Unknown webpage
-                                   True,   # Webpage retrieved from the internet
-                                   False]    # Webpage downloaded from the swarm
-   
-    __loading = False    #Check to see if we are currently loading a page
-    __loading_netloc = None #The server we are trying to access
-   
-    __sniffer = None    #Resource Sniffer (for fetching local copies)
-    __reshandler = None #Resource Handler 
-    
-    __viewmode = 0      #What type of webpage are we visiting
-    __viewmodeswitcher = None   #Handler for webpage viewmode switch requests
-    
-    __cookieprocessor = urllib2.build_opener(urllib2.HTTPRedirectHandler(),urllib2.HTTPCookieProcessor()) # Redirection handler
-    URL_REQ = None      #Set this if we get an internetmode URL request from the webpage
-    __condonedredirect = False  #Have we allowed the webbrowser to switch pages
-    __safepage = False  #Are we on a page we do NOT have to check for security reasons
-    
-    __history = None    #Our webpage history
-    __browsing_history = False #Are we currently browsing our history (i.e. do not count this page as new)
->>>>>>> 80f2b2ec
    
     def __init__(self, parent=None):
         XRCPanel.__init__(self, parent)
@@ -81,416 +39,36 @@
         self.webview = wx.html2.WebView.New(self)
         #Clear the blank page loaded on startup.        
         self.webview.ClearHistory()
-<<<<<<< HEAD
-        self.webview.LoadURL("http://www.google.com/")
-        self.adressBar.SetValue(self.webview.GetCurrentURL()) 
         
-=======
-        self.__history = WebviewHistory()
-        self.setViewMode('INTERNET')
-              
->>>>>>> 80f2b2ec
+        
         vSizer.Add(self.webview, 1, wx.EXPAND) 
         
         '''Add all components'''
         self.SetSizer(vSizer)
         self.Layout()
         
-<<<<<<< HEAD
         '''Register the action on the event that a URL is being loaded and when finished loading'''
-        self.Bind(wx.html2.EVT_WEBVIEW_NAVIGATING, self.onURLLoading, self.webview)
+        self.Bind(wx.html2.EVT_WEBVIEW_LOADED, self.onURLLoaded, self.webview)
         
-=======
-        """Register the action on the event that a URL is being loaded and when finished loading"""
-        self.Bind(wx.html2.EVT_WEBVIEW_LOADED, self.onURLLoaded, self.webview)
-        self.Bind(wx.html2.EVT_WEBVIEW_NAVIGATING, self.onURLLoading, self.webview)
+        self.webview.LoadURL("http://www.google.com/") 
         
-        self.LoadURL("about:blank")
-    
->>>>>>> 80f2b2ec
     def goBackward(self, event):
         if self.webview.CanGoBack():
             self.webview.GoBack()
         
     def goForward(self, event):
-<<<<<<< HEAD
         if self.webview.CanGoForward():
             self.webview.GoForward()
     
-=======
-        self.__browsing_history = True
-        self.LoadURL(self.__history.getNext())
-    
-    def __StartLoading(self, url):
-        """Fire all notifications that we are loading a webpage
-        """
-        #Set loading flag
-        self.__loading = True
-        self.__loading_netloc = urlparse.urlparse(url).netloc
-        #Notify our sniffer that we are constructing a new WebPage
-        self.__sniffer.StartLoading(url)
-        #Update the adressbar
-        self.adressBar.SetValue(url)
-    
-    def __LoadURLNotFound(self, url):
-        """Load our pagenotfound.html and give it the HTML URL parameter of the page we tried to reach
-        """
-        import Tribler.SiteRipper
-        self.__safepage = True
-        fs = wx.FileSystem()
-        notfoundpath = NotFoundFile.getFilenameCreate()
-        notfoundurl = fs.FileNameToURL(notfoundpath) + "?" + url
-        #Signal loading
-        self.__StartLoading(notfoundurl)
-        self.webview.LoadURL(notfoundurl)    
-    
-    def __LoadURLFromLocal(self, url):
-        """Load a URL from the swarm cache.
-        """
-        expectedFile = WebPage.GetTarFilepath(url)
-        if os.path.isfile(expectedFile):
-            #Tar exists, unpack and show
-            self.loadTorrentFile(WebPage.GetTarName(url))
-        else:
-            #Redirect to URL not found page
-            self.__LoadURLNotFound(self.__normalizeAddress(url))
-    
-    def __LoadURLFromInternet(self, url):
-        """Load a URL 'normally' from the internet
-        """
-        #Signal loading
-        self.__StartLoading(self.__normalizeAddress(url))
-        self.webview.LoadURL(self.__normalizeAddress(url))
-        
-    def LoadURL(self, url):
-        """Load a URL, automaticly delegates call to appropriate url handler
-            depending on our viewmode.
-        """
-        #If we try to load a page while we are loading a page, we crash
-        #So we wait until the current page has finished loading and try again
-        if self.__loading:
-            wx_dispatch_later(self.LoadURL, (url,) )
-            return
-        #Signal that we are responsibly redirecting pages
-        #I.e. we are not following a link on a page
-        self.__condonedredirect = True
-        if self.getViewMode() == WebBrowser.WebViewModes['SWARM_CACHE']:
-            self.__LoadURLFromLocal(url)
-        else:
-            self.__LoadURLFromInternet(url)
-
->>>>>>> 80f2b2ec
     def loadURLFromAdressBar(self, event):
         '''Load an URL from the adressbar'''
         url = self.adressBar.GetValue()
-<<<<<<< HEAD
         self.adressBar.SetValue(url)
         self.webview.LoadURL(url)
-=======
-        self.LoadURL(url)
-      
-    def loadTorrentFile(self, tarFileName):
-        """Load a webpage from a webpage Torrent created by the seed button"""
-        webPage = WebPage()
-        webPage.CreateFromFile(tarFileName)
-        #Signal that we are responsibly redirecting pages
-        #I.e. we are not following a link on a page
-        self.__condonedredirect = True
-        #Signal loading
-        self.__StartLoading(webPage.GetUrl())
-        self.__loadHTMLSource(webPage.GetUrl(), webPage.GetContent())
-        self.setViewMode(WebBrowser.WebViewModes['SWARM_CACHE'])
->>>>>>> 80f2b2ec
     
-    def onURLLoading(self, event):
-<<<<<<< HEAD
-        '''Actions to be taken when an URL start to be loaded.'''
+    def onURLLoaded(self, event):
+        '''Actions to be taken when an URL is loaded.'''
         #Update the adressbar
         self.adressBar.SetValue(self.webview.GetCurrentURL())
-=======
-        """Actions to be taken when an URL start to be loaded."""
-        #Intervene if a 3rd party is trying to pull us from the page
-        if self.__loading and urlparse.urlparse(event.GetURL()).netloc != self.__loading_netloc:
-            event.Veto()
-            return
-        #Avoid a page being able to redirect without our consent
-        if not self.__condonedredirect:
-            event.Veto()
-            self.LoadURL(event.GetURL())
-            return
-    
-    def onURLLoaded(self, event):
-        """Actions to be taken when an URL is loaded."""
-        #We loaded an embedded webpage, don't do anything special
-        if urlparse.urlparse(event.GetURL()).netloc != self.__loading_netloc:
-            return
-        self.__condonedredirect = False
-        self.__loading = False
-        #Remove temporary webpage files if we are in swarm mode
-        if self.getViewMode() == WebBrowser.WebViewModes['SWARM_CACHE']:
-            page = WebPage(event.GetURL())
-            page.RemoveTempFiles(WebPage.GetTarName(page.GetUrl()))
-        #We got a 'switch to internet' request
-        if self.URL_REQ:
-            redirection = self.URL_REQ
-            self.URL_REQ = None
-            if self.__handleWebpageViewmodeSwitch(redirection):
-                return
-        #Show the actual page address in the address bar
-        self.adressBar.SetValue(event.GetURL())
-        #Update the seedbutton
-        self.__seedButton.SetLabel("Seed")
-        self.__seedButton.Enable()
-        #Notify our history of having visited this page
-        if not self.__browsing_history:
-            self.__history.visited(event.GetURL())
-        self.__browsing_history = False # Reset the browsing history flag for the next request
-        
-    def setViewMode(self, mode):
-        """Set the view mode we are currently using.
-            Mode can be either an integer or a string:
-                - WebViewModes['UNKNOWN'] or 'UNKNOWN'
-                - WebViewModes['INTERNET'] or 'INTERNET'
-                - WebViewModes['SWARM_CACHE'] or 'SWARM_CACHE'
-        """
-        if isinstance(mode, basestring):
-            #We are supplied with a string, get the integer accordingly
-            self.__viewmode = WebBrowser.WebViewModes.__getitem__(mode)
-        else:
-            self.__viewmode = mode
-        #Addressbar modifications
-        self.adressBar.SetBackgroundColour(WebBrowser.WebViewModeColors[self.__viewmode])
-        tooltip = WebBrowser.WebViewModeTooltips[self.__viewmode] % (self.adressBar.GetValue())
-        self.adressBar.SetToolTip(tooltip)
-        #Viewmodeswitch modifications
-        self.viewmodeButton.SetLabel(WebBrowser.WebViewModeLabels[self.__viewmode])
-        self.viewmodeButton.SetBackgroundColour(WebBrowser.WebViewModeColors[self.__otherviewmode()])
-        #Refresh toolbar
-        self.toolBar.Layout()
-        #Update our resource handler
-        self.__reshandler.SetViewMode(self.__viewmode)
-        #Update the seed button
-        self.__seedButton.Enable(WebBrowser.WebViewModeEnableSeedButton[self.__viewmode])
-    
-    def getViewMode(self):
-        """Get the view mode we are currently using.
-            Can be:
-                - WebViewModes['UNKNOWN']
-                - WebViewModes['INTERNET']
-                - WebViewModes['SWARM_CACHE']
-        """
-        return self.__viewmode
-    
-    def toggleViewMode(self, event):
-        """Switch viewmode depending on our current viewmode.
-            Ergo, toggle between Internet and Swarm mode
-        """
-        if self.getViewMode() == WebBrowser.WebViewModes['INTERNET']:
-            self.setViewMode(WebBrowser.WebViewModes['SWARM_CACHE'])
-        elif self.getViewMode() == WebBrowser.WebViewModes['SWARM_CACHE']:
-            self.setViewMode(WebBrowser.WebViewModes['INTERNET'])
-        #Fallthrough if we are in unknown mode for some reason
-        #Autoredirect according to new view:
-        self.loadURLFromAdressBar(None)
-        
-    def __handleWebpageViewmodeSwitch(self, url):
-        """Callback for a webpage's request to switch to internet mode
-            Prompts the user if switching to the internet is O.K.
-        """
-        answer = wx.ID_YES
-        if not self.__safepage:
-            #Prompt for user consent when leaving an usafe page and entering
-            #the internet
-            dialog = wx.MessageDialog(self, "The current page is requesting you to leave SwarmMode and\nstart browsing the world wide web. Do you accept the redirection to:\n"+url, "Redirection to internet", wx.YES_NO|wx.CENTRE)
-            answer = dialog.ShowModal()
-            dialog.Destroy()
-        if (answer == wx.ID_YES):
-            self.setViewMode(WebBrowser.WebViewModes['INTERNET'])
-            self.LoadURL(url)
-            return True
-        return False
-        
-    def seed(self, event):
-        """Start seeding the images on the website"""
-        self.__seedButton.SetLabel("Seeding")
-        #disable seed button
-        self.__seedButton.Disable()
-        #Start seeding webpage.
-        self.__sniffer.Seed()
-        
-        self.__seedButton.SetLabel("Seeded")
-    
-    def __normalizeAddress(self, url):
-        """Check wether we have a valid http scheme in our url and
-            try to retrieve the universal address from the DNS.
-        """
-        redirurl = self.__assertHttp(url)   # Make sure we are following an http protocol
-        try:
-            redirurl = str(self.__cookieprocessor.open(redirurl).geturl())
-        except:
-            pass    #We cannot get a redirection on our URL, so it must've been correct to begin with
-        return redirurl
-        
-    def __assertHttp(self, url):
-        """Prefix the http scheme to our url if we forgot it 
-        """
-        parts = urlparse.urlparse(url)
-        if parts.scheme == '':
-            return 'http://' + url
-        return url
-    
-    def __otherviewmode(self):
-        """Get the viewmode we are NOT using.
-            Ex. if we are in Internet mode return Swarm mode, and vice versa 
-        """
-        return WebBrowser.WebViewModes['INTERNET'] if self.__viewmode == WebBrowser.WebViewModes['SWARM_CACHE'] else WebBrowser.WebViewModes['SWARM_CACHE']
-        
-class ViewmodeResourceHandler(wx.html2.WebViewHandler):
-    """ViewmodeResourceHandler:
-        Decorator for a normal WebViewFSHandler.
-        In internet mode:
-            Forwards requested resources to ResourceSniffer to be downloaded.
-        In swarm mode:
-            Retrieves requested resources from mapped local filesystem
-            resources.
-    """
-    
-    __sniffer = None        #Resource Sniffer (for fetching local copies)
-    __httphandler = None    #Handler for http requests
-    __viewmode = WebBrowser.WebViewModes['INTERNET'] #Viewmode we are using
 
-    def __init__(self, sniffer):
-        wx.html2.WebViewHandler.__init__(self, "http")
-        self.__httphandler = wx.html2.WebViewFSHandler("http")
-        self.__sniffer = sniffer
-        
-    def __GetFileInternet(self, uri):
-        """Retrieve a resource from the internet and let our sniffer sniff
-            the uri's.
-        """
-        self.__sniffer.GetFile(uri)             #Deliver to sniffer
-        return self.__httphandler.GetFile(uri)  #Actual internet resource
-    
-    def __GetFileLocal(self, uri):
-        """Retrieve a resource from our local filesystem
-        """
-        webPage = self.__sniffer.GetWebPage()
-        filename = webPage.MapResource(uri)
-        fs = wx.FileSystem()
-        fileuri = fs.FileNameToURL(filename)
-        return fs.OpenFile(fileuri)
-    
-    def GetFile(self, uri):
-        """Returns the wxFile descriptor for the WebView to retrieve the resource
-        """
-        if self.__viewmode == WebBrowser.WebViewModes['INTERNET']:
-            return self.__GetFileInternet(uri)
-        elif self.__viewmode == WebBrowser.WebViewModes['SWARM_CACHE']:
-            return self.__GetFileLocal(uri)
-        return None
-    
-    def SetViewMode(self, viewmode):
-        self.__viewmode = viewmode
-        
-    def GetViewMode(self):
-        return self.__viewmode
-    
-class ViewmodeSwitchHandler(wx.html2.WebViewHandler):
-    """ViewmodeSwitchHandler:
-        Handle requests by a website for the WebBrowser to swith modes.
-    """
-    
-    def __init__(self, parent):
-        wx.html2.WebViewHandler.__init__(self, "internetmode")
-        self.webbrowser = parent
-        
-    def GetFile(self, uri):
-        """Forward request for a webpage in internetmode to our WebBrowser
-        """
-        #Strip down the url to remove the internetmode:// scheme
-        #This leaves the url the webpage is requesting to be shown in internetmode
-        stripped = uri[15:]
-        url = string.replace(stripped, "&#58;", ":")
-        #We cannot load a different webpage while we are loading the current one
-        #Reloading the current page from cache and hooking into the URLLoaded callback
-        #is the cheapest way to avoid mid-load reloading crashes
-        self.webbrowser.URL_REQ = url
-        self.webbrowser.webview.Reload()
-        
-class WebviewHistory():
-    
-    __history_size = 0      # The (maximum) size of our history, defaults to 5 
-    __history = None        # The deque of urls signifying our history
-    __finger = 0            # What index of our history urls are we viewing
-    
-    def __init__(self, historysize = 5):
-        self.__history_size = historysize
-        self.__history = deque([])
-        
-    def visited(self, url):
-        """Call this if we visit a new url
-            We then add it to our history and pop any old history
-            if our list gets too big.
-        """
-        #If we are viewing history, remove forward history
-        if self.__finger != len(self.__history)-1:
-            self.__rmForwardHistory()
-        #Add page to history (right side)
-        self.__history.append(url)
-        self.__finger = len(self.__history) - 1 #Forward to current page
-        if len(self.__history) > self.__history_size:
-            self.__history.popleft()
-            self.__finger -= 1
-    
-    def __validIndex(self, index):
-        """Returns index if it is a valid index in our list of urls.
-            Otherwise returns None.
-        """
-        if index < 0 or index >= len(self.__history):
-            return None
-        return index     
-    
-    def __rmForwardHistory(self):
-        """Remove all values to the right of finger in our history
-        """
-        for i in range(self.__finger+1, len(self.__history)):
-            self.__history.pop()
-            
-    def getCurrent(self):
-        """Get our current page, returns "about:blank" if there is no
-            current page.
-        """
-        index = self.__validIndex(self.__finger)
-        if index:
-            return self.__history[index]
-        return 'about:blank'
-    
-    def getPrevious(self):
-        """Get the previous page in our history
-        """
-        if self.hasPrevious():
-            self.__finger -= 1
-            return self.__history[self.__finger]
-        return self.getCurrent()
-    
-    def getNext(self):
-        """Get the next page in our history
-        """
-        if self.hasNext():
-            self.__finger += 1
-            return self.__history[self.__finger]
-        return self.getCurrent()
-    
-    def hasPrevious(self):
-        """Returns True if and only if there is a history item to go back to
-        """
-        index = self.__validIndex(self.__finger - 1)
-        return index is not None
-        
-    def hasNext(self):
-        """Returns True if and only there is a history item to go forward to
-        """
-        index = self.__validIndex(self.__finger + 1)
-        return index is not None
-        
->>>>>>> 80f2b2ec
+        