--- conflicted
+++ resolved
@@ -1,143 +1,70 @@
-<<<<<<< HEAD
-import sys
-import os
-import json
-import thread
-import cPickle
-
-DEBUG = False
-
-
-class UserDownloadChoice:
-    _singleton = None
-    _singleton_lock = thread.allocate_lock()
-
-    @classmethod
-    def get_singleton(cls, *args, **kargs):
-        if cls._singleton is None:
-            cls._singleton_lock.acquire()
-            try:
-                if cls._singleton is None:
-                    cls._singleton = cls(*args, **kargs)
-            finally:
-                cls._singleton_lock.release()
-        return cls._singleton
-
-    def __init__(self, utility=None):
-        assert self._singleton is None
-        self._utility = None
-        self._choices = {"download_state": {}}
-
-        if utility:
-            self.set_utility(utility)
-
-    def set_utility(self, utility, state_dir):
-        self._utility = utility
-
-        try:
-            self._choices = json.loads(utility.read_config("user_download_choice", literal_eval=False))
-        except:
-            self._choices = {}
-
-        # Ensure that there is a "download_state" dictionary. It
-        # should contain infohash/state tuples.
-        if not "download_state" in self._choices:
-            self._choices["download_state"] = {}
-
-    def flush(self):
-        if self._utility:
-            if DEBUG:
-                print >> sys.stderr, "UserDownloadChoice: saving to config file"
-            self._utility.write_config("user_download_choice", json.dumps(self._choices), flush=True)
-
-    def set_download_state(self, infohash, choice, flush=True):
-        infohash = infohash.encode('hex')
-        self._choices["download_state"][infohash] = choice
-        if flush:
-            self.flush()
-
-    def remove_download_state(self, infohash, flush=True):
-        infohash = infohash.encode('hex')
-        if infohash in self._choices["download_state"]:
-            del self._choices["download_state"][infohash]
-            if flush:
-                self.flush()
-
-    def get_download_state(self, infohash, default=None):
-        infohash = infohash.encode('hex')
-        return self._choices["download_state"].get(infohash, default)
-
-    def get_download_states(self):
-        return dict((k.decode('hex'), v) for k, v in self._choices["download_state"].iteritems())
-=======
-import sys
-import os
-import json
-import thread
+import sys
+import os
+import json
+import thread
 import logging
-import cPickle
-
-
-class UserDownloadChoice:
-    _singleton = None
-    _singleton_lock = thread.allocate_lock()
-
-    @classmethod
-    def get_singleton(cls, *args, **kargs):
-        if cls._singleton is None:
-            cls._singleton_lock.acquire()
-            try:
-                if cls._singleton is None:
-                    cls._singleton = cls(*args, **kargs)
-            finally:
-                cls._singleton_lock.release()
-        return cls._singleton
-
-    def __init__(self, config=None):
-        assert self._singleton is None
-        self._config = None
-        self._choices = {"download_state": {}}
-
+import cPickle
+
+
+class UserDownloadChoice:
+    _singleton = None
+    _singleton_lock = thread.allocate_lock()
+
+    @classmethod
+    def get_singleton(cls, *args, **kargs):
+        if cls._singleton is None:
+            cls._singleton_lock.acquire()
+            try:
+                if cls._singleton is None:
+                    cls._singleton = cls(*args, **kargs)
+            finally:
+                cls._singleton_lock.release()
+        return cls._singleton
+
+    def __init__(self, utility=None):
+        assert self._singleton is None
+        self._utility = None
+        self._choices = {"download_state": {}}
+
         self._logger = logging.getLogger(self.__class__.__name__)
 
-        if config:
-            self.set_config(config)
-
-    def set_config(self, config, state_dir):
-        self._config = config
-
-        try:
-            self._choices = json.loads(config.Read("user_download_choice"))
-        except:
-            self._choices = {}
-
-        # Ensure that there is a "download_state" dictionary. It
-        # should contain infohash/state tuples.
-        if not "download_state" in self._choices:
-            self._choices["download_state"] = {}
-
-    def flush(self):
-        if self._config:
-            self._logger.debug("UserDownloadChoice: saving to config file")
-            self._config.Write("user_download_choice", json.dumps(self._choices))
-
-    def set_download_state(self, infohash, choice, flush=True):
-        infohash = infohash.encode('hex')
-        self._choices["download_state"][infohash] = choice
-        if flush:
-            self.flush()
-
-    def remove_download_state(self, infohash, flush=True):
-        infohash = infohash.encode('hex')
-        if infohash in self._choices["download_state"]:
-            del self._choices["download_state"][infohash]
-            if flush:
-                self.flush()
-
-    def get_download_state(self, infohash, default=None):
-        infohash = infohash.encode('hex')
-        return self._choices["download_state"].get(infohash, default)
-
-    def get_download_states(self):
-        return dict((k.decode('hex'), v) for k, v in self._choices["download_state"].iteritems())
->>>>>>> 97fffa5e
+        if utility:
+            self.set_utility(utility)
+
+    def set_utility(self, utility, state_dir):
+        self._utility = utility
+
+        try:
+            self._choices = json.loads(utility.read_config("user_download_choice", literal_eval=False))
+        except:
+            self._choices = {}
+
+        # Ensure that there is a "download_state" dictionary. It
+        # should contain infohash/state tuples.
+        if not "download_state" in self._choices:
+            self._choices["download_state"] = {}
+
+    def flush(self):
+        if self._utility:
+            self._logger.debug("UserDownloadChoice: saving to config file")
+            self._utility.write_config("user_download_choice", json.dumps(self._choices), flush=True)
+
+    def set_download_state(self, infohash, choice, flush=True):
+        infohash = infohash.encode('hex')
+        self._choices["download_state"][infohash] = choice
+        if flush:
+            self.flush()
+
+    def remove_download_state(self, infohash, flush=True):
+        infohash = infohash.encode('hex')
+        if infohash in self._choices["download_state"]:
+            del self._choices["download_state"][infohash]
+            if flush:
+                self.flush()
+
+    def get_download_state(self, infohash, default=None):
+        infohash = infohash.encode('hex')
+        return self._choices["download_state"].get(infohash, default)
+
+    def get_download_states(self):
+        return dict((k.decode('hex'), v) for k, v in self._choices["download_state"].iteritems())