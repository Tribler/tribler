--- conflicted
+++ resolved
@@ -43,14 +43,9 @@
 class TopSearchPanel(FancyPanel):
 
     def __init__(self, parent):
-<<<<<<< HEAD
-        if DEBUG:
-            print >> sys.stderr, "TopSearchPanel: __init__"
-=======
         self._logger = logging.getLogger(self.__class__.__name__)
 
         self._logger.debug("TopSearchPanel: __init__")
->>>>>>> e0cc558f
 
         self.loaded_bitmap = None
 
@@ -70,12 +65,7 @@
     def AddComponents(self):
         self.SetForegroundColour(wx.SystemSettings.GetColour(wx.SYS_COLOUR_WINDOWTEXT))
 
-<<<<<<< HEAD
-        if DEBUG:
-            print >> sys.stderr, "TopSearchPanel: OnCreate"
-=======
         self._logger.debug("TopSearchPanel: OnCreate")
->>>>>>> e0cc558f
 
         if sys.platform == 'darwin':
             self.searchField = wx.SearchCtrl(self, -1, "", style=wx.TE_PROCESS_ENTER | wx.NO_BORDER)
@@ -176,12 +166,7 @@
 
     def OnSearchKeyDown(self, event=None):
         if self.go.IsEnabled():
-<<<<<<< HEAD
-            if DEBUG:
-                print >> sys.stderr, "TopSearchPanel: OnSearchKeyDown"
-=======
             self._logger.debug("TopSearchPanel: OnSearchKeyDown")
->>>>>>> e0cc558f
 
             if getattr(self.searchField, 'ShowDropDown', False):
                 self.searchField.ShowDropDown(False)
