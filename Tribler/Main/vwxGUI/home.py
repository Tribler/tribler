--- conflicted
+++ resolved
@@ -16,12 +16,7 @@
     pass
 import random
 import logging
-<<<<<<< HEAD
-import threading
-from time import strftime, time
-=======
 from time import strftime
->>>>>>> b86d1dde
 from collections import defaultdict
 
 from Tribler.Main.vwxGUI.list_header import DetailHeader
