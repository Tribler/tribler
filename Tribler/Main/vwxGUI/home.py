--- conflicted
+++ resolved
@@ -19,12 +19,8 @@
 import random
 import logging
 import binascii
-<<<<<<< HEAD
 from time import strftime, time
 from collections import defaultdict
-=======
-from time import strftime
->>>>>>> 9ee79a98
 from traceback import print_exc
 
 from Tribler.Category.Category import Category
