# Written by Niels Zeilemaker
import threading
import wx
import sys
import os
<<<<<<< HEAD
import copy

import wx
import igraph
from Tribler.Main.Dialogs.GUITaskQueue import GUITaskQueue
from Tribler.Utilities.TimedTaskQueue import TimedTaskQueue
from Tribler.community.anontunnel.community import ProxyCommunity
import datetime
from Tribler.community.anontunnel.routing import Hop

try:
    import igraph.vendor.texttable
except:
    pass
import random
=======
>>>>>>> e4495783
import logging
import binascii
from time import strftime, time
from collections import defaultdict
from traceback import print_exc

from Tribler.Category.Category import Category
<<<<<<< HEAD
from Tribler.Core.Tag.Extraction import TermExtraction
from Tribler.Core.simpledefs import NTFY_TORRENTS, NTFY_INSERT, NTFY_ANONTUNNEL, \
    NTFY_CREATED, NTFY_EXTENDED, NTFY_BROKEN, NTFY_SELECT, NTFY_JOINED, \
    NTFY_EXTENDED_FOR
=======
from Tribler.Core.simpledefs import NTFY_TORRENTS, NTFY_INSERT
>>>>>>> e4495783
from Tribler.Core.Session import Session
from Tribler.Core.CacheDB.SqliteCacheDBHandler import MiscDBHandler, \
    TorrentDBHandler, ChannelCastDBHandler
from Tribler.Core.RemoteTorrentHandler import RemoteTorrentHandler

from Tribler.Main.vwxGUI import SEPARATOR_GREY, DEFAULT_BACKGROUND, LIST_BLUE
from Tribler.Main.vwxGUI.GuiUtility import GUIUtility, forceWxThread
from Tribler.Main.Utility.GuiDBHandler import startWorker, GUI_PRI_DISPERSY
from Tribler.Main.vwxGUI.list_header import DetailHeader
from Tribler.Main.vwxGUI.list_body import ListBody
from Tribler.Main.vwxGUI.list_item import ThumbnailListItemNoTorrent
from Tribler.Main.vwxGUI.list_footer import ListFooter
from Tribler.Main.vwxGUI.widgets import SelectableListCtrl, \
    TextCtrlAutoComplete, BetterText as StaticText, LinkStaticText

try:
    # C(ython) module
    import arflayout
except ImportError, e:
    # Python fallback module
    import arflayout_fb as arflayout


class Home(wx.Panel):

    def __init__(self, parent):
        wx.Panel.__init__(self, parent)
        self.guiutility = GUIUtility.getInstance()

        self.SetBackgroundColour(DEFAULT_BACKGROUND)

        vSizer = wx.BoxSizer(wx.VERTICAL)
        vSizer.AddStretchSpacer()

        text = StaticText(self, -1, "Tribler")
        font = text.GetFont()
        font.SetPointSize(font.GetPointSize() * 3)
        font.SetWeight(wx.FONTWEIGHT_BOLD)
        text.SetForegroundColour((255, 51, 0))
        text.SetFont(font)

        textSizer = wx.FlexGridSizer(2, 2, 3, 7)
        if sys.platform == 'darwin':  # mac
            self.searchBox = wx.TextCtrl(self, style=wx.TE_PROCESS_ENTER)
        else:
            self.searchBox = TextCtrlAutoComplete(self, entrycallback=parent.top_bg.complete, selectcallback=parent.top_bg.OnAutoComplete)

        font = self.searchBox.GetFont()
        font.SetPointSize(font.GetPointSize() * 2)
        self.searchBox.SetFont(font)
        self.searchBox.Bind(wx.EVT_TEXT_ENTER, self.OnSearchKeyDown)

        if sys.platform == 'darwin':  # mac
            self.searchBox.SetMinSize((450, self.searchBox.GetTextExtent('T')[1] + 5))
        else:
            self.searchBox.SetMinSize((450, -1))
        self.searchBox.SetFocus()

        textSizer.Add(text, 0, wx.EXPAND | wx.RIGHT, 7)
        scalingSizer = wx.BoxSizer(wx.HORIZONTAL)
        scalingSizer.Add(self.searchBox)

        if sys.platform == 'darwin':  # mac
            searchButton = wx.Button(self, -1, '\n')
            searchButton.SetLabel('Search')
        else:
            searchButton = wx.Button(self, -1, 'Search')
        searchButton.Bind(wx.EVT_BUTTON, self.OnClick)

        scalingSizer.Add(searchButton, 0, wx.EXPAND | wx.ALIGN_CENTER_VERTICAL | wx.LEFT, 3)

        textSizer.Add(scalingSizer, 0, wx.ALIGN_CENTER_VERTICAL)
        textSizer.AddSpacer((1, 1))

        hSizer = wx.BoxSizer(wx.HORIZONTAL)
        hSizer.Add(StaticText(self, -1, "Take me to "))
        channelLink = LinkStaticText(self, "channels", icon=None)

        channelLink.Bind(wx.EVT_LEFT_UP, self.OnChannels)
        hSizer.Add(channelLink)
        hSizer.Add(StaticText(self, -1, " to see what others are sharing"))
        textSizer.Add(hSizer)

        vSizer.Add(textSizer, 0, wx.ALIGN_CENTER)
        vSizer.AddStretchSpacer()

        self.aw_panel = ArtworkPanel(self)
        self.aw_panel.SetMinSize((-1, 275))
        self.aw_panel.Show(self.guiutility.ReadGuiSetting('show_artwork', True))
        vSizer.Add(self.aw_panel, 0, wx.EXPAND)

        self.SetSizer(vSizer)
        self.Layout()

        self.Bind(wx.EVT_RIGHT_UP, self.OnRightClick)

        self.SearchFocus()

    def OnRightClick(self, event):
        menu = wx.Menu()
        itemid = wx.NewId()
        menu.AppendCheckItem(itemid, 'Show recent videos')
        menu.Check(itemid, self.aw_panel.IsShown())

        def toggleArtwork(event):
            show = not self.aw_panel.IsShown()
            self.aw_panel.Show(show)
            self.guiutility.WriteGuiSetting("show_artwork", show)
            self.Layout()

        menu.Bind(wx.EVT_MENU, toggleArtwork, id=itemid)

        if menu:
            self.PopupMenu(menu, self.ScreenToClient(wx.GetMousePosition()))
            menu.Destroy()

    def OnClick(self, event):
        term = self.searchBox.GetValue()
        self.guiutility.dosearch(term)

    def OnSearchKeyDown(self, event):
        self.OnClick(event)

    def OnChannels(self, event):
        self.guiutility.showChannels()

    def ResetSearchBox(self):
        self.searchBox.Clear()

    def SearchFocus(self):
        self.searchBox.SetFocus()
        self.searchBox.SelectAll()


class Stats(wx.Panel):

    def __init__(self, parent):
        wx.Panel.__init__(self, parent)

        self._logger = logging.getLogger(self.__class__.__name__)

        self.guiutility = GUIUtility.getInstance()
        self.createTimer = None
        self.isReady = False

    def _DoInit(self):
        self.SetBackgroundColour(DEFAULT_BACKGROUND)
        vSizer = wx.BoxSizer(wx.VERTICAL)

        self.dowserStatus = StaticText(self, -1, 'Dowser is not running')
        self.dowserButton = wx.Button(self, -1, 'Start dowser')
        self.dowserButton.Bind(wx.EVT_BUTTON, self.OnDowser)
        self.memdumpButton = wx.Button(self, -1, 'Dump memory')
        self.memdumpButton.Bind(wx.EVT_BUTTON, self.OnMemdump)

        hSizer = wx.BoxSizer(wx.HORIZONTAL)
        hSizer.Add(self.dowserStatus, 0, wx.ALIGN_CENTER_VERTICAL | wx.RIGHT, 3)
        hSizer.Add(self.dowserButton)
        hSizer.Add(self.memdumpButton, 0, wx.RIGHT, 3)
        vSizer.Add(hSizer, 0, wx.ALIGN_RIGHT | wx.TOP | wx.BOTTOM, 3)

        hSizer = wx.BoxSizer(wx.HORIZONTAL)
        self.__dispersy_frame_btn = wx.Button(self, -1, "Open Dispersy Debug Frame")
        self.__dispersy_frame_btn.Bind(wx.EVT_BUTTON, self.OnOpenDispersyDebugButtonClicked)
        hSizer.Add(self.__dispersy_frame_btn, 0, wx.EXPAND, 3)
        vSizer.Add(hSizer, 0, wx.EXPAND | wx.BOTTOM, 3)

        hSizer = wx.BoxSizer(wx.HORIZONTAL)
        hSizer.Add(NetworkPanel(self), 1, wx.EXPAND | wx.RIGHT, 7)
        self.activity = ActivityPanel(self)
        hSizer.Add(self.activity, 1, wx.EXPAND)
        vSizer.Add(hSizer, 1, wx.EXPAND)

        hSizer = wx.BoxSizer(wx.HORIZONTAL)
        hSizer.Add(NewTorrentPanel(self), 1, wx.EXPAND | wx.RIGHT, 7)
        hSizer.Add(PopularTorrentPanel(self), 1, wx.EXPAND, 7)
        vSizer.Add(hSizer, 1, wx.EXPAND)

        self.SetSizer(vSizer)
        self.Layout()

        self.Bind(wx.EVT_KEY_UP, self.onKey)
        if sys.platform.startswith('win'):
            # on Windows, the panel doesn't respond to keypresses
            self.Bind(wx.EVT_MOUSE_EVENTS, self.onMouse)

        self.isReady = True

    def OnOpenDispersyDebugButtonClicked(self, event):
        self.guiutility.frame.OnOpenDebugFrame(None)

    def onActivity(self, msg):
        if self.isReady:
            self.activity.onActivity(msg)

    def onKey(self, event):
        if event.ControlDown() and (event.GetKeyCode() == 73 or event.GetKeyCode() == 105):  # ctrl + i
            self._showInspectionTool()

        elif event.ControlDown() and (event.GetKeyCode() == 68 or event.GetKeyCode() == 100):  # ctrl + d
            self._printDBStats()
        else:
            event.Skip()

    def onMouse(self, event):
        if all([event.RightUp(), event.ControlDown(), event.AltDown(), event.ShiftDown()]):
            self._showInspectionTool()

        elif all([event.LeftUp(), event.ControlDown(), event.AltDown(), event.ShiftDown()]):
            self._printDBStats()

        else:
            event.Skip()

    def OnDowser(self, event):
        if self.dowserStatus.GetLabel() == 'Dowser is running':
            self._stopDowser()
        else:
            if not self._startDowser():
                dlg = wx.DirDialog(None, "Please select your dowser installation directory", style=wx.wx.DD_DIR_MUST_EXIST)
                if dlg.ShowModal() == wx.ID_OK and os.path.isdir(dlg.GetPath()):
                    sys.path.append(dlg.GetPath())
                    self._startDowser()

                dlg.Destroy()

    def OnMemdump(self, event):
        from meliae import scanner
        scanner.dump_all_objects("memory-dump.out")

    def _startDowser(self):
        try:
            import cherrypy
            import dowser
            cherrypy.config.update({'server.socket_port': 8080})
            cherrypy.tree.mount(dowser.Root())
            cherrypy.engine.start()

            self.dowserButton.SetLabel('Stop dowser')
            self.dowserStatus.SetLabel('Dowser is running')
            return True

        except:
            print_exc()
            return False

    def _stopDowser(self):
        try:
            import cherrypy
            cherrypy.engine.stop()

            self.dowserButton.SetLabel('Start dowser')
            self.dowserStatus.SetLabel('Dowser is not running')
            return True

        except:
            print_exc()
            return False

    def _showInspectionTool(self):
        import wx.lib.inspection
        itool = wx.lib.inspection.InspectionTool()
        itool.Show()
        try:
            frame = itool._frame

            import Tribler
            frame.locals['Tribler'] = Tribler

            session = Session.get_instance()
            frame.locals['session'] = session
            frame.locals['dispersy'] = session.lm.dispersy

        except Exception:
            import traceback
            traceback.print_exc()

    def _printDBStats(self):
        torrentdb = TorrentDBHandler.getInstance()
        tables = torrentdb._db.fetchall("SELECT name FROM sqlite_master WHERE type='table' ORDER BY name")
        for table, in tables:
            self._logger.info("%s %s", table, torrentdb._db.fetchone("SELECT COUNT(*) FROM %s" % table))

    def Show(self, show=True):
        if show:
            if not self.isReady:
                self._DoInit()

        wx.Panel.Show(self, show)


class HomePanel(wx.Panel):

    def __init__(self, parent, title, background, hspacer=(0, 0), vspacer=(0, 0)):
        wx.Panel.__init__(self, parent)

        self.guiutility = GUIUtility.getInstance()
        self.utility = self.guiutility.utility
        self.SetBackgroundColour(background)
        self.SetForegroundColour(parent.GetForegroundColour())

        spacerFlags = 0
        if hspacer[0]:
            spacerFlags |= wx.LEFT
        if hspacer[1]:
            spacerFlags |= wx.RIGHT
        spacer = max(hspacer)

        vSizer = wx.BoxSizer(wx.VERTICAL)
        vSizer.AddSpacer((-1, vspacer[0]))

        self.header = self.CreateHeader()
        self.header.SetTitle(title)
        self.header.SetBackgroundColour(background)
        vSizer.Add(self.header, 0, wx.EXPAND | spacerFlags, spacer)

        self.panel = self.CreatePanel()
        if self.panel:
            vSizer.Add(self.panel, 1, wx.EXPAND | spacerFlags, spacer)

        self.footer = self.CreateFooter()
        self.footer.SetBackgroundColour(background)
        vSizer.Add(self.footer, 0, wx.EXPAND | spacerFlags, spacer)
        vSizer.AddSpacer((-1, vspacer[1]))

        self.SetSizer(vSizer)
        self.Layout()

    def CreateHeader(self):
        return DetailHeader(self)

    def CreatePanel(self):
        pass

    def CreateFooter(self):
        return ListFooter(self)

    def DoLayout(self):
        self.Freeze()
        self.Layout()
        self.GetParent().Layout()
        self.Thaw()


class NetworkPanel(HomePanel):

    def __init__(self, parent):
        HomePanel.__init__(self, parent, 'Network info', SEPARATOR_GREY, (0, 1))

        self.torrentdb = TorrentDBHandler.getInstance()
        self.channelcastdb = ChannelCastDBHandler.getInstance()
        self.remotetorrenthandler = RemoteTorrentHandler.getInstance()

        self.timer = None

        session = Session.get_instance()
        session.add_observer(self.OnNotify, NTFY_TORRENTS, [NTFY_INSERT])
        self.UpdateStats()

    def CreatePanel(self):
        panel = wx.Panel(self)
        panel.SetBackgroundColour(DEFAULT_BACKGROUND)
        vSizer = wx.BoxSizer(wx.VERTICAL)

        self.nrTorrents = StaticText(panel)
        self.nrFiles = StaticText(panel)
        self.totalSize = StaticText(panel)
        self.queueSize = StaticText(panel)
        self.queueSize.SetToolTipString('Number of torrents queued per prio')
        self.queueSuccess = StaticText(panel)
        self.queueBW = StaticText(panel)
        self.queueBW.SetToolTipString('Bandwidth spent on collecting .torrents')
        self.nrChannels = StaticText(panel)

        self.freeMem = None
        try:
            if wx.GetFreeMemory() != -1:
                self.freeMem = StaticText(panel)
        except:
            pass

        gridSizer = wx.FlexGridSizer(0, 2, 3, 10)
        gridSizer.AddGrowableCol(1)

        gridSizer.Add(StaticText(panel, -1, 'Number files'))
        gridSizer.Add(self.nrFiles, 0, wx.EXPAND)
        gridSizer.Add(StaticText(panel, -1, 'Total size'))
        gridSizer.Add(self.totalSize, 0, wx.EXPAND)
        gridSizer.Add(StaticText(panel, -1, 'Torrents collected'))
        gridSizer.Add(self.nrTorrents, 0, wx.EXPAND)
        gridSizer.Add(StaticText(panel, -1, 'Torrents in queue'))
        gridSizer.Add(self.queueSize, 0, wx.EXPAND)
        gridSizer.Add(StaticText(panel, -1, 'Torrent queue success'))
        gridSizer.Add(self.queueSuccess, 0, wx.EXPAND)
        gridSizer.Add(StaticText(panel, -1, 'Torrent queue bw'))
        gridSizer.Add(self.queueBW, 0, wx.EXPAND)
        gridSizer.Add(StaticText(panel, -1, 'Channels found'))
        gridSizer.Add(self.nrChannels, 0, wx.EXPAND)
        if self.freeMem:
            gridSizer.Add(StaticText(panel, -1, 'WX:Free memory'))
            gridSizer.Add(self.freeMem, 0, wx.EXPAND)

        vSizer.Add(gridSizer, 0, wx.EXPAND | wx.LEFT, 7)
        panel.SetSizer(vSizer)
        return panel

    def OnNotify(self, subject, type, infohash):
        try:
            if self.IsShownOnScreen():
                self.UpdateStats()
        except wx.PyDeadObjectError:
            pass

    def UpdateStats(self):
        def db_callback():
            stats = self.torrentdb.getTorrentsStats()
            nr_channels = self.channelcastdb.getNrChannels()
            self._UpdateStats(stats, nr_channels)

        startWorker(None, db_callback, uId=u"NetworkPanel_UpdateStats", priority=GUI_PRI_DISPERSY)

    @forceWxThread
    def _UpdateStats(self, stats, nr_channels):
        self.nrTorrents.SetLabel(str(stats[0]))
        if stats[1] is None:
            self.totalSize.SetLabel(str(stats[1]))
        else:
            self.totalSize.SetLabel(self.guiutility.utility.size_format(stats[1]))
        self.nrFiles.SetLabel(str(stats[2]))
        self.queueSize.SetLabel(self.remotetorrenthandler.getQueueSize())
        self.queueBW.SetLabel(self.remotetorrenthandler.getBandwidthSpent())

        qsuccess = self.remotetorrenthandler.getQueueSuccess()
        qlabel = ", ".join(label for label, tooltip in qsuccess)
        qtooltip = ", ".join(tooltip for label, tooltip in qsuccess)
        self.queueSuccess.SetLabel(qlabel)
        self.queueSuccess.SetToolTipString(qtooltip)
        self.nrChannels.SetLabel(str(nr_channels))

        if self.freeMem:
            self.freeMem.SetLabel(self.guiutility.utility.size_format(wx.GetFreeMemory()))

        if self.timer:
            self.timer.Restart(10000)
        else:
            self.timer = wx.CallLater(10000, self.UpdateStats)


class NewTorrentPanel(HomePanel):

    def __init__(self, parent):
        HomePanel.__init__(self, parent, 'Newest Torrents', SEPARATOR_GREY, (0, 1))
        self.Layout()

        self.torrentdb = TorrentDBHandler.getInstance()
        session = Session.get_instance()
        session.add_observer(self.OnNotify, NTFY_TORRENTS, [NTFY_INSERT])

    def CreatePanel(self):
        self.list = SelectableListCtrl(self)
        self.list.InsertColumn(0, 'Torrent')
        self.list.setResizeColumn(0)
        self.list.Bind(wx.EVT_LEFT_DCLICK, self.OnDoubleClick)
        self.list.SetMinSize((1, 80))
        return self.list

    def OnNotify(self, subject, type, infohash):
        try:
            if self.IsShownOnScreen():
                self.UpdateStats(infohash)
        except wx.PyDeadObjectError:
            pass

    def UpdateStats(self, infohash):
        def db_callback():
            torrent = self.torrentdb.getTorrent(infohash, include_mypref=False)
            if torrent:
                self._UpdateStats(torrent)

        startWorker(None, db_callback, uId=u"NewTorrentPanel_UpdateStats", priority=GUI_PRI_DISPERSY)

    @forceWxThread
    def _UpdateStats(self, torrent):
        self.list.InsertStringItem(0, torrent['name'])
        size = self.list.GetItemCount()
        if size > 10:
            self.list.DeleteItem(size - 1)

    def OnDoubleClick(self, event):
        selected = self.list.GetFirstSelected()
        if selected != -1:
            selected_file = self.list.GetItemText(selected)
            self.guiutility.dosearch(selected_file)


class PopularTorrentPanel(NewTorrentPanel):

    def __init__(self, parent):
        HomePanel.__init__(self, parent, 'Popular Torrents', SEPARATOR_GREY, (1, 0))
        self.Layout()

        self.misc_db = MiscDBHandler.getInstance()
        self.torrentdb = TorrentDBHandler.getInstance()

        self.timer = wx.Timer(self)
        self.Bind(wx.EVT_TIMER, self._onTimer, self.timer)
        self.timer.Start(10000, False)
        self.RefreshList()

    def _onTimer(self, event):
        if self.IsShownOnScreen():
            self.RefreshList()

    def RefreshList(self):
        def db_callback():
            familyfilter_sql = Category.getInstance().get_family_filter_sql(self.misc_db.categoryName2Id)
            if familyfilter_sql:
                familyfilter_sql = familyfilter_sql[4:]

            topTen = self.torrentdb._db.getAll("CollectedTorrent", ("infohash", "name", "(num_seeders+num_leechers) as popularity"), where=familyfilter_sql, order_by="(num_seeders+num_leechers) DESC", limit=10)
            self._RefreshList(topTen)

        startWorker(None, db_callback, uId=u"PopularTorrentPanel_RefreshList", priority=GUI_PRI_DISPERSY)

    @forceWxThread
    def _RefreshList(self, topTen):
        self.list.Freeze()
        self.list.DeleteAllItems()
        for item in topTen:
            if item[2] > 0:
                self.list.InsertStringItem(sys.maxsize, item[1])
        self.list.Thaw()


class ActivityPanel(NewTorrentPanel):

    def __init__(self, parent):
        HomePanel.__init__(self, parent, 'Recent Activity', SEPARATOR_GREY, (1, 0))

    @forceWxThread
    def onActivity(self, msg):
        msg = strftime("%H:%M:%S ") + msg
        self.list.InsertStringItem(0, msg)
        size = self.list.GetItemCount()
        if size > 50:
            self.list.DeleteItem(size - 1)


<<<<<<< HEAD
class BuzzPanel(wx.Panel):
    INACTIVE_COLOR = (255, 51, 0)
    ACTIVE_COLOR = (0, 105, 156)

    TERM_BORDERS = [15, 8, 8]
    DISPLAY_SIZES = [3, 5, 5]
    REFRESH_EVERY = 5

    def __init__(self, parent):
        wx.Panel.__init__(self, parent)
        self.SetBackgroundColour(wx.WHITE)
        self.SetForegroundColour(parent.GetForegroundColour())

        # Niels 04-06-2012: termextraction needs a session variable, create instance from mainthread
        TermExtraction.getInstance()

        self.nbdb = None
        self.xxx_filter = Category.getInstance().xxx_filter
        self.guiutility = GUIUtility.getInstance()
        self.utility = self.guiutility.utility

        vSizer = wx.BoxSizer(wx.VERTICAL)
        vSizer.Add(DetailHeader(self, "Click below to explore what's hot"), 0, wx.EXPAND)
        vSizer.AddSpacer((-1, 10))

        self.panel = wx.Panel(self)
        self.panel.SetBackgroundColour(DEFAULT_BACKGROUND)
        self.vSizer = wx.BoxSizer(wx.VERTICAL)
        self.panel.SetSizer(self.vSizer)
        vSizer.Add(self.panel, 1, wx.EXPAND | wx.BOTTOM, 5)

        self.footer = wx.StaticText(self)
        vSizer.Add(self.footer, 0, wx.ALIGN_RIGHT | wx.RIGHT | wx.BOTTOM, 1)

        self.tags = []
        self.buzz_cache = [[], [], []]
        self.last_shown_buzz = None

        row1_font = self.GetFont()
        row1_font.SetPointSize(row1_font.GetPointSize() + 10)
        row1_font.SetWeight(wx.FONTWEIGHT_BOLD)

        row2_font = self.GetFont()
        row2_font.SetPointSize(row2_font.GetPointSize() + 4)
        row2_font.SetWeight(wx.FONTWEIGHT_BOLD)

        row3_font = self.GetFont()
        row3_font.SetWeight(wx.FONTWEIGHT_BOLD)
        self.TERM_FONTS = [row1_font, row2_font, row3_font]

        self.panel.Bind(wx.EVT_ENTER_WINDOW, self.OnEnterWindow)
        self.panel.Bind(wx.EVT_LEAVE_WINDOW, self.OnLeaveWindow)

        text = wx.StaticText(self.panel, -1, '...collecting buzz information...')
        _set_font(text, fontcolour=BuzzPanel.INACTIVE_COLOR)
        self.vSizer.AddStretchSpacer()
        self.vSizer.Add(text, 0, wx.ALIGN_CENTER)
        self.vSizer.AddStretchSpacer()

        self.refresh = 5
        self.GetBuzzFromDB(doRefresh=True, samplesize=10)
        self.guiutility.addList(self)

        self.timer = wx.Timer(self)
        self.Bind(wx.EVT_TIMER, self.OnRefreshTimer, self.timer)
        self.timer.Start(1000, False)

        self.SetSizer(vSizer)
        self.Layout()

    def do_or_schedule_refresh(self, force_refresh=False):
        # Only called when the FF is toggled.
        if self.guiutility.ShouldGuiUpdate():
            self.ForceUpdate()
        else:
            self.refresh = -1

    def ForceUpdate(self):
        self.GetBuzzFromDB(doRefresh=True)

    def GetBuzzFromDB(self, doRefresh=False, samplesize=NetworkBuzzDBHandler.DEFAULT_SAMPLE_SIZE):
        def do_db():
            if self.nbdb == None:
                self.nbdb = NetworkBuzzDBHandler.getInstance()

            self.buzz_cache = [[], [], []]
            buzz = self.nbdb.getBuzz(samplesize, with_freq=True, flat=True)
            for i in range(len(buzz)):
                random.shuffle(buzz[i])
                self.buzz_cache[i] = buzz[i]

            if len(self.tags) <= 1 and len(buzz) > 0 or doRefresh:
                self.OnRefreshTimer(force=True, fromDBThread=True)
        startWorker(None, do_db, uId=u"NetworkBuzz.GetBuzzFromDB", priority=GUI_PRI_DISPERSY)

    @forceWxThread
    def OnRefreshTimer(self, event=None, force=False, fromDBThread=False):
        self.refresh -= 1
        if self.refresh <= 0 or force or fromDBThread:
            if (self.IsShownOnScreen() and self.guiutility.ShouldGuiUpdate()) or force or fromDBThread:
                # simple caching
                # (Completely throws away the old cache and refills it)
                if any(len(row) < 10 for row in self.buzz_cache) and not fromDBThread:
                    self.GetBuzzFromDB(doRefresh=True)
                    return

                if self.guiutility.getFamilyFilter():
                    xxx_filter = self.xxx_filter.isXXX
                else:
                    xxx_filter = lambda *args, **kwargs: False

                # consume cache
                # Note: if a term is fetched from two different row caches, it is shown in the
                # higher-frequency row, regardless of which information is fresher.
                filtered_buzz = [[], [], []]
                empty = True
                added_terms = set()
                for i in range(len(filtered_buzz)):
                    while len(filtered_buzz[i]) < BuzzPanel.DISPLAY_SIZES[i] and len(self.buzz_cache[i]):
                        term, freq = self.buzz_cache[i].pop(0)
                        if term not in added_terms and not xxx_filter(term, isFilename=False):
                            filtered_buzz[i].append((term, freq))
                            added_terms.add(term)
                            empty = False

                if empty:
                    filtered_buzz = None
                self.DisplayTerms(filtered_buzz)
                self.last_shown_buzz = filtered_buzz
            self.refresh = BuzzPanel.REFRESH_EVERY

        self.footer.SetLabel('Update in %d...' % self.refresh)
        self.Layout()

    def getStaticText(self, term, font=None):
        if len(self.tags) > 0:
            text = self.tags.pop()
            text.SetLabel(term)
            text.SetFonts([font, font])
            text.Reset()

        else:
            text = LinkText(self.panel, term, fonts=[font, font], colours=[BuzzPanel.INACTIVE_COLOR, BuzzPanel.ACTIVE_COLOR])
            text.SetBackgroundColour(DEFAULT_BACKGROUND)
            text.Bind(wx.EVT_LEFT_UP, self.OnClick)
        text.SetToolTipString("Click to search for '%s'" % term)
        return text

    def DisplayTerms(self, rows):
        if rows:
            self.Freeze()
            self.vSizer.ShowItems(False)
            self.vSizer.Clear()
            self.vSizer.AddStretchSpacer()

            cur_tags = []
            for i in range(len(rows)):
                row = rows[i]
                if len(row) == 0:
                    # don't bother adding an empty hsizer
                    continue
                hSizer = wx.BoxSizer(wx.HORIZONTAL)
                hSizer.AddStretchSpacer(2)

                for term, freq in row:
                    text = self.getStaticText(term, self.TERM_FONTS[i])
                    cur_tags.append(text)

                    hSizer.Add(text, 0, wx.BOTTOM, self.TERM_BORDERS[i])
                    hSizer.AddStretchSpacer()
                hSizer.AddStretchSpacer()
                self.vSizer.Add(hSizer, 0, wx.EXPAND)

            self.vSizer.AddStretchSpacer()
            self.vSizer.ShowItems(True)
            self.vSizer.Layout()

            # destroy all unnecessary statictexts
            for text in self.tags:
                text.Destroy()
            self.tags = cur_tags

            self.Layout()
            self.GetParent().Layout()
            self.Thaw()

    def DoPauseResume(self):
        def IsEnter(control):
            if getattr(control, 'GetWindow', False):
                control = control.GetWindow()

            if getattr(control, 'enter', False):
                return True

            if getattr(control, 'GetChildren', False):
                children = control.GetChildren()
                for child in children:
                    if IsEnter(child):
                        return True
            return False

        enter = getattr(self.panel, 'enter', False) or IsEnter(self)
        timerstop = not enter  # stop timer if one control has enter==true

        if timerstop != self.timer.IsRunning():
            if not enter:
                self.timer.Start(1000, False)
                self.footer.SetLabel('Resuming update')
                self.Layout()

        if enter:
            self.timer.Stop()
            self.footer.SetLabel('Update has paused')
            self.Layout()
        return enter

    def OnMouse(self, event):
        if event.Entering() or event.Moving():
            self.OnEnterWindow(event)

        elif event.Leaving():
            self.OnLeaveWindow(event)

        event.Skip()

    def OnEnterWindow(self, event):
        evtobj = event.GetEventObject()
        evtobj.enter = True

        self.DoPauseResume()

    def OnLeaveWindow(self, event=None):
        if event:
            evtobj = event.GetEventObject()
            evtobj.enter = False

        wx.CallAfter(self.DoPauseResume)

    def OnClick(self, event):
        evtobj = event.GetEventObject()
        term = evtobj.GetLabel()
        if term != '...collecting buzz information...':
            self.guiutility.dosearch(term)

            evtobj.enter = False
            self.DoPauseResume()

            # 29/06/11 boudewijn: do not perform database inserts on the GUI thread

# 17-10-2011: Niels disabling networkbuzz uel
#            def db_callback():
#                uelog = UserEventLogDBHandler.getInstance()
#                uelog.addEvent(message=repr((term, last_shown_buzz)))
#            last_shown_buzz = self.last_shown_buzz
#            self.guiserver.add_task(db_callback)


class Anonymity(wx.Panel):
    def __init__(self, parent):
        wx.Panel.__init__(self, parent, -1)

        self.SetBackgroundColour(wx.WHITE)
        self.guiutility = GUIUtility.getInstance()
        self.utility = self.guiutility.utility
        self.session = self.utility.session

        dispersy = self.utility.session.lm.dispersy
        ''':type : Dispersy'''

        self.proxy_community = (c for c in dispersy.get_communities() if isinstance(c, ProxyCommunity)).next()
        ''':type : ProxyCommunity '''

        self.AddComponents()

        self.my_address = Hop(self.proxy_community.my_member.mid)
        self.my_address.address = ('127.0.0.1', "SELF")

        self.vertices = {}
        self.edges = []

        self.selected_edges = []

        self.vertex_active = -1
        self.vertex_hover = -1
        self.vertex_hover_evt = None
        self.vertex_active_evt = None

        self.vertex_to_colour = {}
        self.colours = [wx.RED, wx.Colour(156, 18, 18), wx.Colour(183, 83, 83), wx.Colour(254, 134, 134), wx.Colour(254, 190, 190)]

        self.step = 0
        self.fps = 20

        self.last_keyframe = 0
        self.time_step = 5.0
        self.radius = 32

        self.layout_busy = False
        self.new_data = False

        self.peers = []
        self.toInsert = set()

        self.refresh_timer = wx.Timer(self)
        self.Bind(wx.EVT_TIMER, lambda evt: self.graph_panel.Refresh(), self.refresh_timer)
        self.refresh_timer.Start(1000.0 / self.fps)

        self.circuit_timer = wx.Timer(self)
        self.Bind(wx.EVT_TIMER, self.OnUpdateCircuits, self.circuit_timer)
        self.circuit_timer.Start(5000)

        self.taskqueue = GUITaskQueue.getInstance()

        self.lock = threading.RLock()

        self.session.add_observer(self.OnExtended, NTFY_ANONTUNNEL, [NTFY_CREATED, NTFY_EXTENDED, NTFY_BROKEN])
        self.session.add_observer(self.OnSelect, NTFY_ANONTUNNEL, [NTFY_SELECT])
        self.session.add_observer(self.OnJoined, NTFY_ANONTUNNEL, [NTFY_JOINED])
        self.session.add_observer(self.OnExtendedFor, NTFY_ANONTUNNEL, [NTFY_EXTENDED_FOR])

    def AddComponents(self):
        self.graph_panel = wx.Panel(self, -1)
        self.graph_panel.Bind(wx.EVT_MOTION, self.OnMouse)
        self.graph_panel.Bind(wx.EVT_LEFT_UP, self.OnMouse)
        self.graph_panel.Bind(wx.EVT_PAINT, self.OnPaint)
        self.graph_panel.Bind(wx.EVT_ERASE_BACKGROUND, self.OnEraseBackground)
        self.graph_panel.Bind(wx.EVT_SIZE, self.OnSize)

        self.circuit_list = SelectableListCtrl(self, style=wx.LC_REPORT | wx.BORDER_SIMPLE)
        self.circuit_list.InsertColumn(0, 'Circuit ID')
        self.circuit_list.InsertColumn(1, 'Online', wx.LIST_FORMAT_RIGHT, 60)
        self.circuit_list.InsertColumn(2, 'Hops', wx.LIST_FORMAT_RIGHT, 60)
        self.circuit_list.InsertColumn(3, 'Bytes up', wx.LIST_FORMAT_RIGHT, 80)
        self.circuit_list.InsertColumn(4, 'Bytes down', wx.LIST_FORMAT_RIGHT, 80)
        self.circuit_list.setResizeColumn(0)
        self.circuit_list.Bind(wx.EVT_LIST_ITEM_SELECTED, self.OnItemSelected)
        self.circuit_list.Bind(wx.EVT_LIST_ITEM_DESELECTED, self.OnItemSelected)
        self.circuit_to_listindex = {}

        self.log_text = wx.TextCtrl(self, style=wx.TE_MULTILINE | wx.BORDER_SIMPLE | wx.HSCROLL & wx.VSCROLL)
        self.log_text.SetEditable(False)

        vSizer = wx.BoxSizer(wx.VERTICAL)
        vSizer.Add(self.circuit_list, 1, wx.EXPAND | wx.BOTTOM, 20)
        vSizer.Add(self.log_text, 1, wx.EXPAND)
        self.main_sizer = wx.BoxSizer(wx.HORIZONTAL)
        self.main_sizer.Add(self.graph_panel, 3, wx.EXPAND | wx.ALL, 20)
        self.main_sizer.Add(vSizer, 2, wx.EXPAND | wx.ALL, 20)
        self.SetSizer(self.main_sizer)

    def OnItemSelected(self, event):
        selected = []
        item = self.circuit_list.GetFirstSelected()
        while item != -1:
            selected.append(item)
            item = self.circuit_list.GetNextSelected(item)

        selected_edges = []
        for item in selected:
            for circuit_id, listindex in self.circuit_to_listindex.iteritems():
                if listindex == item:
                    circuit = self.circuits.get(circuit_id, None)

                    if circuit:
                        hops = [self.my_address] + list(copy.copy(circuit.hops))
                        for index in range(len(hops) - 1):
                            vertexid1 = self.peers.index(hops[index]) if hops[index] in self.peers else None
                            vertexid2 = self.peers.index(hops[index + 1]) if hops[index + 1] in self.peers else None
                            edge = set([vertexid1, vertexid2])
                            selected_edges.append(edge)

        self.selected_edges = selected_edges

    def OnUpdateCircuits(self, event):
        self.circuits = dict(self.proxy_community.circuits)
        stats = self.proxy_community.global_stats.circuit_stats

        # Add new circuits & update existing circuits
        for circuit_id, circuit in self.circuits.iteritems():
            if circuit_id not in self.circuit_to_listindex:
                pos = self.circuit_list.InsertStringItem(sys.maxsize, str(circuit_id))
                self.circuit_to_listindex[circuit_id] = pos
            else:
                pos = self.circuit_to_listindex[circuit_id]
            self.circuit_list.SetStringItem(pos, 1, str(circuit.state))
            self.circuit_list.SetStringItem(pos, 2, str(len(circuit.hops)) + "/" + str(circuit.goal_hops))

            bytes_uploaded = stats[circuit_id].bytes_uploaded
            bytes_downloaded = stats[circuit_id].bytes_downloaded

            self.circuit_list.SetStringItem(pos, 3, self.utility.size_format(bytes_uploaded))
            self.circuit_list.SetStringItem(pos, 4, self.utility.size_format(bytes_downloaded))

        # Remove old circuits
        old_circuits = [circuit_id for circuit_id in self.circuit_to_listindex if circuit_id not in self.circuits]
        for circuit_id in old_circuits:
            listindex = self.circuit_to_listindex[circuit_id]
            self.circuit_list.DeleteItem(listindex)
            self.circuit_to_listindex.pop(circuit_id)
            for k, v in self.circuit_to_listindex.items():
                if v > listindex:
                    self.circuit_to_listindex[k] = v - 1

        # Update graph
        old_edges = getattr(self, 'old_edges', [])
        new_edges = []

        for circuit in self.circuits.values():
            hops = [self.my_address] + list(circuit.hops)
            for index in range(len(hops) - 1):
                edge = set([hops[index], hops[index + 1]])
                if edge not in new_edges:
                    new_edges.append(edge)

        for edge in new_edges:
            if edge not in old_edges:
                self.AddEdge(*edge)

        for edge in old_edges:
            if edge not in new_edges:
                self.RemoveEdge(*edge)

        self.old_edges = new_edges

    def AppendToLog(self, msg):
        self.log_text.AppendText('[%s]: %s' % (datetime.datetime.now().strftime("%H:%M:%S"), msg))

    @forceWxThread
    def OnExtended(self, subject, changeType, circuit):
        if changeType == NTFY_CREATED:
            self.AppendToLog("Created circuit %s\n" % (circuit.circuit_id))
        if changeType == NTFY_EXTENDED:
            self.AppendToLog("Extended circuit %s\n" % (circuit.circuit_id))
        if changeType == NTFY_BROKEN:
            self.AppendToLog("Circuit %d has been broken\n" % circuit)

    @forceWxThread
    def OnSelect(self, subject, changeType, circuit, address):
        self.AppendToLog("Circuit %d has been selected for destination %s\n" % (circuit, address))

    @forceWxThread
    def OnJoined(self, subject, changeType, address, circuit_id):
        self.AppendToLog("Joined an external circuit %d with %s:%d\n" % (circuit_id, address[0], address[1]))

    @forceWxThread
    def OnExtendedFor(self, subject, changeType, extended_for, extended_with):
        self.AppendToLog("Extended an external circuit (%s:%d, %d) with (%s:%d, %d)\n" % (
            extended_for[0].sock_addr[0], extended_for[0].sock_addr[1], extended_for[1], extended_with[0].sock_addr[0],
            extended_with[0].sock_addr[1], extended_with[1]))

    def AddEdge(self, from_addr, to_addr):
        with self.lock:
            # Convert from_addr/to_addr to from_id/to_id
            if from_addr not in self.peers:
                self.peers.append(from_addr)
            from_id = self.peers.index(from_addr)
            if to_addr not in self.peers:
                self.peers.append(to_addr)
            to_id = self.peers.index(to_addr)

            # Add id's to graph
            for peer_id in (from_id, to_id):
                if peer_id not in self.vertices:
                    self.toInsert.add(peer_id)
                    self.vertices[peer_id] = {}
            self.edges.append([to_id, from_id])
            self.new_data = True

    def RemoveEdge(self, from_addr, to_addr):
        with self.lock:
            if from_addr in self.peers and to_addr in self.peers:
                from_id = self.peers.index(from_addr)
                to_id = self.peers.index(to_addr)
                if [to_id, from_id] in self.edges:
                    self.edges.remove([to_id, from_id])
                if [from_id, to_id] in self.edges:
                    self.edges.remove([from_id, to_id])
                self.RemoveUnconnectedVertices()
                self.new_data = True

    def RemoveUnconnectedVertices(self):
        # Build a list of vertices and their number of neighbors, and delete the unconnected ones.
        for vertex_id, num_neighbors in self.CountNeighbors().iteritems():
            if num_neighbors == 0:
                self.RemoveVertex(vertex_id)

    def CountNeighbors(self):
        with self.lock:
            num_neighbors = dict([(k, 0) for k in self.vertices])
            for edge in self.edges:
                for vertexid in edge:
                    num_neighbors[vertexid] = num_neighbors.get(vertexid, 0) + 1
            return num_neighbors

    def RemoveVertex(self, toremove_id):
        with self.lock:
            if toremove_id in self.vertices:
                self.vertices.pop(toremove_id)
            if toremove_id in self.vertex_to_colour:
                self.vertex_to_colour.pop(toremove_id)
            if toremove_id < len(self.peers):
                self.peers.pop(toremove_id)
            self.edges = [edge for edge in self.edges if toremove_id not in edge]
            self.toInsert = set([id - 1 if id > toremove_id else id for id in self.toInsert if id != toremove_id])
            self.vertex_active = self.vertex_active - 1 if self.vertex_active > toremove_id else self.vertex_active
            self.vertex_hover = self.vertex_hover - 1 if self.vertex_hover > toremove_id else self.vertex_hover

            # We want the vertex id's to be 0, 1, 2 etc., so we need to correct for the vertex that we just removed.
            vertices = {}
            for index, vertexid in enumerate(sorted(self.vertices)):
                vertices[index] = self.vertices[vertexid]
            self.vertices = vertices
            vertex_to_colour = {}
            for index, vertexid in enumerate(sorted(self.vertex_to_colour)):
                vertex_to_colour[index] = self.vertex_to_colour[vertexid]
            self.vertex_to_colour = vertex_to_colour
            for edge in self.edges:
                if edge[0] >= toremove_id:
                    edge[0] -= 1
                if edge[1] >= toremove_id:
                    edge[1] -= 1

            # The arflayout module keeps the vertex positions from the latest iteration in memory. So we need to notify arflayout.
            arflayout.arf_remove([toremove_id])

    def CalculateLayout(self):
        with self.lock:
            edges = copy.copy(self.edges)
            toInsert = self.toInsert
            self.toInsert = set()

        graph = igraph.Graph(edges, directed=False)
        positions = arflayout.arf_layout(toInsert, graph)

        with self.lock:
            self.step += 1
            for vertexid, pos in positions.iteritems():
                self.SetVertexPosition(vertexid, self.step, *pos)
            self.time_step = 5 + max(0, len(self.vertices) - 75) / 9
            self.last_keyframe = time()
            self.layout_busy = False

    def OnMouse(self, event):
        if event.Moving():
            self.vertex_hover_evt = event.GetPosition()
        elif event.LeftUp():
            self.vertex_active_evt = event.GetPosition()

    def OnSize(self, evt):
        size = min(*evt.GetEventObject().GetSize())
        self.graph_panel.SetSize((size, size))

    def OnEraseBackground(self, event):
        pass

    def OnPaint(self, event):
        eo = event.GetEventObject()
        dc = wx.BufferedPaintDC(eo)
        dc.Clear()
        gc = wx.GraphicsContext.Create(dc)

        w, h = eo.GetSize().x - 2 * self.radius - 1, eo.GetSize().y - 2 * self.radius - 1

        schedule_layout = not self.layout_busy and self.new_data and time() - self.last_keyframe >= self.time_step
        if schedule_layout:
            task = lambda : self.CalculateLayout()
            self.taskqueue.add_task(task)
            self.new_data = False
            self.layout_busy = True

        if len(self.vertices) > 0:

            int_points = {}

            with self.lock:

                # Get current vertex positions using interpolation
                for vertexid in self.vertices.iterkeys():
                    if self.GetVertexPosition(vertexid, self.step):
                        if self.GetVertexPosition(vertexid, self.step - 1):
                            scaled_x, scaled_y = self.InterpolateVertexPosition(vertexid, self.step - 1, self.step)
                        else:
                            scaled_x, scaled_y = self.GetVertexPosition(vertexid, self.step)
                        int_points[vertexid] = (scaled_x * w + self.radius, scaled_y * h + self.radius)

                # Draw edges
                for vertexid1, vertexid2 in self.edges:
                    if int_points.has_key(vertexid1) and int_points.has_key(vertexid2):
                        if set([vertexid1, vertexid2]) in self.selected_edges:
                            gc.SetPen(wx.Pen(wx.BLUE, 4))
                        else:
                            gc.SetPen(wx.Pen(wx.Colour(229, 229, 229), 4))
                        x1, y1 = int_points[vertexid1]
                        x2, y2 = int_points[vertexid2]
                        gc.DrawLines([(x1, y1), (x2, y2)])

                # Draw vertices
                gc.SetPen(wx.TRANSPARENT_PEN)
                for vertexid in self.vertices.iterkeys():
                    colour = self.vertex_to_colour.get(vertexid, None)
                    if not colour:
                        colour = self.colours[0] if self.peers[vertexid] == self.my_address else random.choice(self.colours[1:])
                        self.vertex_to_colour[vertexid] = colour
                    gc.SetBrush(wx.Brush(colour))

                    if int_points.has_key(vertexid):
                        x, y = int_points[vertexid]
                        gc.DrawEllipse(x - self.radius / 2, y - self.radius / 2, self.radius, self.radius)

                        if len(self.vertices.get(vertexid, {})) <= 2:
                            gc.SetBrush(wx.WHITE_BRUSH)
                            gc.DrawEllipse(x - self.radius / 4, y - self.radius / 4, self.radius / 2, self.radius / 2)

                # Draw circle around active vertex
                gc.SetBrush(wx.TRANSPARENT_BRUSH)

                if self.vertex_hover_evt:
                    self.vertex_hover = self.PositionToVertex(self.vertex_hover_evt, int_points)
                    self.vertex_hover_evt = None

                if self.vertex_hover >= 0:
                    x, y = int_points[self.vertex_hover]
                    pen = wx.Pen(wx.Colour(229, 229, 229), 1, wx.USER_DASH)
                    pen.SetDashes([8, 4])
                    gc.SetPen(pen)
                    gc.DrawEllipse(x - self.radius, y - self.radius, self.radius * 2, self.radius * 2)

                if self.vertex_active_evt:
                    self.vertex_active = self.PositionToVertex(self.vertex_active_evt, int_points)
                    self.vertex_active_evt = None

                if self.vertex_active in int_points:
                    x, y = int_points[self.vertex_active]
                    pen = wx.Pen(self.vertex_to_colour.get(self.vertex_active, wx.BLACK), 1, wx.USER_DASH)
                    pen.SetDashes([8, 4])
                    gc.SetPen(pen)
                    gc.DrawEllipse(x - self.radius, y - self.radius, self.radius * 2, self.radius * 2)

                    text_height = dc.GetTextExtent('gG')[1]
                    box_height = text_height + 3

                    # Draw status box
                    x = x - 150 - 1.1 * self.radius if x > self.graph_panel.GetSize()[0] / 2 else x + 1.1 * self.radius
                    y = y - box_height - 1.1 * self.radius if y > self.graph_panel.GetSize()[1] / 2 else y + 1.1 * self.radius
                    gc.SetBrush(wx.Brush(wx.Colour(216, 237, 255, 50)))
                    gc.SetPen(wx.Pen(LIST_BLUE))
                    gc.DrawRectangle(x, y, 150, box_height)

                    # Draw status text
                    dc.SetFont(self.GetFont())
                    for index, text in enumerate(['IP %s:%s' % (self.peers[self.vertex_active].host, self.peers[self.vertex_active].port)]):
                        dc.DrawText(text, x + 5, y + index * text_height + 5)

            # Draw vertex count
            gc.SetFont(self.GetFont())
            gc.DrawText("|V| = %d" % len(int_points), w - 50, h - 20)

    def PositionToVertex(self, position, key_to_position):
        for vertexid, vposition in key_to_position.iteritems():
            if (position[0] - vposition[0]) ** 2 + (position[1] - vposition[1]) ** 2 < self.radius ** 2:
                return vertexid
        return -1

    def InterpolateVertexPosition(self, vertexid, s1, s2):
        x0, y0 = self.GetVertexPosition(vertexid, s1)
        x1, y1 = self.GetVertexPosition(vertexid, s2)

        t = min(time() - self.last_keyframe, self.time_step)
        t1 = 1.0 / 5 * self.time_step
        t2 = 3.0 / 5 * self.time_step
        t3 = 1.0 / 5 * self.time_step
        x = arflayout.CubicHermiteInterpolate(t1, t2, t3, x0, x1, t)
        y = arflayout.CubicHermiteInterpolate(t1, t2, t3, y0, y1, t)
        return (x, y)

    def GetVertexPosition(self, vertexid, t):
        if self.vertices.has_key(vertexid):
            return self.vertices[vertexid].get(t, None)
        return None

    def SetVertexPosition(self, vertexid, t, x, y):
        if self.vertices.has_key(vertexid):
            self.vertices[vertexid][t] = (x, y)
        else:
            self.vertices[vertexid] = {t: (x, y)}

    def ResetSearchBox(self):
        pass


=======
>>>>>>> e4495783
class ArtworkPanel(wx.Panel):

    def __init__(self, parent):
        wx.Panel.__init__(self, parent)
        self.SetBackgroundColour(wx.WHITE)
        self.SetForegroundColour(parent.GetForegroundColour())

        self.guiutility = GUIUtility.getInstance()
        self.utility = self.guiutility.utility
        self.OnExpand = lambda *args: None
        self.OnCollapse = lambda *args: None
        self.update_interval = 120
        self.max_torrents = 20

        self.list = ListBody(self, self, [{'width': wx.LIST_AUTOSIZE}], 0, 0, True, False, grid_columns=self.max_torrents, horizontal_scroll=True)
        self.list.SetBackgroundColour(self.GetBackgroundColour())

        vSizer = wx.BoxSizer(wx.VERTICAL)
        vSizer.Add(DetailHeader(self, "Start streaming immediately by clicking on one of items below"), 0, wx.EXPAND)
        vSizer.Add(self.list, 1, wx.EXPAND)

        self.SetSizer(vSizer)
        self.Layout()

        startWorker(None, self.GetData, delay=3, workerType="guiTaskQueue")

    def GetData(self):
        data = []

        torrents = self.guiutility.torrentsearch_manager.getThumbnailTorrents(limit=self.max_torrents)

        for torrent in torrents:
            thumb_path = os.path.join(self.utility.session.get_torrent_collecting_dir(), 'thumbs-%s' % binascii.hexlify(torrent.infohash))
            if os.path.isdir(thumb_path):
                data.append((torrent.infohash, [torrent.name], torrent, ThumbnailListItemNoTorrent))

        self.SetData(data)

        if len(torrents) < self.max_torrents:
            interval = self.update_interval / 2
        else:
            interval = self.update_interval
        startWorker(None, self.GetData, delay=interval, workerType="guiTaskQueue")

    @forceWxThread
    def SetData(self, data):
        self.list.SetData(data)
        self.list.SetupScrolling()<|MERGE_RESOLUTION|>--- conflicted
+++ resolved
@@ -3,7 +3,6 @@
 import wx
 import sys
 import os
-<<<<<<< HEAD
 import copy
 
 import wx
@@ -19,8 +18,6 @@
 except:
     pass
 import random
-=======
->>>>>>> e4495783
 import logging
 import binascii
 from time import strftime, time
@@ -28,14 +25,10 @@
 from traceback import print_exc
 
 from Tribler.Category.Category import Category
-<<<<<<< HEAD
 from Tribler.Core.Tag.Extraction import TermExtraction
 from Tribler.Core.simpledefs import NTFY_TORRENTS, NTFY_INSERT, NTFY_ANONTUNNEL, \
     NTFY_CREATED, NTFY_EXTENDED, NTFY_BROKEN, NTFY_SELECT, NTFY_JOINED, \
     NTFY_EXTENDED_FOR
-=======
-from Tribler.Core.simpledefs import NTFY_TORRENTS, NTFY_INSERT
->>>>>>> e4495783
 from Tribler.Core.Session import Session
 from Tribler.Core.CacheDB.SqliteCacheDBHandler import MiscDBHandler, \
     TorrentDBHandler, ChannelCastDBHandler
@@ -584,264 +577,6 @@
             self.list.DeleteItem(size - 1)
 
 
-<<<<<<< HEAD
-class BuzzPanel(wx.Panel):
-    INACTIVE_COLOR = (255, 51, 0)
-    ACTIVE_COLOR = (0, 105, 156)
-
-    TERM_BORDERS = [15, 8, 8]
-    DISPLAY_SIZES = [3, 5, 5]
-    REFRESH_EVERY = 5
-
-    def __init__(self, parent):
-        wx.Panel.__init__(self, parent)
-        self.SetBackgroundColour(wx.WHITE)
-        self.SetForegroundColour(parent.GetForegroundColour())
-
-        # Niels 04-06-2012: termextraction needs a session variable, create instance from mainthread
-        TermExtraction.getInstance()
-
-        self.nbdb = None
-        self.xxx_filter = Category.getInstance().xxx_filter
-        self.guiutility = GUIUtility.getInstance()
-        self.utility = self.guiutility.utility
-
-        vSizer = wx.BoxSizer(wx.VERTICAL)
-        vSizer.Add(DetailHeader(self, "Click below to explore what's hot"), 0, wx.EXPAND)
-        vSizer.AddSpacer((-1, 10))
-
-        self.panel = wx.Panel(self)
-        self.panel.SetBackgroundColour(DEFAULT_BACKGROUND)
-        self.vSizer = wx.BoxSizer(wx.VERTICAL)
-        self.panel.SetSizer(self.vSizer)
-        vSizer.Add(self.panel, 1, wx.EXPAND | wx.BOTTOM, 5)
-
-        self.footer = wx.StaticText(self)
-        vSizer.Add(self.footer, 0, wx.ALIGN_RIGHT | wx.RIGHT | wx.BOTTOM, 1)
-
-        self.tags = []
-        self.buzz_cache = [[], [], []]
-        self.last_shown_buzz = None
-
-        row1_font = self.GetFont()
-        row1_font.SetPointSize(row1_font.GetPointSize() + 10)
-        row1_font.SetWeight(wx.FONTWEIGHT_BOLD)
-
-        row2_font = self.GetFont()
-        row2_font.SetPointSize(row2_font.GetPointSize() + 4)
-        row2_font.SetWeight(wx.FONTWEIGHT_BOLD)
-
-        row3_font = self.GetFont()
-        row3_font.SetWeight(wx.FONTWEIGHT_BOLD)
-        self.TERM_FONTS = [row1_font, row2_font, row3_font]
-
-        self.panel.Bind(wx.EVT_ENTER_WINDOW, self.OnEnterWindow)
-        self.panel.Bind(wx.EVT_LEAVE_WINDOW, self.OnLeaveWindow)
-
-        text = wx.StaticText(self.panel, -1, '...collecting buzz information...')
-        _set_font(text, fontcolour=BuzzPanel.INACTIVE_COLOR)
-        self.vSizer.AddStretchSpacer()
-        self.vSizer.Add(text, 0, wx.ALIGN_CENTER)
-        self.vSizer.AddStretchSpacer()
-
-        self.refresh = 5
-        self.GetBuzzFromDB(doRefresh=True, samplesize=10)
-        self.guiutility.addList(self)
-
-        self.timer = wx.Timer(self)
-        self.Bind(wx.EVT_TIMER, self.OnRefreshTimer, self.timer)
-        self.timer.Start(1000, False)
-
-        self.SetSizer(vSizer)
-        self.Layout()
-
-    def do_or_schedule_refresh(self, force_refresh=False):
-        # Only called when the FF is toggled.
-        if self.guiutility.ShouldGuiUpdate():
-            self.ForceUpdate()
-        else:
-            self.refresh = -1
-
-    def ForceUpdate(self):
-        self.GetBuzzFromDB(doRefresh=True)
-
-    def GetBuzzFromDB(self, doRefresh=False, samplesize=NetworkBuzzDBHandler.DEFAULT_SAMPLE_SIZE):
-        def do_db():
-            if self.nbdb == None:
-                self.nbdb = NetworkBuzzDBHandler.getInstance()
-
-            self.buzz_cache = [[], [], []]
-            buzz = self.nbdb.getBuzz(samplesize, with_freq=True, flat=True)
-            for i in range(len(buzz)):
-                random.shuffle(buzz[i])
-                self.buzz_cache[i] = buzz[i]
-
-            if len(self.tags) <= 1 and len(buzz) > 0 or doRefresh:
-                self.OnRefreshTimer(force=True, fromDBThread=True)
-        startWorker(None, do_db, uId=u"NetworkBuzz.GetBuzzFromDB", priority=GUI_PRI_DISPERSY)
-
-    @forceWxThread
-    def OnRefreshTimer(self, event=None, force=False, fromDBThread=False):
-        self.refresh -= 1
-        if self.refresh <= 0 or force or fromDBThread:
-            if (self.IsShownOnScreen() and self.guiutility.ShouldGuiUpdate()) or force or fromDBThread:
-                # simple caching
-                # (Completely throws away the old cache and refills it)
-                if any(len(row) < 10 for row in self.buzz_cache) and not fromDBThread:
-                    self.GetBuzzFromDB(doRefresh=True)
-                    return
-
-                if self.guiutility.getFamilyFilter():
-                    xxx_filter = self.xxx_filter.isXXX
-                else:
-                    xxx_filter = lambda *args, **kwargs: False
-
-                # consume cache
-                # Note: if a term is fetched from two different row caches, it is shown in the
-                # higher-frequency row, regardless of which information is fresher.
-                filtered_buzz = [[], [], []]
-                empty = True
-                added_terms = set()
-                for i in range(len(filtered_buzz)):
-                    while len(filtered_buzz[i]) < BuzzPanel.DISPLAY_SIZES[i] and len(self.buzz_cache[i]):
-                        term, freq = self.buzz_cache[i].pop(0)
-                        if term not in added_terms and not xxx_filter(term, isFilename=False):
-                            filtered_buzz[i].append((term, freq))
-                            added_terms.add(term)
-                            empty = False
-
-                if empty:
-                    filtered_buzz = None
-                self.DisplayTerms(filtered_buzz)
-                self.last_shown_buzz = filtered_buzz
-            self.refresh = BuzzPanel.REFRESH_EVERY
-
-        self.footer.SetLabel('Update in %d...' % self.refresh)
-        self.Layout()
-
-    def getStaticText(self, term, font=None):
-        if len(self.tags) > 0:
-            text = self.tags.pop()
-            text.SetLabel(term)
-            text.SetFonts([font, font])
-            text.Reset()
-
-        else:
-            text = LinkText(self.panel, term, fonts=[font, font], colours=[BuzzPanel.INACTIVE_COLOR, BuzzPanel.ACTIVE_COLOR])
-            text.SetBackgroundColour(DEFAULT_BACKGROUND)
-            text.Bind(wx.EVT_LEFT_UP, self.OnClick)
-        text.SetToolTipString("Click to search for '%s'" % term)
-        return text
-
-    def DisplayTerms(self, rows):
-        if rows:
-            self.Freeze()
-            self.vSizer.ShowItems(False)
-            self.vSizer.Clear()
-            self.vSizer.AddStretchSpacer()
-
-            cur_tags = []
-            for i in range(len(rows)):
-                row = rows[i]
-                if len(row) == 0:
-                    # don't bother adding an empty hsizer
-                    continue
-                hSizer = wx.BoxSizer(wx.HORIZONTAL)
-                hSizer.AddStretchSpacer(2)
-
-                for term, freq in row:
-                    text = self.getStaticText(term, self.TERM_FONTS[i])
-                    cur_tags.append(text)
-
-                    hSizer.Add(text, 0, wx.BOTTOM, self.TERM_BORDERS[i])
-                    hSizer.AddStretchSpacer()
-                hSizer.AddStretchSpacer()
-                self.vSizer.Add(hSizer, 0, wx.EXPAND)
-
-            self.vSizer.AddStretchSpacer()
-            self.vSizer.ShowItems(True)
-            self.vSizer.Layout()
-
-            # destroy all unnecessary statictexts
-            for text in self.tags:
-                text.Destroy()
-            self.tags = cur_tags
-
-            self.Layout()
-            self.GetParent().Layout()
-            self.Thaw()
-
-    def DoPauseResume(self):
-        def IsEnter(control):
-            if getattr(control, 'GetWindow', False):
-                control = control.GetWindow()
-
-            if getattr(control, 'enter', False):
-                return True
-
-            if getattr(control, 'GetChildren', False):
-                children = control.GetChildren()
-                for child in children:
-                    if IsEnter(child):
-                        return True
-            return False
-
-        enter = getattr(self.panel, 'enter', False) or IsEnter(self)
-        timerstop = not enter  # stop timer if one control has enter==true
-
-        if timerstop != self.timer.IsRunning():
-            if not enter:
-                self.timer.Start(1000, False)
-                self.footer.SetLabel('Resuming update')
-                self.Layout()
-
-        if enter:
-            self.timer.Stop()
-            self.footer.SetLabel('Update has paused')
-            self.Layout()
-        return enter
-
-    def OnMouse(self, event):
-        if event.Entering() or event.Moving():
-            self.OnEnterWindow(event)
-
-        elif event.Leaving():
-            self.OnLeaveWindow(event)
-
-        event.Skip()
-
-    def OnEnterWindow(self, event):
-        evtobj = event.GetEventObject()
-        evtobj.enter = True
-
-        self.DoPauseResume()
-
-    def OnLeaveWindow(self, event=None):
-        if event:
-            evtobj = event.GetEventObject()
-            evtobj.enter = False
-
-        wx.CallAfter(self.DoPauseResume)
-
-    def OnClick(self, event):
-        evtobj = event.GetEventObject()
-        term = evtobj.GetLabel()
-        if term != '...collecting buzz information...':
-            self.guiutility.dosearch(term)
-
-            evtobj.enter = False
-            self.DoPauseResume()
-
-            # 29/06/11 boudewijn: do not perform database inserts on the GUI thread
-
-# 17-10-2011: Niels disabling networkbuzz uel
-#            def db_callback():
-#                uelog = UserEventLogDBHandler.getInstance()
-#                uelog.addEvent(message=repr((term, last_shown_buzz)))
-#            last_shown_buzz = self.last_shown_buzz
-#            self.guiserver.add_task(db_callback)
-
-
 class Anonymity(wx.Panel):
     def __init__(self, parent):
         wx.Panel.__init__(self, parent, -1)
@@ -1275,8 +1010,6 @@
         pass
 
 
-=======
->>>>>>> e4495783
 class ArtworkPanel(wx.Panel):
 
     def __init__(self, parent):
