# Written by Fabian van der Werf and Arno Bakker
# see LICENSE.txt for license information

import wx
import sys
import os
import logging

from Tribler.Video.VideoFrame import VideoBaseFrame
from Tribler.Main.vwxGUI.EmbeddedPlayer import EmbeddedPlayerPanel
from Tribler.__init__ import LIBRARYNAME
from Tribler.Main.vwxGUI import DEFAULT_BACKGROUND


class VideoMacFrame(wx.Frame, VideoBaseFrame):

    """ Provides a wx.Frame around an EmbeddedPlayerPanel so the embedded player
    is shown as a separate window. The Embedded Player consists of a VLCLogoWindow
    and the media controls such as Play/Pause buttons and Volume Control.

    + Provides a frame fr mac os x using the icons of the 5.0

    """
    def __init__(self, parent, utility, title, iconpath, vlcwrap):
        self._logger = logging.getLogger(self.__class__.__name__)

        self.utility = utility
        self.vlcwrap = vlcwrap
        self.videopanel = None

        if title is None:
            title = self.utility.lang.get('tb_video_short')

        wx.Frame.__init__(self, None, -1, title)
        self.SetBackgroundColour(DEFAULT_BACKGROUND)

        # Set icons for Frame
        self.icons = wx.IconBundle()
        self.icons.AddIconFromFile(iconpath, wx.BITMAP_TYPE_ICO)
        self.SetIcons(self.icons)

        self.Bind(wx.EVT_CLOSE, self.OnCloseWindow)
        self.Show(False)

    def show_videoframe(self):
<<<<<<< HEAD
        if DEBUG:
            print >> sys.stderr, "videoframe: Swap IN videopanel"
=======
        self._logger.debug("videoframe: Swap IN videopanel")
>>>>>>> e0cc558f

        if not self.videopanel:
            self.get_videopanel()

        self.Show()
        self.CenterOnScreen()
        self.Raise()
        self.SetFocus()

        # H4x0r: We need to tell the VLC wrapper a XID of a
        # window to paint in. Apparently on win32 the XID is only
        # known when the window is shown. We give it the command
        # to show here, so shortly after it should be shown.
        #
        wx.CallAfter(self.videopanel.TellLVCWrapWindow4Playback)

    def hide_videoframe(self):
<<<<<<< HEAD
        if DEBUG:
            print >> sys.stderr, "videoframe: Swap OUT videopanel"
=======
        self._logger.debug("videoframe: Swap OUT videopanel")
>>>>>>> e0cc558f

        if self.videopanel is not None:
            self.videopanel.Reset()
            self.Hide()

    def get_videopanel(self):
        if self.videopanel is None:
            self.videopanel = EmbeddedPlayerPanel(self, self.utility, self.vlcwrap, wx.BLACK)
            self.videopanel.SetMinSize((320, 300)) # vliegendhart: why 320x280? -> Niels: we need space for ctrlsizer

            mainbox = wx.BoxSizer()
            mainbox.Add(self.videopanel, 1, wx.EXPAND)
            self.SetSizerAndFit(mainbox)
        return self.videopanel

    def get_window(self):
        return self

    def OnCloseWindow(self, event=None):
        self.hide_videoframe()


class VideoDummyFrame(VideoBaseFrame):

    """ Provides a fake Frame around an EmbeddedPlayerPanel so the embedded player
    can be shown inside another window.
    """

    def __init__(self, parent, utility, vlcwrap):
        self.videopanel = EmbeddedPlayerPanel(parent, utility, vlcwrap, wx.BLACK)
        self.parent = parent
        self.utility = utility
        self.vlcwrap = vlcwrap

        if vlcwrap:
            sizer = wx.BoxSizer()
            sizer.Add(self.videopanel, 1, wx.EXPAND)
            parent.SetSizer(sizer)
        else:
            self.videopanel.Hide()

    def recreate_videopanel(self):
        old_videopanel = self.videopanel
        new_videopanel = EmbeddedPlayerPanel(self.parent, self.utility, self.vlcwrap, wx.BLACK)

        self.parent.GetSizer().Replace(old_videopanel, new_videopanel)
        self.parent.GetSizer().Layout()
        old_videopanel.Destroy()
        self.videopanel = new_videopanel
        self.videopanel.TellLVCWrapWindow4Playback()

    def show_videoframe(self):
        if self.videopanel:
            pass
        # H4x0r: We need to tell the VLC wrapper a XID of a
        # window to paint in. Apparently on win32 the XID is only
        # known when the window is shown. We give it the command
        # to show here, so shortly after it should be shown.
        #
        wx.CallAfter(self.videopanel.TellLVCWrapWindow4Playback)

    def hide_videoframe(self):
        if self.videopanel:
            pass

    def get_videopanel(self):
        return self.videopanel

    def get_window(self):
        return self.parent<|MERGE_RESOLUTION|>--- conflicted
+++ resolved
@@ -43,12 +43,7 @@
         self.Show(False)
 
     def show_videoframe(self):
-<<<<<<< HEAD
-        if DEBUG:
-            print >> sys.stderr, "videoframe: Swap IN videopanel"
-=======
         self._logger.debug("videoframe: Swap IN videopanel")
->>>>>>> e0cc558f
 
         if not self.videopanel:
             self.get_videopanel()
@@ -66,12 +61,7 @@
         wx.CallAfter(self.videopanel.TellLVCWrapWindow4Playback)
 
     def hide_videoframe(self):
-<<<<<<< HEAD
-        if DEBUG:
-            print >> sys.stderr, "videoframe: Swap OUT videopanel"
-=======
         self._logger.debug("videoframe: Swap OUT videopanel")
->>>>>>> e0cc558f
 
         if self.videopanel is not None:
             self.videopanel.Reset()
