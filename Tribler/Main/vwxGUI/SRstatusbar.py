--- conflicted
+++ resolved
@@ -1,473 +1,231 @@
-<<<<<<< HEAD
-# Written by Niels Zeilemaker
-import wx
-import os
-
-from Tribler.Main.vwxGUI.GuiUtility import GUIUtility
-from Tribler.Main.vwxGUI.widgets import NativeIcon, TransparentText as StaticText, HorizontalGauge, ActionButton
-from Tribler.Main.Utility.GuiDBHandler import startWorker
-from Tribler.Core.CacheDB.SqliteCacheDBHandler import UserEventLogDBHandler
-from Tribler.Core.simpledefs import UPLOAD, DOWNLOAD
-from Tribler import LIBRARYNAME
-
-DEBUG = False
-
-
-class SRstatusbar(wx.StatusBar):
-
-    def __init__(self, parent):
-        wx.StatusBar.__init__(self, parent, style=wx.ST_SIZEGRIP)
-
-        # On Linux/OS X the resize handle and icons overlap, therefore we add an extra field.
-        # On Windows this field is automatically set to 1 when the wx.ST_SIZEGRIP is set.
-        self.SetFieldsCount(6)
-        self.SetStatusStyles([wx.SB_FLAT] * 6)
-        self.SetStatusWidths([-1, 250, 19, 19, 19, 19])
-
-        self.guiutility = GUIUtility.getInstance()
-        self.utility = self.guiutility.utility
-        self.library_manager = self.guiutility.library_manager
-        self.uelog = UserEventLogDBHandler.getInstance()
-
-        self.ff_checkbox = wx.CheckBox(self, -1, 'Family filter', style=wx.ALIGN_RIGHT)
-        self.ff_checkbox.Bind(wx.EVT_CHECKBOX, self.OnCheckbox)
-        self.ff_checkbox.SetValue(self.guiutility.getFamilyFilter())
-
-        self.speed_down_icon = NativeIcon.getInstance().getBitmap(self, 'arrow', self.GetBackgroundColour(), state=0)
-        self.speed_down_sbmp = wx.StaticBitmap(self, -1, self.speed_down_icon)
-        self.speed_down_sbmp.Bind(wx.EVT_RIGHT_UP, self.OnDownloadPopup)
-        self.speed_down = StaticText(self, -1, '', style=wx.ST_NO_AUTORESIZE)
-        self.speed_down.Bind(wx.EVT_RIGHT_UP, self.OnDownloadPopup)
-        self.speed_up_icon = self.speed_down_icon.ConvertToImage().Rotate90().Rotate90().ConvertToBitmap()
-        self.speed_up_sbmp = wx.StaticBitmap(self, -1, self.speed_up_icon)
-        self.speed_up_sbmp.Bind(wx.EVT_RIGHT_UP, self.OnUploadPopup)
-        self.speed_up = StaticText(self, -1, '', style=wx.ST_NO_AUTORESIZE)
-        self.speed_up.Bind(wx.EVT_RIGHT_UP, self.OnUploadPopup)
-
-        self.searchConnectionImages = ['progressbarEmpty.png', 'progressbarFull.png']
-        self.searchConnectionImages = [os.path.join(self.guiutility.vwxGUI_path, 'images', image) for image in self.searchConnectionImages]
-        self.searchConnectionImages = [wx.Bitmap(image, wx.BITMAP_TYPE_ANY) for image in self.searchConnectionImages]
-
-        self.activityImages = ['statusbar_activity.png', 'statusbar_noactivity.png']
-        self.activityImages = [os.path.join(self.guiutility.vwxGUI_path, 'images', image) for image in self.activityImages]
-        self.activityImages = [wx.Bitmap(image, wx.BITMAP_TYPE_ANY) for image in self.activityImages]
-
-        self.connection = HorizontalGauge(self, self.searchConnectionImages[0], self.searchConnectionImages[1])
-        self.activity = wx.StaticBitmap(self, -1, self.activityImages[1])
-        self.activity_timer = None
-        self.channelconnections = 0
-
-        self.bmp_firewall_warning = wx.Bitmap(os.path.join(self.utility.getPath(), LIBRARYNAME, "Main", "vwxGUI", "images", "statusbar_warning.png"))
-        self.bmp_firewall_ok = wx.Bitmap(os.path.join(self.utility.getPath(), LIBRARYNAME, "Main", "vwxGUI", "images", "statusbar_ok.png"))
-        self.firewallStatus = ActionButton(self, -1, self.bmp_firewall_warning)
-        self.firewallStatus.SetSize((16, 16))
-        self.firewallStatus.SetCursor(wx.StockCursor(wx.CURSOR_DEFAULT))
-        self.firewallStatus.SetToolTipString('Port status unknown')
-        self.firewallStatus.Enable(False)
-        self.firewallStatus.SetBitmapDisabled(self.bmp_firewall_warning)
-
-        self.SetTransferSpeeds(0, 0)
-        self.Bind(wx.EVT_SIZE, self.OnSize)
-
-        self.library_manager.add_download_state_callback(self.RefreshTransferSpeed)
-
-    def RefreshTransferSpeed(self, dslist, magnetlist):
-        total_down, total_up = 0.0, 0.0
-        for ds in dslist:
-            total_down += ds.get_current_speed(DOWNLOAD)
-            total_up += ds.get_current_speed(UPLOAD)
-        self.SetTransferSpeeds(total_down * 1024, total_up * 1024)
-
-    def SetTransferSpeeds(self, down, up):
-        self.speed_down.SetLabel(self.utility.speed_format(down))
-        self.speed_up.SetLabel(self.utility.speed_format(up))
-        self.Reposition()
-
-    def SetGlobalMaxSpeed(self, direction, value):
-        if direction in [UPLOAD, DOWNLOAD]:
-            if direction == UPLOAD:
-                self.utility.write_config('maxuploadrate', value)
-            else:
-                self.utility.write_config('maxdownloadrate', value)
-            self.guiutility.app.ratelimiter.set_global_max_speed(direction, value)
-
-    def GetSpeedChoices(self, value):
-        values = self.utility.round_range(max(0, value)) if value != 0 else range(0, 1000, 100)
-        values = [value or -1 for value in values]
-        if value != 0 and value not in values:
-            values.append(value)
-            values.sort()
-        values.append(0)
-        return [('unlimited' if value == 0 else ('0' if value == -1 else str(value)), value) for value in values]
-
-    def OnDownloadPopup(self, event):
-        menu = wx.Menu()
-        current = self.utility.read_config('maxdownloadrate')
-        value_tuples = self.GetSpeedChoices(current)
-
-        for value_str, value in value_tuples:
-            itemid = wx.NewId()
-            menu.AppendRadioItem(itemid, value_str)
-            menu.Bind(wx.EVT_MENU, lambda x, v=value: self.SetGlobalMaxSpeed(DOWNLOAD, v), id=itemid)
-            menu.Check(itemid, current == value)
-
-        self.speed_down.PopupMenu(menu, event.GetPosition())
-        menu.Destroy()
-        self.speed_down.Layout()
-
-    def OnUploadPopup(self, event):
-        menu = wx.Menu()
-        current = self.utility.read_config('maxuploadrate')
-        value_tuples = self.GetSpeedChoices(current)
-
-        for value_str, value in value_tuples:
-            itemid = wx.NewId()
-            menu.AppendRadioItem(itemid, value_str)
-            menu.Bind(wx.EVT_MENU, lambda x, v=value: self.SetGlobalMaxSpeed(UPLOAD, v), id=itemid)
-            menu.Check(itemid, current == value)
-
-        self.speed_up.PopupMenu(menu, event.GetPosition())
-        menu.Destroy()
-        self.speed_up.Layout()
-
-    def OnCheckbox(self, event):
-        checkbox = event.GetEventObject()
-        checkbox.Enable(False)
-        wx.CallLater(1000, checkbox.Enable, True)
-
-        wx.CallLater(100, self.__toggleFF, event.GetEventObject().GetValue())
-
-    def __toggleFF(self, newvalue):
-        if newvalue != self.guiutility.getFamilyFilter():
-            self.guiutility.toggleFamilyFilter(newvalue)
-
-            def db_callback():
-                self.uelog.addEvent(message="SRstatusbar: user toggled family filter", type=2)
-            startWorker(None, db_callback, retryOnBusy=True)
-
-    def SetConnections(self, connectionPercentage, totalConnections, channelConnections):
-        self.connection.SetPercentage(connectionPercentage)
-        self.connection.SetToolTipString('Connected to %d peers' % totalConnections)
-        self.channelconnections = channelConnections
-
-    def GetConnections(self):
-        return self.connection.GetPercentage()
-    def GetChannelConnections(self):
-        return self.channelconnections
-
-    def onReachable(self, event=None):
-        if not self.guiutility.firewall_restart:
-            self.firewallStatus.SetBitmapLabel(self.bmp_firewall_ok)
-            self.firewallStatus.SetBitmapDisabled(self.bmp_firewall_ok)
-            self.firewallStatus.SetToolTipString('Port is working')
-
-    def IsReachable(self):
-        if not self.guiutility.firewall_restart:
-            return self.firewallStatus.GetBitmapLabel() == self.bmp_firewall_ok
-        return False
-
-    def onActivity(self, msg):
-        if self.activity_timer:
-            self.activity_timer.Stop()
-
-        def revert():
-            self.activity.SetBitmap(self.activityImages[1])
-            self.activity.Refresh()
-
-        self.activity.SetBitmap(self.activityImages[0])
-        self.activity.Refresh()
-        self.activity.SetToolTipString(msg)
-        self.activity_timer = wx.CallLater(300, revert)
-
-    def format_bytes(self, bytes):
-        if bytes < 1000:
-            return '%d B' % bytes
-        if bytes < 1024:
-            return '%1.1f KB' % (bytes / 1024.0)
-        if bytes < 1022796:
-            return '%d KB' % (bytes // 1024)
-        if bytes < 1048576:
-            return '%1.1f MB' % (bytes // 1048576.0)
-        if bytes < 1047527425:
-            return '%d MB' % (bytes // 1048576)
-        if bytes < 1073741824:
-            return '%1.1f GB' % (bytes // 1073741824.0)
-        return '%d GB' % (bytes // 1073741824)
-
-    def OnSize(self, event):
-        self.Reposition()
-
-    def Reposition(self):
-        self.Freeze()
-
-        rect = self.GetFieldRect(0)
-        self.ff_checkbox.SetPosition((rect.x + 2, rect.y + 2))
-        self.ff_checkbox.SetSize((-1, rect.height - 4))
-
-        rect = self.GetFieldRect(1)
-        x = rect.x + rect.width - 15
-        for control in reversed([self.speed_down_sbmp, self.speed_down, self.speed_up_sbmp, self.speed_up]):
-            spacer = 10 if not isinstance(control, wx.StaticBitmap) else 7
-            x -= control.GetSize()[0] + spacer
-            yAdd = (rect.height - control.GetSize()[1]) / 2
-            control.SetPosition((x, rect.y + yAdd))
-
-        rect = self.GetFieldRect(2)
-        size = self.connection.GetSize()
-        yAdd = (rect.height - size[1]) / 2
-        xAdd = (rect.width - size[0]) / 2
-        self.connection.SetPosition((rect.x + xAdd, rect.y + yAdd))
-
-        rect = self.GetFieldRect(3)
-        size = self.activity.GetSize()
-        yAdd = (rect.height - size[1]) / 2
-        xAdd = (rect.width - size[0]) / 2
-        self.activity.SetPosition((rect.x + xAdd, rect.y + yAdd))
-
-        rect = self.GetFieldRect(4)
-        size = self.firewallStatus.GetSize()
-        yAdd = (rect.height - size[1]) / 2
-        xAdd = (rect.width - size[0]) / 2
-        self.firewallStatus.SetPosition((rect.x + xAdd, rect.y + yAdd))
-
-        self.sizeChanged = False
-        self.Thaw()
-=======
-# Written by Niels Zeilemaker
-import wx
-import os
-
-from Tribler.Main.vwxGUI.GuiUtility import GUIUtility
-from Tribler.Main.vwxGUI.widgets import NativeIcon, TransparentText as StaticText, HorizontalGauge, ActionButton
-from Tribler.Main.Utility.GuiDBHandler import startWorker
-from Tribler.Core.CacheDB.SqliteCacheDBHandler import UserEventLogDBHandler
-from Tribler.Core.simpledefs import UPLOAD, DOWNLOAD
-from Tribler import LIBRARYNAME
-
-
-class SRstatusbar(wx.StatusBar):
-
-    def __init__(self, parent):
-        wx.StatusBar.__init__(self, parent, style=wx.ST_SIZEGRIP)
-
-        # On Linux/OS X the resize handle and icons overlap, therefore we add an extra field.
-        # On Windows this field is automatically set to 1 when the wx.ST_SIZEGRIP is set.
-        self.SetFieldsCount(6)
-        self.SetStatusStyles([wx.SB_FLAT] * 6)
-        self.SetStatusWidths([-1, 250, 19, 19, 19, 19])
-
-        self.guiutility = GUIUtility.getInstance()
-        self.utility = self.guiutility.utility
-        self.library_manager = self.guiutility.library_manager
-        self.uelog = UserEventLogDBHandler.getInstance()
-
-        self.ff_checkbox = wx.CheckBox(self, -1, 'Family filter', style=wx.ALIGN_RIGHT)
-        self.ff_checkbox.Bind(wx.EVT_CHECKBOX, self.OnCheckbox)
-        self.ff_checkbox.SetValue(self.guiutility.getFamilyFilter())
-
-        self.speed_down_icon = NativeIcon.getInstance().getBitmap(self, 'arrow', self.GetBackgroundColour(), state=0)
-        self.speed_down_sbmp = wx.StaticBitmap(self, -1, self.speed_down_icon)
-        self.speed_down_sbmp.Bind(wx.EVT_RIGHT_UP, self.OnDownloadPopup)
-        self.speed_down = StaticText(self, -1, '', style=wx.ST_NO_AUTORESIZE)
-        self.speed_down.Bind(wx.EVT_RIGHT_UP, self.OnDownloadPopup)
-        self.speed_up_icon = self.speed_down_icon.ConvertToImage().Rotate90().Rotate90().ConvertToBitmap()
-        self.speed_up_sbmp = wx.StaticBitmap(self, -1, self.speed_up_icon)
-        self.speed_up_sbmp.Bind(wx.EVT_RIGHT_UP, self.OnUploadPopup)
-        self.speed_up = StaticText(self, -1, '', style=wx.ST_NO_AUTORESIZE)
-        self.speed_up.Bind(wx.EVT_RIGHT_UP, self.OnUploadPopup)
-
-        self.searchConnectionImages = ['progressbarEmpty.png', 'progressbarFull.png']
-        self.searchConnectionImages = [os.path.join(self.guiutility.vwxGUI_path, 'images', image) for image in self.searchConnectionImages]
-        self.searchConnectionImages = [wx.Bitmap(image, wx.BITMAP_TYPE_ANY) for image in self.searchConnectionImages]
-
-        self.activityImages = ['statusbar_activity.png', 'statusbar_noactivity.png']
-        self.activityImages = [os.path.join(self.guiutility.vwxGUI_path, 'images', image) for image in self.activityImages]
-        self.activityImages = [wx.Bitmap(image, wx.BITMAP_TYPE_ANY) for image in self.activityImages]
-
-        self.connection = HorizontalGauge(self, self.searchConnectionImages[0], self.searchConnectionImages[1])
-        self.activity = wx.StaticBitmap(self, -1, self.activityImages[1])
-        self.activity_timer = None
-        self.channelconnections = 0
-
-        self.bmp_firewall_warning = wx.Bitmap(os.path.join(self.utility.getPath(), LIBRARYNAME, "Main", "vwxGUI", "images", "statusbar_warning.png"))
-        self.bmp_firewall_ok = wx.Bitmap(os.path.join(self.utility.getPath(), LIBRARYNAME, "Main", "vwxGUI", "images", "statusbar_ok.png"))
-        self.firewallStatus = ActionButton(self, -1, self.bmp_firewall_warning)
-        self.firewallStatus.SetSize((16, 16))
-        self.firewallStatus.SetCursor(wx.StockCursor(wx.CURSOR_DEFAULT))
-        self.firewallStatus.SetToolTipString('Port status unknown')
-        self.firewallStatus.Enable(False)
-        self.firewallStatus.SetBitmapDisabled(self.bmp_firewall_warning)
-
-        self.SetTransferSpeeds(0, 0)
-        self.Bind(wx.EVT_SIZE, self.OnSize)
-
-        self.library_manager.add_download_state_callback(self.RefreshTransferSpeed)
-
-    def RefreshTransferSpeed(self, dslist, magnetlist):
-        total_down, total_up = 0.0, 0.0
-        for ds in dslist:
-            total_down += ds.get_current_speed(DOWNLOAD)
-            total_up += ds.get_current_speed(UPLOAD)
-        self.SetTransferSpeeds(total_down * 1024, total_up * 1024)
-
-    def SetTransferSpeeds(self, down, up):
-        self.speed_down.SetLabel(self.utility.speed_format_new(down))
-        self.speed_up.SetLabel(self.utility.speed_format_new(up))
-        self.Reposition()
-
-    def SetGlobalMaxSpeed(self, direction, value):
-        if direction in [UPLOAD, DOWNLOAD]:
-            if direction == UPLOAD:
-                self.utility.setMaxUp(value)
-            else:
-                self.utility.setMaxDown(value)
-            value = 0 if value == 'unlimited' else (-1 if int(value) == 0 else int(value))
-            self.guiutility.app.ratelimiter.set_global_max_speed(direction, value)
-
-    def OnDownloadPopup(self, event):
-        menu = wx.Menu()
-        curr_valdown = self.utility.getMaxDown()
-
-        # values = ['75', '300', '600']
-        values = self.utility.round_range(int(curr_valdown)) if curr_valdown.isdigit() else range(0, 1000, 100)
-        values = map(str, values)
-        if curr_valdown.isdigit() and curr_valdown not in values:
-            values.append(curr_valdown)
-            values.sort(cmp=lambda x, y: cmp(int(x), int(y)))
-        values.append('unlimited')
-
-        for valdown in values:
-            itemid = wx.NewId()
-            menu.AppendRadioItem(itemid, str(valdown))
-            menu.Bind(wx.EVT_MENU, lambda x, valdown=valdown: self.SetGlobalMaxSpeed(DOWNLOAD, valdown), id=itemid)
-            menu.Check(itemid, curr_valdown == str(valdown))
-
-        self.speed_down.PopupMenu(menu, event.GetPosition())
-        menu.Destroy()
-        self.speed_down.Layout()
-
-    def OnUploadPopup(self, event):
-        menu = wx.Menu()
-        curr_valup = self.utility.getMaxUp()
-
-        # values = ['0', '50', '100']
-        values = self.utility.round_range(int(curr_valup)) if curr_valup.isdigit() else range(0, 1000, 100)
-        values = map(str, values)
-        if curr_valup.isdigit() and curr_valup not in values:
-            values.append(curr_valup)
-            values.sort(cmp=lambda x, y: cmp(int(x), int(y)))
-        values.append('unlimited')
-
-        for valup in values:
-            itemid = wx.NewId()
-            menu.AppendRadioItem(itemid, str(valup))
-            menu.Bind(wx.EVT_MENU, lambda x, valup=valup: self.SetGlobalMaxSpeed(UPLOAD, valup), id=itemid)
-            menu.Check(itemid, curr_valup == str(valup))
-
-        self.speed_up.PopupMenu(menu, event.GetPosition())
-        menu.Destroy()
-        self.speed_up.Layout()
-
-    def OnCheckbox(self, event):
-        checkbox = event.GetEventObject()
-        checkbox.Enable(False)
-        wx.CallLater(1000, checkbox.Enable, True)
-
-        wx.CallLater(100, self.__toggleFF, event.GetEventObject().GetValue())
-
-    def __toggleFF(self, newvalue):
-        if newvalue != self.guiutility.getFamilyFilter():
-            self.guiutility.toggleFamilyFilter(newvalue)
-
-            def db_callback():
-                self.uelog.addEvent(message="SRstatusbar: user toggled family filter", type=2)
-            startWorker(None, db_callback, retryOnBusy=True)
-
-    def SetConnections(self, connectionPercentage, totalConnections, channelConnections):
-        self.connection.SetPercentage(connectionPercentage)
-        self.connection.SetToolTipString('Connected to %d peers' % totalConnections)
-        self.channelconnections = channelConnections
-
-    def GetConnections(self):
-        return self.connection.GetPercentage()
-    def GetChannelConnections(self):
-        return self.channelconnections
-
-    def onReachable(self, event=None):
-        if not self.guiutility.firewall_restart:
-            self.firewallStatus.SetBitmapLabel(self.bmp_firewall_ok)
-            self.firewallStatus.SetBitmapDisabled(self.bmp_firewall_ok)
-            self.firewallStatus.SetToolTipString('Port is working')
-
-    def IsReachable(self):
-        if not self.guiutility.firewall_restart:
-            return self.firewallStatus.GetBitmapLabel() == self.bmp_firewall_ok
-        return False
-
-    def onActivity(self, msg):
-        if self.activity_timer:
-            self.activity_timer.Stop()
-
-        def revert():
-            self.activity.SetBitmap(self.activityImages[1])
-            self.activity.Refresh()
-
-        self.activity.SetBitmap(self.activityImages[0])
-        self.activity.Refresh()
-        self.activity.SetToolTipString(msg)
-        self.activity_timer = wx.CallLater(300, revert)
-
-    def format_bytes(self, bytes):
-        if bytes < 1000:
-            return '%d B' % bytes
-        if bytes < 1024:
-            return '%1.1f KB' % (bytes / 1024.0)
-        if bytes < 1022796:
-            return '%d KB' % (bytes // 1024)
-        if bytes < 1048576:
-            return '%1.1f MB' % (bytes // 1048576.0)
-        if bytes < 1047527425:
-            return '%d MB' % (bytes // 1048576)
-        if bytes < 1073741824:
-            return '%1.1f GB' % (bytes // 1073741824.0)
-        return '%d GB' % (bytes // 1073741824)
-
-    def OnSize(self, event):
-        self.Reposition()
-
-    def Reposition(self):
-        self.Freeze()
-
-        rect = self.GetFieldRect(0)
-        self.ff_checkbox.SetPosition((rect.x + 2, rect.y + 2))
-        self.ff_checkbox.SetSize((-1, rect.height - 4))
-
-        rect = self.GetFieldRect(1)
-        x = rect.x + rect.width - 15
-        for control in reversed([self.speed_down_sbmp, self.speed_down, self.speed_up_sbmp, self.speed_up]):
-            spacer = 10 if not isinstance(control, wx.StaticBitmap) else 7
-            x -= control.GetSize()[0] + spacer
-            yAdd = (rect.height - control.GetSize()[1]) / 2
-            control.SetPosition((x, rect.y + yAdd))
-
-        rect = self.GetFieldRect(2)
-        size = self.connection.GetSize()
-        yAdd = (rect.height - size[1]) / 2
-        xAdd = (rect.width - size[0]) / 2
-        self.connection.SetPosition((rect.x + xAdd, rect.y + yAdd))
-
-        rect = self.GetFieldRect(3)
-        size = self.activity.GetSize()
-        yAdd = (rect.height - size[1]) / 2
-        xAdd = (rect.width - size[0]) / 2
-        self.activity.SetPosition((rect.x + xAdd, rect.y + yAdd))
-
-        rect = self.GetFieldRect(4)
-        size = self.firewallStatus.GetSize()
-        yAdd = (rect.height - size[1]) / 2
-        xAdd = (rect.width - size[0]) / 2
-        self.firewallStatus.SetPosition((rect.x + xAdd, rect.y + yAdd))
-
-        self.sizeChanged = False
-        self.Thaw()
->>>>>>> 97fffa5e
+# Written by Niels Zeilemaker
+import wx
+import os
+
+from Tribler.Main.vwxGUI.GuiUtility import GUIUtility
+from Tribler.Main.vwxGUI.widgets import NativeIcon, TransparentText as StaticText, HorizontalGauge, ActionButton
+from Tribler.Main.Utility.GuiDBHandler import startWorker
+from Tribler.Core.CacheDB.SqliteCacheDBHandler import UserEventLogDBHandler
+from Tribler.Core.simpledefs import UPLOAD, DOWNLOAD
+from Tribler import LIBRARYNAME
+
+
+class SRstatusbar(wx.StatusBar):
+
+    def __init__(self, parent):
+        wx.StatusBar.__init__(self, parent, style=wx.ST_SIZEGRIP)
+
+        # On Linux/OS X the resize handle and icons overlap, therefore we add an extra field.
+        # On Windows this field is automatically set to 1 when the wx.ST_SIZEGRIP is set.
+        self.SetFieldsCount(6)
+        self.SetStatusStyles([wx.SB_FLAT] * 6)
+        self.SetStatusWidths([-1, 250, 19, 19, 19, 19])
+
+        self.guiutility = GUIUtility.getInstance()
+        self.utility = self.guiutility.utility
+        self.library_manager = self.guiutility.library_manager
+        self.uelog = UserEventLogDBHandler.getInstance()
+
+        self.ff_checkbox = wx.CheckBox(self, -1, 'Family filter', style=wx.ALIGN_RIGHT)
+        self.ff_checkbox.Bind(wx.EVT_CHECKBOX, self.OnCheckbox)
+        self.ff_checkbox.SetValue(self.guiutility.getFamilyFilter())
+
+        self.speed_down_icon = NativeIcon.getInstance().getBitmap(self, 'arrow', self.GetBackgroundColour(), state=0)
+        self.speed_down_sbmp = wx.StaticBitmap(self, -1, self.speed_down_icon)
+        self.speed_down_sbmp.Bind(wx.EVT_RIGHT_UP, self.OnDownloadPopup)
+        self.speed_down = StaticText(self, -1, '', style=wx.ST_NO_AUTORESIZE)
+        self.speed_down.Bind(wx.EVT_RIGHT_UP, self.OnDownloadPopup)
+        self.speed_up_icon = self.speed_down_icon.ConvertToImage().Rotate90().Rotate90().ConvertToBitmap()
+        self.speed_up_sbmp = wx.StaticBitmap(self, -1, self.speed_up_icon)
+        self.speed_up_sbmp.Bind(wx.EVT_RIGHT_UP, self.OnUploadPopup)
+        self.speed_up = StaticText(self, -1, '', style=wx.ST_NO_AUTORESIZE)
+        self.speed_up.Bind(wx.EVT_RIGHT_UP, self.OnUploadPopup)
+
+        self.searchConnectionImages = ['progressbarEmpty.png', 'progressbarFull.png']
+        self.searchConnectionImages = [os.path.join(self.guiutility.vwxGUI_path, 'images', image) for image in self.searchConnectionImages]
+        self.searchConnectionImages = [wx.Bitmap(image, wx.BITMAP_TYPE_ANY) for image in self.searchConnectionImages]
+
+        self.activityImages = ['statusbar_activity.png', 'statusbar_noactivity.png']
+        self.activityImages = [os.path.join(self.guiutility.vwxGUI_path, 'images', image) for image in self.activityImages]
+        self.activityImages = [wx.Bitmap(image, wx.BITMAP_TYPE_ANY) for image in self.activityImages]
+
+        self.connection = HorizontalGauge(self, self.searchConnectionImages[0], self.searchConnectionImages[1])
+        self.activity = wx.StaticBitmap(self, -1, self.activityImages[1])
+        self.activity_timer = None
+        self.channelconnections = 0
+
+        self.bmp_firewall_warning = wx.Bitmap(os.path.join(self.utility.getPath(), LIBRARYNAME, "Main", "vwxGUI", "images", "statusbar_warning.png"))
+        self.bmp_firewall_ok = wx.Bitmap(os.path.join(self.utility.getPath(), LIBRARYNAME, "Main", "vwxGUI", "images", "statusbar_ok.png"))
+        self.firewallStatus = ActionButton(self, -1, self.bmp_firewall_warning)
+        self.firewallStatus.SetSize((16, 16))
+        self.firewallStatus.SetCursor(wx.StockCursor(wx.CURSOR_DEFAULT))
+        self.firewallStatus.SetToolTipString('Port status unknown')
+        self.firewallStatus.Enable(False)
+        self.firewallStatus.SetBitmapDisabled(self.bmp_firewall_warning)
+
+        self.SetTransferSpeeds(0, 0)
+        self.Bind(wx.EVT_SIZE, self.OnSize)
+
+        self.library_manager.add_download_state_callback(self.RefreshTransferSpeed)
+
+    def RefreshTransferSpeed(self, dslist, magnetlist):
+        total_down, total_up = 0.0, 0.0
+        for ds in dslist:
+            total_down += ds.get_current_speed(DOWNLOAD)
+            total_up += ds.get_current_speed(UPLOAD)
+        self.SetTransferSpeeds(total_down * 1024, total_up * 1024)
+
+    def SetTransferSpeeds(self, down, up):
+        self.speed_down.SetLabel(self.utility.speed_format(down))
+        self.speed_up.SetLabel(self.utility.speed_format(up))
+        self.Reposition()
+
+    def SetGlobalMaxSpeed(self, direction, value):
+        if direction in [UPLOAD, DOWNLOAD]:
+            if direction == UPLOAD:
+                self.utility.write_config('maxuploadrate', value)
+            else:
+                self.utility.write_config('maxdownloadrate', value)
+            self.guiutility.app.ratelimiter.set_global_max_speed(direction, value)
+
+    def GetSpeedChoices(self, value):
+        values = self.utility.round_range(max(0, value)) if value != 0 else range(0, 1000, 100)
+        values = [value or -1 for value in values]
+        if value != 0 and value not in values:
+            values.append(value)
+            values.sort()
+        values.append(0)
+        return [('unlimited' if value == 0 else ('0' if value == -1 else str(value)), value) for value in values]
+
+    def OnDownloadPopup(self, event):
+        menu = wx.Menu()
+        current = self.utility.read_config('maxdownloadrate')
+        value_tuples = self.GetSpeedChoices(current)
+
+        for value_str, value in value_tuples:
+            itemid = wx.NewId()
+            menu.AppendRadioItem(itemid, value_str)
+            menu.Bind(wx.EVT_MENU, lambda x, v=value: self.SetGlobalMaxSpeed(DOWNLOAD, v), id=itemid)
+            menu.Check(itemid, current == value)
+
+        self.speed_down.PopupMenu(menu, event.GetPosition())
+        menu.Destroy()
+        self.speed_down.Layout()
+
+    def OnUploadPopup(self, event):
+        menu = wx.Menu()
+        current = self.utility.read_config('maxuploadrate')
+        value_tuples = self.GetSpeedChoices(current)
+
+        for value_str, value in value_tuples:
+            itemid = wx.NewId()
+            menu.AppendRadioItem(itemid, value_str)
+            menu.Bind(wx.EVT_MENU, lambda x, v=value: self.SetGlobalMaxSpeed(UPLOAD, v), id=itemid)
+            menu.Check(itemid, current == value)
+
+        self.speed_up.PopupMenu(menu, event.GetPosition())
+        menu.Destroy()
+        self.speed_up.Layout()
+
+    def OnCheckbox(self, event):
+        checkbox = event.GetEventObject()
+        checkbox.Enable(False)
+        wx.CallLater(1000, checkbox.Enable, True)
+
+        wx.CallLater(100, self.__toggleFF, event.GetEventObject().GetValue())
+
+    def __toggleFF(self, newvalue):
+        if newvalue != self.guiutility.getFamilyFilter():
+            self.guiutility.toggleFamilyFilter(newvalue)
+
+            def db_callback():
+                self.uelog.addEvent(message="SRstatusbar: user toggled family filter", type=2)
+            startWorker(None, db_callback, retryOnBusy=True)
+
+    def SetConnections(self, connectionPercentage, totalConnections, channelConnections):
+        self.connection.SetPercentage(connectionPercentage)
+        self.connection.SetToolTipString('Connected to %d peers' % totalConnections)
+        self.channelconnections = channelConnections
+
+    def GetConnections(self):
+        return self.connection.GetPercentage()
+    def GetChannelConnections(self):
+        return self.channelconnections
+
+    def onReachable(self, event=None):
+        if not self.guiutility.firewall_restart:
+            self.firewallStatus.SetBitmapLabel(self.bmp_firewall_ok)
+            self.firewallStatus.SetBitmapDisabled(self.bmp_firewall_ok)
+            self.firewallStatus.SetToolTipString('Port is working')
+
+    def IsReachable(self):
+        if not self.guiutility.firewall_restart:
+            return self.firewallStatus.GetBitmapLabel() == self.bmp_firewall_ok
+        return False
+
+    def onActivity(self, msg):
+        if self.activity_timer:
+            self.activity_timer.Stop()
+
+        def revert():
+            self.activity.SetBitmap(self.activityImages[1])
+            self.activity.Refresh()
+
+        self.activity.SetBitmap(self.activityImages[0])
+        self.activity.Refresh()
+        self.activity.SetToolTipString(msg)
+        self.activity_timer = wx.CallLater(300, revert)
+
+    def format_bytes(self, bytes):
+        if bytes < 1000:
+            return '%d B' % bytes
+        if bytes < 1024:
+            return '%1.1f KB' % (bytes / 1024.0)
+        if bytes < 1022796:
+            return '%d KB' % (bytes // 1024)
+        if bytes < 1048576:
+            return '%1.1f MB' % (bytes // 1048576.0)
+        if bytes < 1047527425:
+            return '%d MB' % (bytes // 1048576)
+        if bytes < 1073741824:
+            return '%1.1f GB' % (bytes // 1073741824.0)
+        return '%d GB' % (bytes // 1073741824)
+
+    def OnSize(self, event):
+        self.Reposition()
+
+    def Reposition(self):
+        self.Freeze()
+
+        rect = self.GetFieldRect(0)
+        self.ff_checkbox.SetPosition((rect.x + 2, rect.y + 2))
+        self.ff_checkbox.SetSize((-1, rect.height - 4))
+
+        rect = self.GetFieldRect(1)
+        x = rect.x + rect.width - 15
+        for control in reversed([self.speed_down_sbmp, self.speed_down, self.speed_up_sbmp, self.speed_up]):
+            spacer = 10 if not isinstance(control, wx.StaticBitmap) else 7
+            x -= control.GetSize()[0] + spacer
+            yAdd = (rect.height - control.GetSize()[1]) / 2
+            control.SetPosition((x, rect.y + yAdd))
+
+        rect = self.GetFieldRect(2)
+        size = self.connection.GetSize()
+        yAdd = (rect.height - size[1]) / 2
+        xAdd = (rect.width - size[0]) / 2
+        self.connection.SetPosition((rect.x + xAdd, rect.y + yAdd))
+
+        rect = self.GetFieldRect(3)
+        size = self.activity.GetSize()
+        yAdd = (rect.height - size[1]) / 2
+        xAdd = (rect.width - size[0]) / 2
+        self.activity.SetPosition((rect.x + xAdd, rect.y + yAdd))
+
+        rect = self.GetFieldRect(4)
+        size = self.firewallStatus.GetSize()
+        yAdd = (rect.height - size[1]) / 2
+        xAdd = (rect.width - size[0]) / 2
+        self.firewallStatus.SetPosition((rect.x + xAdd, rect.y + yAdd))
+
+        self.sizeChanged = False
+        self.Thaw()