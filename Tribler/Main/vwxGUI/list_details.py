--- conflicted
+++ resolved
@@ -1,2075 +1,1587 @@
-# Written by Niels Zeilemaker
-import wx
-import sys
-import os
-import time
-import re
-import shutil
-from datetime import date, datetime
-
-from Tribler.Core.API import *
-from Tribler.Core.osutils import startfile
-from Tribler.TrackerChecking.TorrentChecking import *
-from Tribler.Video.Progress import ProgressBar
-from Tribler.Main.vwxGUI.SearchGridManager import TorrentManager
-from Tribler.Main.vwxGUI.GuiUtility import GUIUtility
-from Tribler.Subscriptions.rss_client import TorrentFeedThread
-from Tribler.Main.globals import DefaultDownloadStartupConfig
-from Tribler.Main.vwxGUI.TopSearchPanel import TopSearchPanel
-from Tribler.Core.CacheDB.sqlitecachedb import bin2str
-from Tribler.Core.CacheDB.SqliteCacheDBHandler import UserEventLogDBHandler
-from Tribler.Core.BuddyCast.buddycast import BuddyCastFactory
-from Tribler.Core.Subtitles.SubtitlesSupport import SubtitlesSupport
-<<<<<<< HEAD
-from Tribler.Main.vwxGUI.tribler_topButton import LinkStaticText, SortedListCtrl, EditStaticText
-=======
-from Tribler.Main.vwxGUI.tribler_topButton import LinkStaticText, SortedListCtrl, SelectableListCtrl
->>>>>>> 16bedadc
-
-from list_header import ListHeader
-from list_body import ListBody
-from __init__ import *
-from Tribler.Core.simpledefs import DLSTATUS_STOPPED
-
-<<<<<<< HEAD
-class AbstractDetails(wx.Panel):
-    def _create_tab(self, notebook, tabname, header = None, onEdit = None, spacer = 3):
-        panel = wx.lib.scrolledpanel.ScrolledPanel(notebook)
-        themeColour = self.notebook.GetThemeBackgroundColour()
-        if themeColour.IsOk():
-            panel.SetBackgroundColour(themeColour)
-        
-        self.notebook.AddPage(panel, tabname)
-        
-        vSizer = wx.BoxSizer(wx.VERTICAL)
-        if onEdit != None:
-            hSizer = wx.BoxSizer(wx.HORIZONTAL)
-            hSizer.Add(vSizer, 1, wx.EXPAND)
-            
-            def OnClick(event):
-                edit.state = (edit.state + 1) % 2
-                edit.SetBitmapLabel(bitmaps[edit.state])
-                
-                onEdit(edit.state == 1)
-            
-            bitmaps = ['pencil_go.png', 'pencil_back.png']
-            bitmaps = [wx.Bitmap(os.path.join(GUIUtility.getInstance().vwxGUI_path, 'images', bitmap)) for bitmap in bitmaps]
-            
-            edit = wx.BitmapButton(panel, -1, bitmaps[0])
-            edit.state = 0
-            edit.Bind(wx.EVT_BUTTON, OnClick)
-            hSizer.Add(edit, 0, wx.LEFT, 3)
-            
-            panel.SetSizer(hSizer)
-        else:
-            panel.SetSizer(vSizer)
-        
-        if header:
-            self._add_header(panel, vSizer, header, spacer)
-        
-        return panel, vSizer
-
-    def _add_header(self, panel, sizer, header, spacer = 3):
-        header = wx.StaticText(panel, -1, header)
-        font = header.GetFont()
-        font.SetWeight(wx.FONTWEIGHT_BOLD)
-        header.SetFont(font)
-        sizer.Add(header, 0, wx.LEFT|wx.BOTTOM, spacer)
-        return header
-        
-    def _add_row(self, parent, sizer, name, value, spacer = 10):
-        if name:
-            name = wx.StaticText(parent, -1, name)
-            font = name.GetFont()
-            font.SetWeight(wx.FONTWEIGHT_BOLD)
-            name.SetFont(font)
-            sizer.Add(name, 0, wx.LEFT, spacer)
-        
-        if value:
-            if isinstance(value, basestring):
-                try:
-                    value = wx.StaticText(parent, -1, unicode(value))
-                except:
-                    value = wx.StaticText(parent, -1, value.decode('utf-8','ignore'))
-                value.SetMinSize((1,-1))
-            sizer.Add(value, 0, wx.EXPAND|wx.LEFT, spacer)
-        
-        return name, value
-
-    def _add_subheader(self, parent, sizer, title, subtitle):
-        title = wx.StaticText(parent, -1, title)
-        font = title.GetFont()
-        font.SetWeight(wx.FONTWEIGHT_BOLD)
-        title.SetFont(font)
-        
-        vSizer = wx.BoxSizer(wx.VERTICAL)
-        vSizer.Add(title)
-        vSizer.Add(wx.StaticText(parent, -1, subtitle))
-        
-        sizer.Add(vSizer)
-        return vSizer
-
-class TorrentDetails(AbstractDetails):
-    FINISHED = 3
-    FINISHED_INACTIVE = 4
-    
-    INCOMPLETE = 2
-    INCOMPLETE_INACTIVE = 2
-    
-    VOD = 1
-    INACTIVE = 0
-        
-=======
-VLC_SUPPORTED_SUBTITLES = ['.cdg', '.idx', '.srt', '.sub', '.utf', '.ass', '.ssa', '.aqt', '.jss', '.psb', '.rt', '.smi']
-
-class TorrentDetails(wx.Panel):
->>>>>>> 16bedadc
-    def __init__(self, parent, torrent):
-        wx.Panel.__init__(self, parent)
-        self.guiutility = GUIUtility.getInstance()
-        self.utility = self.guiutility.utility
-        self.uelog = UserEventLogDBHandler.getInstance()
-        self.parent = parent
-        self.torrent = torrent
-<<<<<<< HEAD
-        self.state = -1
-=======
-        self.type = None
->>>>>>> 16bedadc
-        
-        self.SetBackgroundColour(LIST_DESELECTED)
-        vSizer = wx.BoxSizer(wx.VERTICAL)
-        
-        #Add messagePanel text
-        self.messagePanel = wx.StaticText(self, -1, "Loading details, please wait.")
-        vSizer.Add(self.messagePanel, 0, wx.ALIGN_CENTRE_HORIZONTAL|wx.ALL, 3)
-        
-        #Add details view
-        self.details = wx.BoxSizer(wx.HORIZONTAL)
-        vSizer.Add(self.details, 0, wx.EXPAND, 0)
-        self.SetSizer(vSizer)
-        self.Layout()
-        
-        self.isReady = False
-        self.noChannel = False
-        self.canEdit = self.OnEdit
-        self.isEditable = {}
-        
-        #Load torrent using guitaskqueue
-        self.guiutility.frame.guiserver.add_task(self.loadTorrent, id = "TorrentDetails_loadTorrent")
-        
-    def loadTorrent(self):
-        try:
-            requesttype = self.guiutility.torrentsearch_manager.isTorrentPlayable(self.torrent, callback = self.showTorrent)
-            if requesttype:
-                #switch back to gui thread
-                wx.CallAfter(self._showRequestType, requesttype)
-        except wx.PyDeadObjectError:
-            pass
-    
-    def _showRequestType(self, requesttype):
-        try:
-            self.messagePanel.SetLabel("Loading details, please wait.\nThe torrentfile is requested %s."%requesttype)
-            
-            self.Layout()
-            self.parent.parent_list.OnChange()
-        except wx.PyDeadObjectError:
-            pass
-    
-    def showTorrent(self, torrent, information):
-        #switch back to gui thread
-        wx.CallAfter(self._showTorrent, torrent, information)
-        
-    def _showTorrent(self, torrent, information):
-<<<<<<< HEAD
-        self.torrent = torrent
-        self.information = information
-        ds = self.torrent.get('ds', None)
-        
-        self.Freeze()
-        self.messagePanel.Show(False)
-        
-        self.notebook = wx.Notebook(self, style = wx.NB_NOPAGETHEME)
-        self.notebook.Bind(wx.EVT_NOTEBOOK_PAGE_CHANGED, self.OnChange)
-        self._addTabs(ds)
-        self.details.Add(self.notebook, 65, wx.EXPAND)
-        
-        self.buttonPanel = wx.Panel(self)
-        self.buttonPanel.SetBackgroundColour(LIST_DESELECTED)
-        self.buttonSizer = wx.BoxSizer(wx.VERTICAL)
-        
-        self.ShowPanel()
-        
-        self.buttonPanel.SetSizer(self.buttonSizer)
-        self.details.Add(self.buttonPanel,  35, wx.EXPAND|wx.LEFT|wx.RIGHT, 3)
-        self.details.Layout()
-        
-        self.parent.parent_list.OnChange()
-        self.Thaw()
-        
-        self.isReady = True
-        self._Refresh(ds)
-        self.guiutility.torrentsearch_manager.add_download_state_callback(self.OnRefresh)
-=======
-        try:
-            self.torrent = torrent
-            self.information = information
-            ds = self.torrent.get('ds', None)
-            
-            self.Freeze()
-            self.messagePanel.Show(False)
-            
-            self.notebook = wx.Notebook(self, style = wx.NB_NOPAGETHEME)
-            self._addTabs(ds)
-            self.details.Add(self.notebook, 6, wx.EXPAND)
-            
-            self.buttonPanel = wx.Panel(self)
-            self.buttonPanel.SetBackgroundColour(LIST_DESELECTED)
-            self.buttonSizer = wx.BoxSizer(wx.VERTICAL)
-            
-            self.ShowPanel()
-            
-            self.buttonPanel.SetSizer(self.buttonSizer)
-            self.details.Add(self.buttonPanel, 4, wx.EXPAND|wx.LEFT|wx.RIGHT|wx.RESERVE_SPACE_EVEN_IF_HIDDEN, 3)
-            
-            page0 = self.notebook.GetPage(0)
-            bestHeight = page0.GetBestVirtualSize()[1]
-            page0.SetMinSize((-1, bestHeight))
-                    
-            self.parent.parent_list.OnChange()
-            self.Thaw()
-            
-            self.isReady = True
-            self._Refresh(ds)
-        except wx.PyDeadObjectError:
-            pass
-    
-    def _create_tab(self, tabname, header = None):
-        panel = wx.lib.scrolledpanel.ScrolledPanel(self.notebook, style = wx.VSCROLL)
-        panel.SetBackgroundColour(self.notebook.GetThemeBackgroundColour())
-        self.notebook.AddPage(panel, tabname)
-        
-        vSizer = wx.BoxSizer(wx.VERTICAL)
-        panel.SetSizer(vSizer)
-        
-        if header:
-            header = wx.StaticText(panel, -1, header)
-            font = header.GetFont()
-            font.SetWeight(wx.FONTWEIGHT_BOLD)
-            header.SetFont(font)
-            header.SetMinSize((1,-1))
-            vSizer.Add(header, 0, wx.LEFT|wx.BOTTOM|wx.EXPAND, 3)
-        
-        return panel, vSizer
-        
-    def _add_row(self, parent, sizer, name, value, spacer = 10):
-        if name:
-            name = wx.StaticText(parent, -1, name)
-            font = name.GetFont()
-            font.SetWeight(wx.FONTWEIGHT_BOLD)
-            name.SetFont(font)
-            sizer.Add(name, 0, wx.LEFT, spacer)
-        
-        if value:
-            if isinstance(value, basestring):
-                try:
-                    value = wx.StaticText(parent, -1, unicode(value))
-                except:
-                    value = wx.StaticText(parent, -1, value.decode('utf-8','ignore'))
-                value.SetMinSize((1,-1))
-                sizer.Add(value, 0, wx.EXPAND|wx.LEFT, spacer)
-            else:
-                sizer.Add(value, 0, wx.LEFT, spacer)
-        
-        return name, value
->>>>>>> 16bedadc
-
-    def _addTabs(self, ds):
-        finished = self.torrent.get('progress', 0) == 100 or (ds and ds.get_progress() == 1.0)
-    
-        #Create torrent overview
-        overview, torrentSizer = self._create_tab(self.notebook, 'Details', 'Torrent Details', self.canEdit)
-        category = self.torrent['category']
-        if isinstance(category,list):
-            category = ', '.join(category)
-        
-        vSizer = wx.FlexGridSizer(0, 2, 3, 3)
-        vSizer.AddGrowableCol(1)
-        
-        self.isEditable['name'] = EditStaticText(overview, self.torrent['name'])
-        self._add_row(overview, vSizer, "Name", self.isEditable['name'])
-        
-        if self.torrent.get('description', None) == None:
-            description = 'No description yet, be the first to add a description.'
-        else:
-            description = self.torrent['description']
-            
-        self.isEditable['description'] = EditStaticText(overview, description, multiLine = True)
-        self._add_row(overview, vSizer, "Description", self.isEditable['description'])
-        
-        self._add_row(overview, vSizer, "Type", category.capitalize())
-        self._add_row(overview, vSizer, "Uploaded", date.fromtimestamp(self.torrent['creation_date']).strftime('%Y-%m-%d'))
-        
-        filesize = "%s in %d file"%(self.guiutility.utility.size_format(self.torrent['length']), len(self.information[2]))
-        if len(self.information[2]) > 1:
-            filesize += "s"
-        self._add_row(overview, vSizer, "Filesize", filesize)
-        
-        if 'torrent_id' not in self.torrent:
-            self.torrent['torrent_id'] = self.guiutility.torrentsearch_manager.torrent_db.getTorrentID(self.torrent['infohash'])
-            
-        swarmInfo = self.guiutility.torrentsearch_manager.getSwarmInfo(self.torrent['torrent_id'])
-        if swarmInfo:
-            _, seeders, leechers, last_check, _, _ = swarmInfo
-        else:
-            seeders = self.torrent.get('num_seeders', -1)
-            leechers = self.torrent.get('num_leechers', -1)
-            last_check = -1
-        
-        diff = time() - last_check
-        if seeders <= 0 and leechers <= 0:
-            _, self.status = self._add_row(overview, vSizer, "Status", "Unknown")
-        else:
-            _, self.status = self._add_row(overview, vSizer, "Status", "%s seeders, %s leechers (updated %s ago)"%(seeders,leechers,self.guiutility.utility.eta_value(diff, 2)))
-<<<<<<< HEAD
-        
-        torrentSizer.Add(vSizer, 0, wx.EXPAND)
-        
-        if diff > 1800: #force update if last update more than 30 minutes ago
-            TorrentChecking(self.torrent['infohash']).start()
-            
-        #Create torrent overview
-        if self.torrent.get('ChannelTorrents.id', False):
-            from channel import CommentList
-            self.commentList = CommentList(self.notebook, canReply = True)
-            
-            manager = self.commentList.GetManager()
-            manager.SetIds(self.torrent['ChannelTorrents.channel_id'], channeltorrent_id = self.torrent['ChannelTorrents.id'])
-            nrcomments = manager.getNrComments()
-            
-            self.notebook.AddPage(self.commentList, 'Comments(%d)'%nrcomments)
-=======
-        torrentSizer.Add(vSizer, 1, wx.EXPAND)
-        
-        if diff > 1800: #force update if last update more than 30 minutes ago
-            TorrentChecking(self.torrent['infohash']).start()
-        overview.SetupScrolling(rate_y = 5)
->>>>>>> 16bedadc
-        
-        #Create filelist
-        if len(self.information[2]) > 0:
-            self.listCtrl = SortedListCtrl(self.notebook, 2)
-            self.listCtrl.InsertColumn(0, 'Name')
-            self.listCtrl.InsertColumn(1, 'Size', wx.LIST_FORMAT_RIGHT)
-            self.listCtrl.Bind(wx.EVT_LEFT_DCLICK, self.OnDoubleClick)
-            
-            self.il = wx.ImageList(16,16)
-            play_img = self.il.Add(wx.Bitmap(os.path.join(self.guiutility.vwxGUI_path, 'images', 'library_play.png'), wx.BITMAP_TYPE_ANY))
-            file_img = self.il.Add(wx.ArtProvider.GetBitmap(wx.ART_NORMAL_FILE, size = (16,16)))
-            self.listCtrl.SetImageList(self.il, wx.IMAGE_LIST_SMALL)
-            
-            #Add files
-            keywords = ' | '.join(self.guiutility.current_search_query)
-            def sort_by_keywords(a, b):
-                a_match = re.search(keywords, a[0].lower())
-                b_match = re.search(keywords, b[0].lower())
-                if a_match and not b_match:
-                    return -1
-                if b_match and not a_match:
-                    return 1
-                return cmp(a[0],b[0])
-            
-            self.information[2].sort(sort_by_keywords)
-            for filename, size in self.information[2]:
-                try:
-                    pos = self.listCtrl.InsertStringItem(sys.maxint, filename)
-                except:
-                    try:
-                        pos = self.listCtrl.InsertStringItem(sys.maxint, filename.decode('utf-8','ignore'))
-                    except:
-                        print >> sys.stderr, "Could not format filename", self.torrent['name']
-                self.listCtrl.SetItemData(pos, pos)
-                self.listCtrl.itemDataMap.setdefault(pos, [filename, size])
-                
-                size = "%.1f MB"%(size/1048576.0)
-                self.listCtrl.SetStringItem(pos, 1, size)
-                
-                if filename in self.information[1]:
-                    self.listCtrl.SetItemColumnImage(pos, 0, play_img)
-                else:
-                    self.listCtrl.SetItemColumnImage(pos, 0, file_img)
-            
-            self.listCtrl.setResizeColumn(0)
-            self.listCtrl.SetMinSize((1,-1))
-            self.listCtrl.SetColumnWidth(1, wx.LIST_AUTOSIZE) #autosize only works after adding rows
-            self.notebook.AddPage(self.listCtrl, "Files")
-        
-        #Create subtitlelist
-        if self.information[0]:
-            curlang = []
-            strlang = []
-            
-            subsupport = SubtitlesSupport.getInstance()
-            if subsupport._registered:
-                subs = subsupport.getSubtileInfosForInfohash(self.torrent['infohash'])
-                if len(subs) > 0:
-                    supportedLang = subsupport.langUtility.getLangSupported()
-
-                    for channelid, dict in subs.iteritems():
-                        for lang in dict.keys():
-                            curlang.append((supportedLang[lang], channelid, dict[lang]))
-                    curlang.sort()
-                    strlang = [lang[0] for lang in curlang]
-            
-            internalSubs = []
-            for filename, size in self.information[2]:
-                root, extension = os.path.splitext(filename)
-                if extension in VLC_SUPPORTED_SUBTITLES:
-                    internalSubs.append(filename)
-            internalSubs.sort()
-            
-            for filename in internalSubs:
-                _, nicefilename = os.path.split(filename)
-                strlang.append(nicefilename)
-                curlang.append([filename])
-<<<<<<< HEAD
-            
-            if len(curlang) > 0:
-                curlang.insert(0, ('','',''))
-                strlang.insert(0, '')
-                
-                subtitlePanel, vSizer = self._create_tab(self.notebook, "Subtitles", "Discovered Subtitles")
-                hSizer = wx.BoxSizer(wx.HORIZONTAL)
-=======
->>>>>>> 16bedadc
-                
-            foundSubtitles = len(curlang) > 0
-            
-            subtitlePanel, vSizer = self._create_tab("Subtitles")
-            vSizer.AddSpacer((-1, 3))
-            
-            if not finished:
-                title = 'After you finished downloading this torrent you can select a subtitle'
-            else:
-                title = 'You can now select a subtitle'
-            
-            if foundSubtitles:
-                title += ' found by Tribler or'
-            title += ' specified by you to be used with our player.'
-            self._add_row(subtitlePanel, vSizer, None, title, spacer = 3)
-            
-            vSizer.AddStretchSpacer()
-            
-            curlang.insert(0, ('','',''))
-            strlang.insert(0, 'No subtitle')
-            
-            curlang.append(('','',''))
-            strlang.append('Browse for a subtitle...')
-                
-            self.subtitleChoice = wx.Choice(subtitlePanel, choices = strlang)
-            self.subtitleChoice.Bind(wx.EVT_CHOICE, self.OnSubtitle)
-            self.subtitleChoice.Enable(False)
-            self.subtitleChoice.items = curlang
-              
-            self.requestingSub = wx.StaticText(subtitlePanel)
-            self.requestingSub.Show(False)
-            
-            self._add_row(subtitlePanel, vSizer, "Which subtitle do you want to use?", None, spacer = 3)
-            
-            vSizer.Add(self.subtitleChoice, 0, wx.ALIGN_RIGHT|wx.BOTTOM|wx.RIGHT, 3)
-            vSizer.Add(self.requestingSub, 0, wx.ALIGN_RIGHT|wx.BOTTOM|wx.RIGHT, 3)
-            
-        
-        #Create description
-        """
-        if self.torrent.get('comment', 'None') != 'None' and self.torrent['comment'] != '':
-            descriptionPanel, vSizer = self._create_tab(self.notebook, "Description", "Comment")
-            self._add_row(descriptionPanel, vSizer, None, self.torrent['comment'])
-            descriptionPanel.SetupScrolling(rate_y = 5)
-        """
-        
-        #Create trackerlist
-        if self.torrent.get('trackers', 'None') != 'None':
-            tracker_list = []
-            for trackers in self.torrent['trackers']:
-                for tracker in trackers:
-                    if tracker:
-                        tracker_list.append(tracker)
-                
-            if len(tracker_list) > 0:
-                trackerPanel, vSizer = self._create_tab(self.notebook, "Trackers", "Trackers")
-                for tracker in tracker_list:
-                    self._add_row(trackerPanel, vSizer, None, tracker)
-                trackerPanel.SetupScrolling(rate_y = 5)
-<<<<<<< HEAD
-        
-        bestSize = torrentSizer.GetSize()[1]
-        overview.SetMinSize((-1, bestSize))
-        self.notebook.SetMinSize((-1, self.notebook.GetBestSize()[1]))
-=======
->>>>>>> 16bedadc
-    
-    def ShowPanel(self, newState = None):
-        if getattr(self, 'buttonSizer', False):
-<<<<<<< HEAD
-            self.buttonPanel.Freeze()
-            self.buttonSizer.ShowItems(False)
-            self.buttonSizer.DeleteWindows()
-            self.buttonSizer.Clear()
-            
-            #add title
-            #TODO: use _add_header?
-            self.title = wx.StaticText(self.buttonPanel)
-            self.title.SetMinSize((1,-1))
-            font = self.title.GetFont()
-            font.SetPointSize(font.GetPointSize()+1)
-            font.SetWeight(wx.FONTWEIGHT_BOLD)
-            self.title.SetFont(font)
-            self.buttonSizer.Add(self.title, 0, wx.ALL|wx.EXPAND, 3)
-            
-            if newState is None:
-                newState  = self._GetState()
-                
-            if self.state != newState:
-                self.state = newState
-                
-                if newState in [TorrentDetails.FINISHED, TorrentDetails.FINISHED_INACTIVE]:
-                    self.torrent['progress'] = 100
-                    self._ShowDone()
-                
-                elif newState in [TorrentDetails.INCOMPLETE, TorrentDetails.INCOMPLETE_INACTIVE, TorrentDetails.VOD]:
-                    self._ShowDownloadProgress()
-                    
-                else:
-                    self._ShowTorrentDetails()
-                
-                if getattr(self.parent, 'button', False):
-                    self.parent.button.Enable(newState == TorrentDetails.INACTIVE)
-            
-            self.Layout()
-            self.buttonPanel.Thaw()
-        else:
-            #Additionally called by database event, thus we need to check if sizer exists(torrent is downloaded).
-            wx.CallAfter(self.ShowPanel, newState)
-=======
-            if type is None:
-                type = 0
-                
-                #Decide which panel should be shown
-                ds = self.torrent.get('ds', False)
-                if ds:
-                    if ds.get_progress() == 1.0:
-                        type = 2
-                    else:
-                        type = 1
-                else:
-                    progress = self.torrent.get('progress', 0)
-                    if progress == 100:
-                        type = 2
-                    elif progress > 0:
-                        type = 1
-            
-            if type != self.type:    
-                self.type = type
-                
-                self.buttonPanel.Freeze()
-                self.buttonSizer.ShowItems(False)
-                self.buttonSizer.DeleteWindows()
-                self.buttonSizer.Clear()
-            
-                in_progress = finished = False
-            
-                if type == 2:
-                    self.torrent['progress'] = 100
-                    self._ShowDone()
-                elif type == 1:
-                    self._ShowDownloadProgress()
-                else:
-                    self._ShowTorrentDetails()
-                
-                if getattr(self.parent, 'button', False):
-                    self.parent.button.Enable(not finished and not in_progress)
-            
-                self.buttonPanel.Show()
-                self.buttonPanel.Layout()
-                self.buttonPanel.Thaw()
-        else:
-            #Additionally called by database event, thus we need to check if sizer exists(torrent is downloaded).
-            wx.CallAfter(self.ShowPanel, type)
->>>>>>> 16bedadc
-        
-    def ShowChannelAd(self, show):
-        if self.isReady:
-            self.channeltext.Show(show)
-        else:
-            self.noChannel = True
-
-    def _ShowTorrentDetails(self):
-<<<<<<< HEAD
-        self.buttonSizer.Add(wx.StaticText(self.buttonPanel, -1, "Click download or play to enjoy this torrent."), 0, wx.LEFT|wx.RIGHT|wx.BOTTOM, 3)
-=======
-        header = wx.StaticText(self.buttonPanel, -1, "Liking what you see?")
-        header.SetMinSize((1,-1))
-        font = header.GetFont()
-        font.SetPointSize(font.GetPointSize()+1)
-        font.SetWeight(wx.FONTWEIGHT_BOLD)
-        header.SetFont(font)
-        self.buttonSizer.Add(header, 0, wx.ALL|wx.EXPAND, 3)
-        subtitle = wx.StaticText(self.buttonPanel, -1, "Click download or play to enjoy this torrent.")
-        subtitle.SetMinSize((1, -1))
-        self.buttonSizer.Add(subtitle, 0, wx.LEFT|wx.RIGHT|wx.BOTTOM|wx.EXPAND, 3)
->>>>>>> 16bedadc
-        
-        self.buttonSizer.AddStretchSpacer()
-        
-        download_play_sizer = wx.BoxSizer(wx.HORIZONTAL)
-        download = wx.Button(self.buttonPanel, -1, "Download")
-        download.SetToolTipString('Start downloading this torrent.')
-        download.Bind(wx.EVT_BUTTON, self.OnDownload)
-        
-        play = wx.Button(self.buttonPanel, -1, "Play")
-        play.SetToolTipString('Start playing this torrent.')
-        play.Bind(wx.EVT_BUTTON, self.OnPlay)
-        
-        if not self.information[0]:
-            play.Disable()
-        
-        download_play_sizer.Add(download)
-        download_play_sizer.Add(wx.StaticText(self.buttonPanel, -1, "or"), 0, wx.ALIGN_CENTRE_VERTICAL|wx.LEFT|wx.RIGHT, 3)
-        download_play_sizer.Add(play)
-        self.buttonSizer.Add(download_play_sizer, 0, wx.ALIGN_CENTER_HORIZONTAL)
-        
-        self.buttonSizer.AddStretchSpacer()
-        
-        if not self.noChannel:
-            #prefer local channel result
-            channel = self.guiutility.channelsearch_manager.getChannelForTorrent(self.torrent['infohash'])
-            if channel is None:
-                if 'channel_permid' in self.torrent and self.torrent['channel_permid'] != '':
-                    channel = (self.torrent['channel_permid'], self.torrent['channel_name'], self.torrent['subscriptions'], {})
-            
-            if channel is not None:
-                if channel[0] == bin2str(self.guiutility.utility.session.get_permid()):
-                    label = "This torrent is part of your Channel."
-                    tooltip = "Open your Channel."
-                else:
-                    label = "Click to see more from %s's Channel."%channel[1]
-                    tooltip = "Click to go to %s's Channel."%channel[1]
-                
-                self.channeltext = LinkStaticText(self.buttonPanel, label)
-                self.channeltext.SetToolTipString(tooltip)
-                self.channeltext.SetMinSize((1, -1))
-                self.channeltext.channel = channel
-                self.channeltext.Bind(wx.EVT_LEFT_DOWN, self.OnClick)
-                self.channeltext.target = 'channel'
-                self.buttonSizer.Add(self.channeltext, 0, wx.ALIGN_CENTER_HORIZONTAL|wx.ALL|wx.EXPAND, 3)
-    
-    def _ShowDownloadProgress(self):
-        if not isinstance(self, LibraryDetails):
-            library = LinkStaticText(self.buttonPanel, "Open library")
-            library.SetToolTipString("Open library")
-            library.target = 'my_files'
-            library.Bind(wx.EVT_LEFT_DOWN, self.OnClick)
-            self.buttonSizer.Add(library, 0, wx.LEFT|wx.RIGHT|wx.EXPAND, 3)
-        
-        self.buttonSizer.AddStretchSpacer()
-    
-        if not isinstance(self, LibraryDetails):
-            #Progress
-            header = wx.StaticText(self.buttonPanel, -1, "Current progress")
-            font = header.GetFont()
-            font.SetWeight(wx.FONTWEIGHT_BOLD)
-            header.SetFont(font)
-            self.buttonSizer.Add(header, 0, wx.ALL, 3)
-            class tmp_object():
-                def __init__(self, data, original_data):
-                    self.data = data
-                    self.original_data = original_data
-            self.item = tmp_object(['',[0,0],[0,0],0,0],self.torrent)
-            self.progressPanel = ProgressPanel(self.buttonPanel, self.item, ProgressPanel.ETA_EXTENDED)
-            self.buttonSizer.Add(self.progressPanel, 0, wx.LEFT|wx.RIGHT|wx.BOTTOM|wx.EXPAND, 3)
-        
-        #Optional stream button
-        if self.information[0] and not self.state == TorrentDetails.VOD:
-            self.buttonSizer.AddStretchSpacer()
-            self._AddVodAd(self.buttonPanel, self.buttonSizer)
-    
-        if isinstance(self, LibraryDetails):
-            self.vod_log = wx.StaticText(self.buttonPanel)
-            self.vod_log.SetMinSize((1,-1))
-            self.vod_log.Hide()
-        
-            self.buttonSizer.Add(self.vod_log, 0, wx.EXPAND, 3)
-        else:
-            self.vod_log = None
-    
-    def _ShowDone(self):
-        self.buttonSizer.AddStretchSpacer()
-        self._AddDoneAd(self.buttonPanel, self.buttonSizer)
-            
-    def _AddDoneAd(self, parent, sizer):
-        play = wx.Button(parent, -1, "Play")
-        play.SetToolTipString('Start playing this torrent.')
-        play.Bind(wx.EVT_BUTTON, self.OnPlay)
-        
-        if not self.information[0]:
-            play.Disable()
-        
-        explore_play_sizer = wx.BoxSizer(wx.HORIZONTAL)
-        explore = wx.Button(parent, -1, "Explore Files")
-        explore.SetToolTipString('Explore the files of this torrent.')
-        explore.Bind(wx.EVT_BUTTON, self.OnExplore)
-        
-        explore_play_sizer.Add(explore)
-        explore_play_sizer.Add(wx.StaticText(parent, -1, "or"), 0, wx.ALIGN_CENTRE_VERTICAL|wx.LEFT|wx.RIGHT, 3)
-        explore_play_sizer.Add(play)
-        sizer.Add(explore_play_sizer, 0, wx.ALIGN_CENTER_HORIZONTAL)
-        sizer.AddStretchSpacer()
-        
-        if not self.noChannel:
-            channel = self.guiutility.channelsearch_manager.getChannelForTorrent(self.torrent['infohash'])
-            if channel is None or channel[0] != bin2str(self.guiutility.utility.session.get_permid()):
-                header = wx.StaticText(parent, -1, "Did you enjoy this torrent?")
-                font = header.GetFont()
-                font.SetWeight(wx.FONTWEIGHT_BOLD)
-                header.SetFont(font)
-                header.SetMinSize((1,-1))
-                sizer.Add(header, 0, wx.ALL|wx.EXPAND, 3)
-                
-                if channel:
-                    channeltext = LinkStaticText(parent, "Click to see more from %s's Channel."%channel[1])
-                    channeltext.SetToolTipString("Click to go to %s's Channel."%channel[1])
-                    channeltext.target = 'channel'
-                    channeltext.channel = channel
-                    channeltext.Bind(wx.EVT_LEFT_DOWN, self.OnClick)
-                    sizer.Add(channeltext, 0, wx.ALL|wx.EXPAND, 3)
-                
-                    mychannel = LinkStaticText(parent, "Or spread it using your channel")
-                else:
-                    mychannel = LinkStaticText(parent, "Spread it using your channel")
-                mychannel.Bind(wx.EVT_LEFT_DOWN, self.OnMyChannel)
-                mychannel.SetToolTipString('Add this torrent to your channel.')
-                sizer.Add(mychannel, 0, wx.LEFT|wx.RIGHT|wx.BOTTOM|wx.EXPAND, 3)
-            else:
-                header = wx.StaticText(parent, -1, "You are sharing this torrent in your channel")
-                font = header.GetFont()
-                font.SetWeight(wx.FONTWEIGHT_BOLD)
-                header.SetFont(font)
-                header.SetMinSize((1,-1))
-                sizer.Add(header, 0, wx.ALL|wx.EXPAND, 3)
-                
-                channeltext = LinkStaticText(parent, "Open your channel")
-                channeltext.SetToolTipString("Click to go to your Channel.")
-                channeltext.target = 'channel'
-                channeltext.channel = channel
-                channeltext.Bind(wx.EVT_LEFT_DOWN, self.OnClick)
-<<<<<<< HEAD
-                sizer.Add(channeltext, 0, wx.LEFT|wx.RIGHT|wx.BOTTOM|wx.EXPAND, 3)
-        
-        parent.Layout()
-        
-    def _AddVodAd(self, parent, sizer):
-        vSizer = wx.BoxSizer(wx.VERTICAL)
-        
-        header = wx.StaticText(parent, -1, "Impatient?")
-        font = header.GetFont()
-        font.SetWeight(wx.FONTWEIGHT_BOLD)
-        header.SetFont(font)
-        vSizer.Add(header, 0, wx.ALL, 3)
-        
-        play = LinkStaticText(parent, "Start streaming this torrent now")
-        play.SetToolTipString('Start streaming this torrent.')
-        play.Bind(wx.EVT_LEFT_DOWN, self.OnPlay)
-        vSizer.Add(play, 0, wx.LEFT|wx.RIGHT|wx.BOTTOM, 3)
-        sizer.Add(vSizer, 0,wx.EXPAND, 3)
-=======
-                self.buttonSizer.Add(channeltext, 0, wx.LEFT|wx.RIGHT|wx.BOTTOM|wx.EXPAND, 3)
-             
-        if getattr(self, 'subtitleChoice', None):
-            self.subtitleChoice.Enable(True)
-        if getattr(self, 'subtitleBrowse', None):
-            self.subtitleBrowse.Enable(True)
-            self.removeSubtitle.Enable(True)
->>>>>>> 16bedadc
-    
-    def _GetPath(self, file = None):
-        ds = self.torrent.get('ds', False)
-        if ds:
-            destdirs = ds.get_download().get_dest_files()
-            if file:
-                for filenameintorrent, path in destdirs:
-                    if filenameintorrent == file:
-                        return path
-                    
-            return os.path.commonprefix([os.path.split(path)[0] for _,path in destdirs])
-    
-    def OnEdit(self, doEdit):
-        if len(self.isEditable) > 0:
-            for editable in self.isEditable.values():
-                editable.ShowEdit(doEdit)
-        
-        self.notebook.SetMinSize((-1, self.notebook.GetBestSize()[1]))
-        self.parent.parent_list.OnChange()
-    
-    def OnChange(self, event):
-        page = event.GetSelection()
-        title = self.notebook.GetPageText(page)
-        
-        minHeight = self.notebook.GetMinHeight()
-        if title.startswith('Comments'):
-            self.commentList.Show()
-            self.commentList.SetFocus()
-            
-            newHeight = 300
-        else:
-            newHeight = self.notebook.GetBestSize()[1]
-        
-        if minHeight != newHeight:
-            self.notebook.SetMinSize((-1, newHeight))
-            self.parent.parent_list.OnChange()
-        event.Skip()
-        
-    def OnCommentCreated(self, channeltorrent_id):
-        if self.torrent.get('ChannelTorrents.id', False) == channeltorrent_id:
-            manager = self.commentList.GetManager()
-            nrcomments = manager.refresh()
-            
-            self.notebook.SetPageText(1, "Comments(%d)"%nrcomments)
-                        
-    def GetChanged(self):
-        newValues = {}
-        for key, editable in self.isEditable.iteritems():
-            newValue = editable.GetChanged()
-            if newValue:
-                newValues[key] = newValue
-        return newValues
-    
-    def OnExplore(self, event):
-        path = self._GetPath()
-        if path:
-            startfile(path)
-                
-    def OnDownload(self, event):
-        self.parent.parent_list.parent_list.StartDownload(self.torrent)
-        
-        button = event.GetEventObject()
-        button.Enable(False)
-        wx.CallLater(5000, button.Enable, True)
-        
-    def OnPlay(self, event):
-        play = event.GetEventObject()
-        playable_files = self.information[1]
-        
-        if len(playable_files) > 1: #Create a popup
-            playable_files.sort()
-            dialog = wx.SingleChoiceDialog(self, 'Tribler currently only supports playing one file at a time.\nSelect the file you want to play?', 'Which file do you want to play?',playable_files)
-            
-            (_, selected_file) = max([(size, filename) for filename, size in self.information[2] if filename in self.information[1]])
-            if self.notebook.GetSelection() == 1: #If currentpage is files
-                selected = self.listCtrl.GetFirstSelected()
-                if selected != -1 and self.listCtrl.GetItemText(selected) in playable_files:
-                    selected_file = self.listCtrl.GetItemText(selected)
-             
-            if selected_file in playable_files:
-                dialog.SetSelection(playable_files.index(selected_file))
-                
-            if dialog.ShowModal() == wx.ID_OK:
-                response = dialog.GetStringSelection()
-                
-                self.guiutility.torrentsearch_manager.playTorrent(self.torrent, response)
-                
-                if self.noChannel:
-                    self.uelog.addEvent(message="Torrent: torrent play from channel", type = 2)
-                else:
-                    self.uelog.addEvent(message="Torrent: torrent play from other", type = 2)       
-            dialog.Destroy()
-        elif len(playable_files) == 1:
-            self.guiutility.torrentsearch_manager.playTorrent(self.torrent)
-            
-            if self.noChannel:
-                self.uelog.addEvent(message="Torrent: torrent play from channel", type = 2)
-            else:
-                self.uelog.addEvent(message="Torrent: torrent play from other", type = 2)   
-            
-        play.Enable(False)
-        wx.CallLater(5000, play.Enable, True)
-    
-    def OnDoubleClick(self, event):
-        selected = self.listCtrl.GetFirstSelected()
-        playable_files = self.information[1]
-            
-        if selected != -1:
-            selected_file = self.listCtrl.GetItemText(selected)
-            if selected_file in playable_files:
-                self.guiutility.torrentsearch_manager.playTorrent(self.torrent, selected_file)
-            elif self.torrent.get('progress',0) == 100: #not playable
-                file = self._GetPath(selected_file)
-                if os.path.isfile(file):
-                    startfile(file)
-    
-    def _ToggleSubtitleChoice(self, showChoice = None):
-        if not showChoice:
-            showChoice = not self.subtitleChoice.IsShown()
-        
-        self.subtitleChoice.Show(showChoice)
-        self.requestingSub.Show(not showChoice)
-        self.requestingSub.sizer.Layout()
-                   
-    def OnSubtitle(self, event):
-        selected = self.subtitleChoice.GetSelection()
-        nrItems =self.subtitleChoice.GetCount()
-        
-        if selected == 0 or selected == wx.NOT_FOUND:
-            self.RemoveSubtitle()
-            
-        elif selected == nrItems - 1:
-            self.OnSubtitleBrowse(event)
-            
-        else:
-            if len(self.subtitleChoice.items[selected]) > 1:
-                (lang, channelid, subtitleinfo) = self.subtitleChoice.items[selected]
-                
-                self.requestingSub.SetLabel('Requesting subtitle from peers...')
-                self._ToggleSubtitleChoice(False)
-                                
-                subsupport = SubtitlesSupport.getInstance()
-                subsupport.retrieveSubtitleContent(channelid, self.torrent['infohash'], subtitleinfo, self.OnRetrieveSubtitle)
-                
-                def subTimeout():
-                    if self.requestingSub.IsShown():
-                        self.requestingSub.SetLabel('Request failed, no peer responded with subtitle')
-                        wx.CallLater(3000, self._ToggleSubtitleChoice, True)
-                wx.CallLater(10000, subTimeout)
-            else:
-                file = self._GetPath(self.subtitleChoice.items[selected][0])
-                self.uelog.addEvent(message="Subtitles: user choose a internal subtitle", type = 2)
-                self.SetSubtitle(file)
-    
-    def OnRetrieveSubtitle(self, subtitleinfo):
-        self.SetSubtitle(subtitleinfo.getPath())
-        self.uelog.addEvent(message="Subtitles: user retrieved a subtitle", type = 2)
-        self.requestingSub.SetLabel('Got subtitle from peers')
-        wx.CallLater(3000, self._ToggleSubtitleChoice, True)
-            
-    def OnSubtitleBrowse(self, event):
-        wildcard = "*" + ";*".join(VLC_SUPPORTED_SUBTITLES)
-        wildcard = "Subtitles (%s) | %s"%(wildcard, wildcard)
-        
-        dlg = wx.FileDialog(self, 'Please select your subtitle.', wildcard = wildcard, style = wx.FD_OPEN)
-        if dlg.ShowModal() == wx.ID_OK:
-            self.uelog.addEvent(message="Subtitles: user choose his own subtitle", type = 2)
-            
-            file = dlg.GetPath()
-            self.SetSubtitle(file)
-        dlg.Destroy()
-        
-    def SetSubtitle(self, file):
-        _, ext = os.path.splitext(file)
-        if ext.lower() in VLC_SUPPORTED_SUBTITLES:
-            #get largest playable file
-            (size, filename) = max([(size, filename) for filename, size in self.information[2] if filename in self.information[1]])
-            
-            filename = os.path.join(self._GetPath(), filename[0:filename.rfind(".")] + ext)
-            shutil.copy(file, filename)
-        
-    def RemoveSubtitle(self, event = None):
-        (size, filename) = max([(size, filename) for filename, size in self.information[2] if filename in self.information[1]])
-        if filename[0:filename.rfind(".")] + ".srt" not in self.information[2]: #only actually remove this subtitle if it not in the .torrent
-            filename = os.path.join(self._GetPath(), filename[0:filename.rfind(".")] + ".srt")
-            if os.path.isfile(filename):
-                os.remove(filename)
-    
-    def OnClick(self, event):
-        label = event.GetEventObject().GetParent()
-        if label.target == 'my_files':
-            self.guiutility.frame.top_bg.selectTab('my_files')
-            self.guiutility.ShowPage('my_files', self.torrent['infohash'])
-        else:
-            self.guiutility.frame.top_bg.selectTab('channels')
-            
-            channel = label.channel
-            if channel[0] == bin2str(self.guiutility.utility.session.get_permid()):
-                self.guiutility.ShowPage('mychannel')
-            else:
-                if self.torrent.get('channel_permid', '') == channel[0] and 'query_permids' in self.torrent:
-                    channelcast = BuddyCastFactory.getInstance().channelcast_core
-                    channelcast.updateAChannel(channel[0], self.torrent['query_permids'])
-                    
-                self.guiutility.showChannel(channel[1], channel[0])    
-    
-    def OnMyChannel(self, event):
-        torrent_dir = self.guiutility.utility.session.get_torrent_collecting_dir()
-        torrent_filename = os.path.join(torrent_dir, self.torrent['torrent_file_name'])
-        
-        torrentfeed = TorrentFeedThread.getInstance()
-        torrentfeed.addFile(torrent_filename)
-        self.guiutility.Notify('New torrent added to My Channel', wx.ART_INFORMATION)
-        self.uelog.addEvent(message="MyChannel: manual add from library", type = 2)
-    
-    def UpdateStatus(self):
-        if 'torrent_id' not in self.torrent:
-            self.torrent['torrent_id'] = self.guiutility.torrentsearch_manager.torrent_db.getTorrentID(self.torrent['infohash'])
-        
-        swarmInfo = self.guiutility.torrentsearch_manager.getSwarmInfo(self.torrent['torrent_id'])
-        if swarmInfo:
-            self.torrent['num_seeders'] = swarmInfo[1]
-            self.torrent['num_leechers'] = swarmInfo[2]
-            self.torrent['last_check'] = swarmInfo[3]
-            wx.CallAfter(self.ShowStatus)
-    
-    def ShowStatus(self):
-        diff = time() - self.torrent['last_check']
-        if self.torrent['num_seeders'] < 0 and self.torrent['num_leechers'] < 0:
-            self.status.SetLabel("Unknown")
-        else:
-            self.status.SetLabel("%s seeders, %s leechers (current)"%(self.torrent['num_seeders'], self.torrent['num_leechers']))
-           
-    def OnRefresh(self, dslist):
-        found = False
-        
-        for ds in dslist:
-            infohash = ds.get_download().get_def().get_infohash()
-            if infohash == self.torrent['infohash']:
-                self._Refresh(ds)
-                found = True
-                break
-        
-        if not found:
-            self._Refresh(None)
-
-    def _Refresh(self, ds):
-        self.torrent['ds'] = ds
-
-        state = self._GetState()
-        if state != self.state:
-            self.ShowPanel(state)
-            self._SetTitle(state)
-    
-    def _GetState(self):
-        active = vod = False
-        
-        ds = self.torrent.get('ds', None)        
-        if ds:
-<<<<<<< HEAD
-            progress = ds.get_progress()
-            finished = progress == 1.0
-            if finished: #finished download
-                active = ds.get_status() == DLSTATUS_SEEDING
-
-            else: #active download
-                active = True
-                if ds.is_vod():
-                    vod = True
-        else:
-            progress = self.torrent.get('progress', 0)
-            finished = progress == 100
-        
-        if finished:
-            if active:
-                state = TorrentDetails.FINISHED
-            else:
-                state = TorrentDetails.FINISHED_INACTIVE
-                
-        elif vod:
-            state = TorrentDetails.VOD
-            
-        elif progress > 0 or active:
-            if active:
-                state = TorrentDetails.INCOMPLETE
-=======
-            self.torrent['progress'] = int(ds.get_progress() * 100)
-        elif 'progress' not in self.torrent:
-            self.torrent['progress'] = 0
-                    
-        if self.torrent['progress'] < 100:
-            if getattr(self, 'progressPanel', False) and ds:
-                self.item.original_data['ds'] = ds
-                self.progressPanel.Update()
-            
-            if not ds or ds.get_status() == DLSTATUS_STOPPED:
-                label = 'Download is stopped'
-                
-                if self.vod_log:
-                    self.vod_log.Hide()
-            elif ds.is_vod():
-                label = 'You are streaming this torrent'
-                if getattr(self, 'play', False):
-                    self.play.Hide()
-                    self.playSpacer.Show(False)
-                    self.buttonPanel.Layout()
-                
-                if ds.vod_status_msg:
-                    vod_log = ds.vod_status_msg.replace(". ", ".\n")
-                    if self.vod_log and self.vod_log.GetLabel() != vod_log:
-                        self.vod_log.SetLabel(vod_log)
-                        self.vod_log.Refresh()
-                        
-                        if not self.vod_log.IsShown():
-                            self.vod_log.Show()
-                        self.buttonPanel.Layout()
->>>>>>> 16bedadc
-            else:
-                state = TorrentDetails.INCOMPLETE_INACTIVE
-        else:
-            state = TorrentDetails.INACTIVE
-        return state
-    
-    def _SetTitle(self, state):
-        if state == TorrentDetails.FINISHED or state == TorrentDetails.FINISHED_INACTIVE:
-            label = 'This torrent has finished downloading.'
-        
-        elif state == TorrentDetails.VOD:
-            label = 'You are streaming this torrent'
-        
-        elif state == TorrentDetails.INCOMPLETE:
-            label = 'You are downloading this torrent'
-            
-        elif state == TorrentDetails.INCOMPLETE_INACTIVE:
-            label = 'This torrent is inactive'
-            
-        else:
-            label = 'Liking what you see?'
-        
-        if getattr(self,'title', False) and self.title.GetLabel() != label:
-            self.title.SetLabel(label)
-            self.title.Refresh()
-            
-        else:
-            self.guiutility.torrentsearch_manager.remove_download_state_callback(self.OnRefresh)
-            self.ShowPanel(2)
-            
-    def __del__(self):
-        self.guiutility.torrentsearch_manager.remove_download_state_callback(self.OnRefresh)
-
-class LibraryDetails(TorrentDetails):
-    def __init__(self, parent, torrent, onstop, onresume, ondelete):
-        self.onstop = onstop
-        self.onresume = onresume
-        self.ondelete = ondelete 
-        TorrentDetails.__init__(self, parent, torrent)
-    
-    def _addTabs(self, ds):
-        self.overviewPanel, overviewSizer = self._create_tab(self.notebook, 'Overview', 'Transfer Overview')
-        self.overviewSizer = wx.BoxSizer(wx.VERTICAL)
-        overviewSizer.Add(self.overviewSizer, 1, wx.EXPAND)
-        
-        #add normal tabs
-        TorrentDetails._addTabs(self, ds)
-<<<<<<< HEAD
-        
-        #insert peers tab
-        self.peerList = SortedListCtrl(self.notebook, 4, style = wx.LC_REPORT|wx.LC_NO_HEADER)
-=======
-        peersPanel = wx.Panel(self.notebook)
-        vSizer = wx.BoxSizer(wx.VERTICAL)
-         
-        self.peerList = SelectableListCtrl(peersPanel, 4, style = wx.LC_REPORT|wx.LC_NO_HEADER, tooltip = False)
->>>>>>> 16bedadc
-        self.peerList.InsertColumn(0, 'IP-address')
-        self.peerList.InsertColumn(1, 'Traffic', wx.LIST_FORMAT_RIGHT)
-        self.peerList.InsertColumn(2, 'State', wx.LIST_FORMAT_RIGHT)
-        self.peerList.InsertColumn(3, 'ID', wx.LIST_FORMAT_RIGHT)
-        self.peerList.setResizeColumn(0)
-        self.peerList.SetToolTipString("States:\nO\toptimistic unchoked\nUI\tgot interested\nUC\tupload chocked\nUQ\tgot request\nDI\tsend interested\nDC\tdownload chocked\nS\tis snubbed\nL\tOutgoing connection\nR\tIncoming connection")
-<<<<<<< HEAD
-        self.peerList.Bind(wx.EVT_KEY_DOWN, self._CopyToClipboard)
-               
-        self.notebook.InsertPage(2, self.peerList, "Peers")
-    
-    def _SetTitle(self, state):
-        TorrentDetails._SetTitle(self, state)
-        
-        if state == TorrentDetails.INACTIVE:
-            return
-        
-        if state == TorrentDetails.FINISHED or state == TorrentDetails.FINISHED_INACTIVE:
-            state = "Seeding"
-            
-        elif state == TorrentDetails.VOD:
-            state = "Streaming"
-            
-        elif state == TorrentDetails.INCOMPLETE or state == TorrentDetails.INCOMPLETE_INACTIVE:
-            state = "Downloading"
-        
-        if state == TorrentDetails.FINISHED_INACTIVE or state == TorrentDetails.INCOMPLETE_INACTIVE:
-            button = "Start "+state
-            self.startstop.Bind(wx.EVT_BUTTON, self.onresume)
-        else:
-            button = "Stop "+state
-            self.startstop.Bind(wx.EVT_BUTTON, self.onstop)
-                    
-        if self.startstop.GetLabel() != button:
-            self.startstop.SetLabel(button)
-            self.buttonPanel.Layout()
-=======
-        vSizer.Add(self.peerList, 1, wx.EXPAND)
-        
-        finished = self.torrent.get('progress', 0) == 100 or (ds and ds.get_progress() == 1.0)
-        if not finished:
-            hSizer = wx.BoxSizer(wx.HORIZONTAL)
-            self.availability = wx.StaticText(peersPanel)
-            self._add_row(peersPanel, hSizer, 'Availability', self.availability, spacer = 3)
-            vSizer.Add(hSizer, 0, wx.EXPAND)
-        else:
-            self.availability = None
-
-        peersPanel.SetSizer(vSizer)
-        self.notebook.AddPage(peersPanel, "Peers")
->>>>>>> 16bedadc
-    
-    def ShowPanel(self, newState = None):
-        if newState and newState != self.state:
-            self.state = newState
-            
-            self.overviewPanel.Freeze()
-            self.overviewSizer.ShowItems(False)
-            self.overviewSizer.DeleteWindows()
-            self.overviewSizer.Clear()
-            self.overviewSizer.AddStretchSpacer()
-            
-            if self.state == TorrentDetails.FINISHED or self.state == TorrentDetails.FINISHED_INACTIVE:
-                self._AddDoneAd(self.overviewPanel, self.overviewSizer)
-            
-            elif self.state == TorrentDetails.INCOMPLETE or self.state == TorrentDetails.INCOMPLETE_INACTIVE:
-                
-                #Optional stream button
-                if self.information[0]:
-                    self._AddVodAd(self.overviewPanel, self.overviewSizer)
-                
-            elif self.state == TorrentDetails.VOD:
-                
-                #TODO: show buffer, bitrate etc
-                pass
-                
-            self.overviewPanel.Layout()
-            self.overviewPanel.Thaw()
-            
-        if len(self.buttonSizer.GetChildren()) == 0:
-            #Header
-            self.title = wx.StaticText(self.buttonPanel)
-            font = self.title.GetFont()
-            font.SetPointSize(font.GetPointSize()+1)
-            font.SetWeight(wx.FONTWEIGHT_BOLD)
-            self.title.SetFont(font)
-            self.buttonSizer.Add(self.title, 0, wx.LEFT|wx.RIGHT|wx.TOP|wx.EXPAND, 3)
-            
-            self.buttonSizer.AddStretchSpacer()
-            
-            #create torrent start/stop/delete buttons
-            hSizer = wx.BoxSizer(wx.HORIZONTAL)
-            self.startstop = wx.Button(self.buttonPanel)
-            hSizer.Add(self.startstop)
-            hSizer.Add(wx.StaticText(self.buttonPanel, -1, "or"), 0, wx.ALIGN_CENTRE_VERTICAL|wx.LEFT|wx.RIGHT, 3)
-            button = wx.Button(self.buttonPanel, -1, 'Delete...')
-            button.Bind(wx.EVT_BUTTON, self.ondelete)
-            hSizer.Add(button)
-            self.buttonSizer.Add(hSizer, 0, wx.ALIGN_CENTER_HORIZONTAL)
-            
-            self.buttonSizer.AddStretchSpacer()
-            
-            vSizer = wx.FlexGridSizer(0, 4, 3, 3)
-            vSizer.AddGrowableCol(1)
-            vSizer.AddGrowableCol(3)
-            _, self.downloaded = self._add_row(self.buttonPanel, vSizer, "Downloaded", self.utility.size_format(0))
-            _, self.uploaded = self._add_row(self.buttonPanel, vSizer, "Uploaded", self.utility.size_format(0))
-            self.buttonSizer.Add(vSizer, 0, wx.EXPAND|wx.ALL, 3)
-            self.buttonPanel.Layout()
-        
-    def _Refresh(self, ds):
-        TorrentDetails._Refresh(self, ds)
-        
-        #register callback for peerlist update
-        self.guiutility.torrentsearch_manager.add_download_state_callback(self.OnRefresh)
-        
-        self.peerList.Freeze()
-        def downsort(a, b):
-            if a['downrate'] != b['downrate']:
-                return a['downrate'] - b['downrate']
-            return a['uprate'] - b['uprate']
-        
-        index = 0
-        if ds:
-            self.downloaded.SetLabel(self.utility.size_format(ds.get_total_transferred(DOWNLOAD)))
-            self.uploaded.SetLabel(self.utility.size_format(ds.get_total_transferred(UPLOAD)))
-            self.buttonPanel.Layout()
-            
-            peers = ds.get_peerlist()
-            peers.sort(downsort, reverse = True)
-            
-            for peer_dict in peers:
-                peer_name = peer_dict['ip'] + ':%d @ %d%%'%(peer_dict['port'], peer_dict['completed']*100.0)
-                if index < self.peerList.GetItemCount():
-                    self.peerList.SetStringItem(index, 0, peer_name)
-                else:
-                    self.peerList.InsertStringItem(index, peer_name)
-                
-                traffic = ""
-                traffic += self.guiutility.utility.speed_format_new(peer_dict['downrate']) + u"\u2193 "
-                traffic += self.guiutility.utility.speed_format_new(peer_dict['uprate']) + u"\u2191"
-                self.peerList.SetStringItem(index, 1, traffic.strip())
-                
-                state = ""
-                if peer_dict['optimistic']:
-                    state += "O,"
-                if peer_dict['uinterested']:
-                    state += "UI,"
-                if peer_dict['uchoked']:
-                    state += "UC,"
-                if peer_dict['uhasqueries']:
-                    state += "UQ,"
-                if peer_dict['dinterested']:
-                    state += "DI,"
-                if peer_dict['dchoked']:
-                    state += "DC,"
-                if peer_dict['snubbed']:
-                    state += "S,"
-                state += peer_dict['direction']
-                self.peerList.SetStringItem(index, 2, state)
-                
-                try:
-                    self.peerList.SetStringItem(index, 3, peer_dict['extended_version'])
-                except:
-                    try:
-                        self.peerList.SetStringItem(index, 3, peer_dict['extended_version'].decode('utf-8','ignore'))
-                    except:
-                        print >> sys.stderr, "Could not format peer client version"
-                
-                index += 1
-<<<<<<< HEAD
-        for i in xrange(index, self.peerList.GetItemCount() + 1):
-            self.peerList.DeleteItem(i)
-        
-=======
-                
-            if self.availability:
-                self.availability.SetLabel("%.2f"%ds.get_availability())
-            
->>>>>>> 16bedadc
-        if index == 0:
-            self.peerList.DeleteAllItems()
-            self.peerList.InsertStringItem(index, "Not connected to any peers")
-        
-        self.peerList.SetColumnWidth(1, wx.LIST_AUTOSIZE)
-        self.peerList.SetColumnWidth(2, wx.LIST_AUTOSIZE)
-        self.peerList.SetColumnWidth(3, wx.LIST_AUTOSIZE)
-        self.peerList.SetColumnWidth(4, wx.LIST_AUTOSIZE)
-        self.peerList._doResize()
-        self.peerList.Thaw()
-
-class ProgressPanel(wx.Panel):
-    #eta style
-    ETA_DEFAULT = 1
-    ETA_EXTENDED = 2
-    
-    def __init__(self, parent, item, style = ETA_DEFAULT):
-        wx.Panel.__init__(self, parent)
-        self.SetBackgroundColour(LIST_DESELECTED)
-        self.item = item
-        self.style = style
-        guiutility = GUIUtility.getInstance()
-        self.utility = guiutility.utility
-
-        self.pb = ProgressBar(self)
-        self.status = wx.StaticText(self)
-        vSizer = wx.BoxSizer(wx.VERTICAL)
-        vSizer.AddStretchSpacer()
-        vSizer.Add(self.pb, 0, wx.EXPAND)
-        vSizer.Add(self.status, 0, wx.EXPAND)
-        
-        vSizer.AddStretchSpacer()
-        
-        self.SetSizer(vSizer)
-        self.Update()
-        
-    def Update(self, ds = None):
-        #return_val, 0 == inactive, 1 == incomplete, 2 == complete/seeding
-        return_val = 0
-        
-        if ds == None:
-            ds = self.item.original_data.get('ds', None)
-        
-        if ds != None:
-            progress = ds.get_progress()
-            seeds, peers = ds.get_num_seeds_peers()
-            
-            dls = ds.get_current_speed('down')*1024
-            uls = ds.get_current_speed('up')*1024
-            
-            eta = ds.get_eta()
-            status = ds.get_status()
-        else:
-            progress = self.item.original_data.get('progress')
-            if progress == None:
-                progress = 0
-            
-            seeds = peers = None
-            dls = uls = 0
-            
-            eta = ''
-            status = DLSTATUS_STOPPED
-        
-        if seeds == None:
-            seeds = 0
-        if peers == None:
-            peers = 0
-            
-        progress = max(0, min(1, progress)) #progress has to be between 0 and 1
-         
-        self.item.data[2] = [seeds, peers]
-        self.item.data[3] = dls
-        self.item.data[4] = uls
-            
-        finished = progress == 1.0
-        if finished:
-            eta = "Completed"
-            if status == DLSTATUS_SEEDING:
-                eta += ", seeding"
-                return_val = 2
-            elif status == DLSTATUS_REPEXING:
-                eta += ", repexing"
-            else:
-                eta += ", inactive"
-        else:
-            if status in [DLSTATUS_WAITING4HASHCHECK, DLSTATUS_HASHCHECKING]:
-                eta = 'Checking'
-            
-            elif status == DLSTATUS_DOWNLOADING:
-                sizestr = ''
-                size = self.item.original_data.get('length', False)
-                if size:
-                    size_progress = size*progress
-                    
-                    def format_size(bytes):
-                        if bytes > 1073741824:
-                            return self.utility.size_format(bytes, 1)
-                        return self.utility.size_format(bytes, 0)
-                    sizestr = '%s/%s (%0.1f%%)'%(format_size(size_progress), format_size(size), progress*100) 
-                    
-                eta = self.utility.eta_value(eta, truncate=2)
-                if eta == '' or eta.find('unknown') != -1:
-                    eta = sizestr
-                else:
-                    eta = sizestr + ' - ' + eta
-                
-                return_val = 1
-            else:
-                eta = 'Incomplete, inactive (%0.1f%%)'%(progress*100)
-            
-        if self.style == ProgressPanel.ETA_EXTENDED:
-            if status == DLSTATUS_SEEDING:
-                upSpeed = " @ " +self.utility.speed_format_new(uls)
-                eta += upSpeed
-            elif status == DLSTATUS_DOWNLOADING:
-                dlSpeed = " @ " +self.utility.speed_format_new(dls)
-                eta += dlSpeed
-        
-        #Update eta
-        if self.status.GetLabel() != eta:
-            self.status.SetLabel(eta)
-            self.status.Refresh()
-            
-            if not status in [DLSTATUS_WAITING4HASHCHECK, DLSTATUS_ALLOCATING_DISKSPACE, DLSTATUS_HASHCHECKING, DLSTATUS_STOPPED]:
-                havedigest = ds.get_pieces_complete()
-            else:
-                havedigest = None
-            
-            #Update graph
-            if finished:
-                self.pb.reset(colour=2) # Show as complete
-            elif havedigest:
-                self.pb.set_pieces(havedigest)
-            elif progress > 0:
-                self.pb.setNormalPercentage(progress) # Show as having some
-            else:
-                self.pb.reset(colour=0) # Show as having none
-            self.pb.Refresh()
-            
-        return return_val
-<<<<<<< HEAD
-=======
-    
-class MyChannelTabs(wx.Panel):
-    def __init__(self, parent, background, columns, spacers, singleSelect):
-        self.parent = parent
-        self.torrentfeed = TorrentFeedThread.getInstance()
-        self.torrentfeed.addCallback(self.OnRssItem)
-        self.guiutility = GUIUtility.getInstance()
-        self.uelog = UserEventLogDBHandler.getInstance()
-        
-        wx.Panel.__init__(self, parent)
-        self.SetBackgroundColour(background)
-        
-        notebook = wx.Notebook(self, style = wx.NB_NOPAGETHEME)
-        notebook.Bind(wx.EVT_NOTEBOOK_PAGE_CHANGED, self.OnChange)
-        #overview page
-        text =  """
-        <p>
-            This is your channel.
-        </p>
-        <p>
-            You can use your channel to spread torrents to other Tribler users.<br />
-            If your channel provides other Tribler users with original or popular content, then they might mark your channel as one of their favorites.<br />
-            This will help to promote your channel, because the number of users which have marked a channel as one of their favorites is used to calculate popularity.
-            Additionally, when another Tribler user marks your channel as a favorite they help you distribute all the .torrent files.
-        </p>
-        <p>
-            Currently <em>three</em> options exist to spread torrents. Two of them, periodically importing .torrents from an rss feed and manually adding .torrent files, are available from the 'Manage' tab. <br />
-            The third option is available from the torrentview after completely downloading a torrent and allows you to add a torrent to your channel with a single click.
-        </p>
-                """
-        overviewpage = wx.Panel(notebook)
-        overviewpage.SetBackgroundColour(LIST_DESELECTED)
-        overviewtext = self.createHtml(overviewpage, text)
-        hSizer = wx.BoxSizer(wx.HORIZONTAL)
-        hSizer.Add(overviewtext, 1, wx.EXPAND)
-        overviewpage.SetSizer(hSizer)
-        notebook.AddPage(overviewpage, "Overview")
-        
-        #shared files page
-        filespage = wx.Panel(notebook)
-        filespage.SetBackgroundColour(LIST_DESELECTED)
-        self.header = ListHeader(filespage, columns, 0)
-        self.list = ListBody(filespage, columns, spacers[0], spacers[1], singleSelect)
-        self.list.SetBackgroundColour(background)
-        
-        #small onexpand hack
-        filespage.OnExpand = self.parent.OnExpand
-        filespage.OnCollapse = self.parent.OnCollapse
-        filespage.OnSort = self.parent.OnSort
-        
-        """
-        Disabled delete, does not actually work (purely local)
-        listbuttons = wx.Panel(filespage)
-        listbuttons.SetBackgroundColour(LIST_DESELECTED)
-        removesel = wx.Button(listbuttons, -1, "Remove Selected")
-        removesel.Bind(wx.EVT_BUTTON, self.parent.OnRemoveSelected)
-        removeall = wx.Button(listbuttons, -1, "Remove All")
-        removeall.Bind(wx.EVT_BUTTON, self.parent.OnRemoveAll)
-        hSizer = wx.BoxSizer(wx.HORIZONTAL)
-        hSizer.AddStretchSpacer()
-        hSizer.Add(removesel, 0, wx.ALL, 3)
-        hSizer.Add(removeall, 0, wx.ALL, 3)
-        listbuttons.SetSizer(hSizer)
-        """
-        
-        vSizer = wx.BoxSizer(wx.VERTICAL)
-        vSizer.Add(self.header, 0, wx.EXPAND)
-        vSizer.Add(self.list, 1, wx.EXPAND)
-        #vSizer.Add(listbuttons, 0, wx.EXPAND)
-        filespage.SetSizer(vSizer)
-        notebook.AddPage(filespage, "Shared torrents")
-        
-        #manage page
-        self.managepage = wx.Panel(notebook)
-        self.managepage.SetBackgroundColour(LIST_DESELECTED)
-        vSizer = wx.BoxSizer(wx.VERTICAL)
-        
-        #intro
-        text =  """
-        <p>
-            Here you can manage your channel.
-        </p>
-        <p>
-            Rss feeds are periodically checked for new .torrent files. For each item in the rss feed a .torrent file should be present in either:
-            <ul>
-            <li>The link element</li>
-            <li>A src attribute</li>
-            <li>A url attribute</li>
-            </ul>
-        </p>
-                """
-        self.manageText = self.createHtml(self.managepage, text)
-        vSizer.Add(self.manageText, 0, wx.EXPAND)
-        
-        #rss
-        self.gridSizer = wx.FlexGridSizer(0, 2, 3)
-        self.gridSizer.AddGrowableCol(1)
-        self.gridSizer.AddGrowableRow(0)
-        
-        self.BuildRssPanel(self.managepage, self.gridSizer)
-        vSizer.Add(self.gridSizer, 1, wx.EXPAND|wx.ALL, 10)
-        self.managepage.SetSizer(vSizer)
-        
-        notebook.AddPage(self.managepage, "Manage")
-        boxSizer = wx.BoxSizer(wx.HORIZONTAL)
-        boxSizer.Add(notebook, 1, wx.EXPAND|wx.ALL, 5)
-        self.SetSizer(boxSizer)
-        
-        self.Layout()
-    
-    def BuildRssPanel(self, parent, sizer):
-        sizer.Add(self.createHeader(parent, "Current rss-feeds:","(which are periodically checked)"))
-        
-        rssSizer = wx.BoxSizer(wx.VERTICAL)
-        urls = self.torrentfeed.getUrls("active")
-        if len(urls) > 0:
-            rssPanel = wx.lib.scrolledpanel.ScrolledPanel(parent)
-            rssPanel.SetBackgroundColour(LIST_DESELECTED)
-            
-            urlSizer = wx.FlexGridSizer(0, 2, 0, 5)
-            urlSizer.AddGrowableCol(0)
-            for url in urls:
-                rsstext = wx.StaticText(rssPanel, -1, url.replace('&', '&&'))
-                rsstext.SetMinSize((1,-1))
-                
-                deleteButton = wx.Button(rssPanel, -1, "Delete")
-                deleteButton.url = url
-                deleteButton.text = rsstext
-                deleteButton.Bind(wx.EVT_BUTTON, self.OnDeleteRss)
-                
-                urlSizer.Add(rsstext, 1, wx.EXPAND|wx.ALIGN_CENTER_VERTICAL)
-                urlSizer.Add(deleteButton, 0, wx.ALIGN_RIGHT)
-            
-            rssPanel.SetMinSize((-1, 50))
-            rssPanel.SetSizer(urlSizer)
-            rssPanel.SetupScrolling(rate_y = 5)
-            rssSizer.Add(rssPanel, 1, wx.EXPAND)
-            
-            refresh = wx.Button(parent, -1, "Refresh all rss-feeds")
-            refresh.Bind(wx.EVT_BUTTON, self.OnRefreshRss)
-            rssSizer.Add(refresh, 0, wx.ALIGN_RIGHT | wx.TOP, 3)
-        else:
-            rssSizer.Add(wx.StaticText(parent, -1, "No rss feeds are being monitored."))
-            
-        #add-rss
-        rssSizer.Add(wx.StaticText(parent, -1, "Add an rss-feed:"), 0, wx.TOP, 3)
-        addSizer = wx.BoxSizer(wx.HORIZONTAL)
-        url = wx.TextCtrl(parent)
-        addButton = wx.Button(parent, -1, "Add")
-        addButton.url = url
-        addButton.Bind(wx.EVT_BUTTON, self.OnAddRss)
-        addSizer.Add(url, 1 , wx.ALIGN_CENTER_VERTICAL)
-        addSizer.Add(addButton, 0, wx.LEFT|wx.ALIGN_CENTER_VERTICAL|wx.ALIGN_RIGHT, 5)
-        rssSizer.Add(addSizer, 0, wx.EXPAND, 10)
-        sizer.Add(rssSizer, 1, wx.EXPAND|wx.LEFT|wx.TOP|wx.BOTTOM, 10)
-        
-        #manual
-        sizer.Add(self.createHeader(parent, "Manually import a .torrent file:","(downloaded from another source)"), 0, wx.EXPAND)
-        browseButton = wx.Button(parent, -1, "Browse for .torrent files")
-        browseButton.Bind(wx.EVT_BUTTON, self.OnManualAdd)
-        browseButton2 = wx.Button(parent, -1, "Browse for a directory")
-        browseButton2.Bind(wx.EVT_BUTTON, self.OnManualDirAdd)
-        
-        hSizer = wx.BoxSizer(wx.HORIZONTAL)
-        hSizer.Add(browseButton)
-        hSizer.Add(browseButton2, 0, wx.LEFT, 5)
-        sizer.Add(hSizer, 0, wx.ALIGN_RIGHT|wx.LEFT|wx.TOP, 10)
-    
-    def RebuildRssPanel(self):
-        self.gridSizer.ShowItems(False)
-        self.gridSizer.Clear()
-        
-        self.BuildRssPanel(self.managepage, self.gridSizer)
-        self.managepage.Layout()
-    
-    def createHtml(self, parent, text):
-        html = wx.html.HtmlWindow(parent)
-        html.SetPage(text)
-        return html
-    
-    def createHeader(self, parent, title, subtitle):
-        title = wx.StaticText(parent, -1, title)
-        font = title.GetFont()
-        font.SetWeight(wx.FONTWEIGHT_BOLD)
-        title.SetFont(font)
-        vSizer = wx.BoxSizer(wx.VERTICAL)
-        vSizer.Add(title)
-        vSizer.Add(wx.StaticText(parent, -1, subtitle))
-        return vSizer
-    
-    def OnChange(self, event):
-        page = event.GetSelection()
-        if page == 1:
-            self.parent.ShowList()
-            self.parent.ScrollToEnd(False)
-        elif page == 2:
-            self.manageText.SetMinSize((-1,self.manageText.GetVirtualSize()[1]))
-            self.managepage.Layout()
-        event.Skip()
-    
-    def OnAddRss(self, event):
-        item = event.GetEventObject()
-        url = item.url.GetValue().strip()
-        if len(url) > 0:
-            self.torrentfeed.addURL(url)
-            self.RebuildRssPanel()
-            
-            self.uelog.addEvent(message="MyChannel: rssfeed added", type = 2)
-        
-    def OnDeleteRss(self, event):
-        item = event.GetEventObject()
-        
-        self.torrentfeed.deleteURL(item.url)
-        self.RebuildRssPanel()
-        
-        self.uelog.addEvent(message="MyChannel: rssfeed removed", type = 2)
-    
-    def OnRefreshRss(self, event):
-        self.torrentfeed.refresh()
-        
-        button = event.GetEventObject()
-        button.Enable(False)
-        wx.CallLater(5000, button.Enable, True)
-        
-        self.uelog.addEvent(message="MyChannel: rssfeed refreshed", type = 2)
-        
-    def OnManualAdd(self, event):
-        dlg = wx.FileDialog(self,"Choose .torrent file", wildcard = "BitTorrent file (*.torrent) |*.torrent", style = wx.DEFAULT_DIALOG_STYLE|wx.FD_MULTIPLE)
-        
-        path = DefaultDownloadStartupConfig.getInstance().get_dest_dir() + os.sep
-        dlg.SetPath(path)
-        if dlg.ShowModal() == wx.ID_OK:
-            files = dlg.GetPaths()
-            self._import_torrents(files)
-            
-            self.uelog.addEvent(message="MyChannel: manual import files", type = 2)
-            
-    def OnManualDirAdd(self, event):
-        dlg = wx.DirDialog(self,"Choose a directory containing the .torrent files", style = wx.wx.DD_DIR_MUST_EXIST)
-        
-        path = DefaultDownloadStartupConfig.getInstance().get_dest_dir() + os.sep
-        dlg.SetPath(path)
-        
-        if dlg.ShowModal() == wx.ID_OK and os.path.isdir(dlg.GetPath()):
-            full_files = []
-            files = os.listdir(dlg.GetPath())
-            for file in files:
-                full_files.append(os.path.join(dlg.GetPath(), file))
-            self._import_torrents(full_files)
-            
-            self.uelog.addEvent(message="MyChannel: manual import directory", type = 2)
-    
-    def _import_torrents(self, files):
-        nr_imported = 0
-        for file in files:
-            if file.endswith(".torrent"):
-                self.torrentfeed.addFile(file)
-                nr_imported += 1
-        
-        if nr_imported > 0:
-            self.parent.manager.OnNewTorrent()
-            if nr_imported == 1:
-                self.guiutility.Notify('New torrent added to My Channel', wx.ART_INFORMATION)
-            else:
-                self.guiutility.Notify('Added %d torrents to your Channel'%nr_imported, wx.ART_INFORMATION)
-    
-    def OnRssItem(self, rss_url, infohash, torrent_data):
-        #this is called from another non-gui thread, thus we wrap it using wx.callafter
-        self.parent.GetManager()
-        wx.CallAfter(self.parent.manager.OnNewTorrent)
->>>>>>> 16bedadc
-
-class MyChannelDetails(wx.Panel):
-    def __init__(self, parent, torrent, channel_id):
-        self.parent = parent
-        self.torrent = torrent
-        self.channel_id = channel_id
-        
-        self.uelog = UserEventLogDBHandler.getInstance()
-        self.guiutility = GUIUtility.getInstance()
-
-        self.subsupport = SubtitlesSupport.getInstance()
-        self.supportedLang = self.subsupport.langUtility.getLangSupported()
-        self.supportedLangFull = self.supportedLang.values()
-        self.supportedLangFull.sort()
-        
-        wx.Panel.__init__(self, parent)
-        
-        self.borderSizer = wx.BoxSizer()
-        self.SetSizer(self.borderSizer)
-        
-        self.SetBackgroundColour(LIST_DESELECTED)
-        self.guiutility.torrentsearch_manager.isTorrentPlayable(self.torrent, callback = self.showTorrent)
-    
-    def showTorrent(self, torrent, information):
-        wx.CallAfter(self._showTorrent, torrent, information)
-        
-    def _showTorrent(self, torrent, information):
-        notebook = wx.Notebook(self, style = wx.NB_NOPAGETHEME)
-        listCtrl = SortedListCtrl(notebook, 2)
-        listCtrl.InsertColumn(0, 'Name')
-        listCtrl.InsertColumn(1, 'Size', wx.LIST_FORMAT_RIGHT)
-            
-        self.il = wx.ImageList(16,16)
-        play_img = self.il.Add(wx.Bitmap(os.path.join(self.guiutility.vwxGUI_path, 'images', 'library_play.png'), wx.BITMAP_TYPE_ANY))
-        file_img = self.il.Add(wx.ArtProvider.GetBitmap(wx.ART_NORMAL_FILE, size = (16,16)))
-        listCtrl.SetImageList(self.il, wx.IMAGE_LIST_SMALL)
-            
-        for filename, size in information[2]:
-            try:
-                pos = listCtrl.InsertStringItem(sys.maxint, filename)
-            except:
-                try:
-                    pos = listCtrl.InsertStringItem(sys.maxint, filename.decode('utf-8','ignore'))
-                except:
-                    print >> sys.stderr, "Could not format filename", torrent['name']
-            listCtrl.SetItemData(pos, pos)
-            listCtrl.itemDataMap.setdefault(pos, [filename, size])
-            
-            size = self.guiutility.utility.size_format(size)
-            listCtrl.SetStringItem(pos, 1, size)
-            
-            if filename in information[1]:
-                listCtrl.SetItemColumnImage(pos, 0, play_img)
-            else:
-                listCtrl.SetItemColumnImage(pos, 0, file_img)
-            
-        listCtrl.setResizeColumn(0)
-        listCtrl.SetMinSize((1,-1))
-        listCtrl.SetColumnWidth(1, wx.LIST_AUTOSIZE) #autosize only works after adding rows
-        notebook.AddPage(listCtrl, "Files")
-        
-        if self.subsupport._registered and information[0]:
-            self.subtitles = wx.Panel(notebook)
-            self.vSizer = wx.BoxSizer(wx.VERTICAL)
-            self.subtitles.SetSizer(self.vSizer)
-            notebook.AddPage(self.subtitles, "Subtitles")
-            self.AddSubs()
-        
-        self.borderSizer.Add(notebook, 1, wx.EXPAND)
-        self.Layout()
-        self.parent.parent_list.OnChange()
-    
-    def AddSubs(self):
-        self.vSizer.ShowItems(False)
-        self.vSizer.DeleteWindows()
-        self.vSizer.Clear()
-        
-        currentsubs = self.subsupport.getSubtitleInfos(self.my_permid, self.torrent['infohash'])
-        if len(currentsubs) > 0:
-            header = wx.StaticText(self.subtitles, -1, "Current Subtitles")
-            font = header.GetFont()
-            font.SetWeight(wx.FONTWEIGHT_BOLD)
-            header.SetFont(font)
-            self.vSizer.Add(header, 0, wx.BOTTOM, 3)
-            
-            curlang = [self.supportedLang[langkey] for langkey in currentsubs.keys()]
-            curlang.sort()
-            for lang in curlang:
-                self.vSizer.Add(wx.StaticText(self.subtitles, -1, lang), 0, wx.LEFT, 6)
-        else:
-            header = wx.StaticText(self.subtitles, -1, "No subtitles added to this .torrent.")
-            font = header.GetFont()
-            font.SetWeight(wx.FONTWEIGHT_BOLD)
-            header.SetFont(font)
-            self.vSizer.Add(header)
-        
-        hSizer = wx.BoxSizer(wx.HORIZONTAL)
-        hSizer.Add(wx.StaticText(self.subtitles, -1, "Add a subtitle to this .torrent"), 0, wx.ALIGN_CENTER_VERTICAL)
-        hSizer.AddStretchSpacer()
-        button = wx.Button(self.subtitles, -1, "Browse")
-        button.Bind(wx.EVT_BUTTON, self.OnClick)
-        hSizer.Add(button)
-        self.vSizer.Add(hSizer, 0, wx.EXPAND)
-        self.vSizer.Layout()
-    
-    def OnClick(self, event):
-        dlg = wx.FileDialog(self,"Choose .srt file", wildcard = "SubRip file (*.srt) |*.srt", style = wx.DEFAULT_DIALOG_STYLE)
-        
-        path = DefaultDownloadStartupConfig.getInstance().get_dest_dir() + os.sep
-        dlg.SetPath(path)
-        if dlg.ShowModal() == wx.ID_OK:
-            file = dlg.GetPath()
-            dlg.Destroy()
-            
-            dlg = wx.SingleChoiceDialog(self, 'Choose a language for this subtitle?', 'Language?',self.supportedLangFull)
-            if dlg.ShowModal() == wx.ID_OK:
-                lang = dlg.GetStringSelection()
-                for key, value in self.supportedLang.iteritems():
-                    if value == lang:
-                        self.subsupport.publishSubtitle(self.torrent['infohash'], key, file)
-                        self.uelog.addEvent(message="MyChannel: new subtitle added", type = 2)
-                        self.AddSubs()
-                        
-                        self.parent.parent_list.OnChange()
-                        break
-        dlg.Destroy()
-        
-class MyChannelPlaylist(AbstractDetails):
-    def __init__(self, parent, on_manage, playlist = {}):
-        self.on_manage = on_manage
-        self.playlist = playlist
-        self.torrent_ids = None
-        
-        wx.Panel.__init__(self, parent)
-        vSizer = wx.BoxSizer(wx.VERTICAL)
-        
-        gridSizer = wx.FlexGridSizer(0, 2, 3, 3)
-        gridSizer.AddGrowableCol(1)
-        gridSizer.AddGrowableRow(1)
-        
-        self.name = wx.TextCtrl(self, value = playlist.get('name', ''))
-        self.name.SetMaxLength(40)
-        self.description = wx.TextCtrl(self, value = playlist.get('description',''), style = wx.TE_MULTILINE)
-        self.description.SetMaxLength(2000)
-        
-        self._add_row(self, gridSizer, 'Name', self.name)
-        self._add_row(self, gridSizer, 'Description', self.description)
-        
-        vSizer.Add(gridSizer, 1, wx.EXPAND|wx.ALL, 3)
-        
-        manage = wx.Button(self, -1, 'Manage Torrents')
-        manage.Bind(wx.EVT_BUTTON, self.OnManage)
-        vSizer.Add(manage, 0, wx.ALIGN_RIGHT|wx.ALL, 3)
-        
-        self.SetSizer(vSizer)
-    
-    def OnManage(self, event):
-        self.torrent_ids = self.on_manage(self.playlist)
-        
-    def GetInfo(self):
-        name = self.name.GetValue()
-        description = self.description.GetValue()
-        return name, description, self.torrent_ids 
-
-    def IsChanged(self):
-        name = self.name.GetValue()
-        description = self.description.GetValue()
-        
-        return name != self.playlist.get('name', '') or description != self.playlist.get('description','')
-    
-class SwarmHealth(wx.Panel):
-    def __init__(self, parent, bordersize = 0, size = wx.DefaultSize, align = wx.ALIGN_LEFT):
-        wx.Panel.__init__(self, parent, size = size, style = wx.NO_BORDER)
-        self.bordersize = bordersize
-        self.align = align
-        
-        self.Bind(wx.EVT_PAINT, self.OnPaint)
-        self.Bind(wx.EVT_ERASE_BACKGROUND, self.OnEraseBackground)
-    
-    def SetRatio(self, seeders, leechers):
-        ratio = 0
-        pop = 0
-        
-        self.blue = 0
-        if leechers <= 0 and seeders <= 0:
-            self.barwidth = 0
-            
-            self.green = 0
-            self.red = 0
-        else:
-            if leechers == 0:
-                ratio = sys.maxint
-            elif seeders == 0:
-                ratio = 0
-            else:
-                ratio = seeders/(leechers*1.0)
-            
-            if ratio == 0:
-                self.barwidth = 1
-                self.green = 0
-                self.red = 0
-            else:
-                pop = seeders + leechers
-                if pop > 0:
-                    self.barwidth = min(max(math.log(pop*4,10) * 2, 1) / 10.0, 1) #let it max at 25k population
-                else:
-                    self.barwidth = 1
-                
-                self.green = max(0, min(255, 125 + (ratio * 130)))
-                self.red = max(0, min(255, 125 + ((1 - ratio) * 130)))
-        self.Refresh()
-        
-        if self.barwidth == 0:
-            tooltip = 'Unknown swarmsize and seeder to leecher ratio.'
-        else:
-            if pop < 10:
-                tooltip = 'A small swarm'
-            elif pop < 500:
-                tooltip = 'A medium-sized swarm'
-            else:
-                tooltip = 'A large swarm'
-            
-            if ratio == 0:
-                tooltip += ', with no seeders.'
-            elif ratio < 0.3:
-                tooltip += ', with much more leechers than seeders.'
-            elif ratio < 1:
-                tooltip += ', with more leechers than seeders.'
-            elif ratio == sys.maxint:
-                tooltip += ', with only seeders.'
-            else:
-                tooltip += ', with more seeders than leechers.'
-        self.SetToolTipString(tooltip)
-        
-    def OnPaint(self, event):
-        dc = wx.BufferedPaintDC(self)
-        
-        dc.SetBackground(wx.Brush(self.GetBackgroundColour()))
-        dc.Clear()
-        
-        width, height = self.GetClientSize()
-        width -= self.bordersize * 2
-        width -= 1
-        width -= width % 10
-        width += 1
-        
-        if self.align == wx.ALIGN_CENTER:
-            xpos = (self.GetClientSize()[0] - width) / 2
-        elif self.align == wx.ALIGN_RIGHT:
-            xpos = self.GetClientSize()[0] - width
-        else:
-            xpos = 0
-            
-        dc.SetPen(wx.Pen(self.GetParent().GetForegroundColour()))
-        dc.SetBrush(wx.WHITE_BRUSH)
-        dc.DrawRectangle(xpos, 0, width, height)
-                
-        dc.SetPen(wx.TRANSPARENT_PEN)
-        
-        dc.SetBrush(wx.Brush((self.red, self.green, self.blue), wx.SOLID))
-        
-        if self.barwidth > 0:
-            dc.DrawRectangle(xpos + 1, 1,  self.barwidth * (width - 2), height-2)
-        
-        if self.green > 0 or self.red > 0:
-            dc.SetPen(wx.WHITE_PEN)
-            for i in range(1,10):
-                x = xpos + (width/10) * i
-                dc.DrawLine(x, 1, x, height - 1)
-        
-        dc.SetPen(wx.BLACK_PEN)
-        dc.SetBrush(wx.TRANSPARENT_BRUSH)
-        dc.DrawRectangle(xpos, 0, width, height)
-
-    def OnEraseBackground(self, event):
-        pass
-    
-class ChannelPopularity(wx.Panel):
-    def __init__(self, parent, background, bitmap, bordersize = 0, size = wx.DefaultSize):
-        wx.Panel.__init__(self, parent, size = size, style = wx.NO_BORDER)
-        self.background = background
-        self.bitmap = bitmap
-        self.bordersize = bordersize
-        
-        self.Bind(wx.EVT_PAINT, self.OnPaint)
-        self.Bind(wx.EVT_ERASE_BACKGROUND, self.OnEraseBackground)
-    
-    def SetVotes(self, votes):
-        self.votes = votes
-        self.Refresh()
-    
-    def OnPaint(self, event):
-        dc = wx.BufferedPaintDC(self)
-        
-        dc.SetBackground(wx.Brush(self.GetBackgroundColour()))
-        dc.Clear()
-        
-        bitmapWidth, bitmapHeight = self.bitmap.GetSize()
-        
-        width, height = self.GetClientSize()
-        width -= self.bordersize * 2
-        width = min(width, 5 * bitmapWidth)
-        
-        xpos = self.bordersize
-        ypos = (height - bitmapHeight) / 2
-
-        for i in range(5):
-            dc.DrawBitmap(self.background, xpos + (i * bitmapWidth), ypos, True)
-
-        dc.SetClippingRegion(xpos, ypos, width * self.votes, bitmapHeight)
-        for i in range(5):
-            dc.DrawBitmap(self.bitmap, xpos + (i * bitmapWidth), ypos, True)
-    
-    def OnEraseBackground(self, event):
-        pass
+# Written by Niels Zeilemaker
+import wx
+import sys
+import os
+import time
+import re
+import shutil
+from datetime import date, datetime
+
+from Tribler.Core.API import *
+from Tribler.Core.osutils import startfile
+from Tribler.TrackerChecking.TorrentChecking import *
+from Tribler.Video.Progress import ProgressBar
+from Tribler.Main.vwxGUI.SearchGridManager import TorrentManager
+from Tribler.Main.vwxGUI.GuiUtility import GUIUtility
+from Tribler.Subscriptions.rss_client import TorrentFeedThread
+from Tribler.Main.globals import DefaultDownloadStartupConfig
+from Tribler.Main.vwxGUI.TopSearchPanel import TopSearchPanel
+from Tribler.Core.CacheDB.sqlitecachedb import bin2str
+from Tribler.Core.CacheDB.SqliteCacheDBHandler import UserEventLogDBHandler
+from Tribler.Core.BuddyCast.buddycast import BuddyCastFactory
+from Tribler.Core.Subtitles.SubtitlesSupport import SubtitlesSupport
+from Tribler.Main.vwxGUI.tribler_topButton import LinkStaticText, SortedListCtrl, EditStaticText, SelectableListCtrl
+
+from list_header import ListHeader
+from list_body import ListBody
+from __init__ import *
+from Tribler.Core.simpledefs import DLSTATUS_STOPPED
+
+class AbstractDetails(wx.Panel):
+    def _create_tab(self, notebook, tabname, header = None, onEdit = None, spacer = 3):
+        panel = wx.lib.scrolledpanel.ScrolledPanel(notebook)
+        themeColour = self.notebook.GetThemeBackgroundColour()
+        if themeColour.IsOk():
+            panel.SetBackgroundColour(themeColour)
+        
+        self.notebook.AddPage(panel, tabname)
+        
+        vSizer = wx.BoxSizer(wx.VERTICAL)
+        if onEdit != None:
+            hSizer = wx.BoxSizer(wx.HORIZONTAL)
+            hSizer.Add(vSizer, 1, wx.EXPAND)
+            
+            def OnClick(event):
+                edit.state = (edit.state + 1) % 2
+                edit.SetBitmapLabel(bitmaps[edit.state])
+                
+                onEdit(edit.state == 1)
+            
+            bitmaps = ['pencil_go.png', 'pencil_back.png']
+            bitmaps = [wx.Bitmap(os.path.join(GUIUtility.getInstance().vwxGUI_path, 'images', bitmap)) for bitmap in bitmaps]
+            
+            edit = wx.BitmapButton(panel, -1, bitmaps[0])
+            edit.state = 0
+            edit.Bind(wx.EVT_BUTTON, OnClick)
+            hSizer.Add(edit, 0, wx.LEFT, 3)
+            
+            panel.SetSizer(hSizer)
+        else:
+            panel.SetSizer(vSizer)
+        
+        if header:
+            self._add_header(panel, vSizer, header, spacer)
+        
+        return panel, vSizer
+
+    def _add_header(self, panel, sizer, header, spacer = 3):
+        header = wx.StaticText(panel, -1, header)
+        font = header.GetFont()
+        font.SetWeight(wx.FONTWEIGHT_BOLD)
+        header.SetFont(font)
+        sizer.Add(header, 0, wx.LEFT|wx.BOTTOM, spacer)
+        return header
+        
+    def _add_row(self, parent, sizer, name, value, spacer = 10):
+        if name:
+            name = wx.StaticText(parent, -1, name)
+            font = name.GetFont()
+            font.SetWeight(wx.FONTWEIGHT_BOLD)
+            name.SetFont(font)
+            sizer.Add(name, 0, wx.LEFT, spacer)
+        
+        if value:
+            if isinstance(value, basestring):
+                try:
+                    value = wx.StaticText(parent, -1, unicode(value))
+                except:
+                    value = wx.StaticText(parent, -1, value.decode('utf-8','ignore'))
+                value.SetMinSize((1,-1))
+            sizer.Add(value, 0, wx.EXPAND|wx.LEFT, spacer)
+        
+        return name, value
+
+    def _add_subheader(self, parent, sizer, title, subtitle):
+        title = wx.StaticText(parent, -1, title)
+        font = title.GetFont()
+        font.SetWeight(wx.FONTWEIGHT_BOLD)
+        title.SetFont(font)
+        
+        vSizer = wx.BoxSizer(wx.VERTICAL)
+        vSizer.Add(title)
+        vSizer.Add(wx.StaticText(parent, -1, subtitle))
+        
+        sizer.Add(vSizer)
+        return vSizer
+
+VLC_SUPPORTED_SUBTITLES = ['.cdg', '.idx', '.srt', '.sub', '.utf', '.ass', '.ssa', '.aqt', '.jss', '.psb', '.rt', '.smi']
+
+class TorrentDetails(AbstractDetails):
+    FINISHED = 3
+    FINISHED_INACTIVE = 4
+    
+    INCOMPLETE = 2
+    INCOMPLETE_INACTIVE = 2
+    
+    VOD = 1
+    INACTIVE = 0
+
+    def __init__(self, parent, torrent):
+        wx.Panel.__init__(self, parent)
+        self.guiutility = GUIUtility.getInstance()
+        self.utility = self.guiutility.utility
+        self.uelog = UserEventLogDBHandler.getInstance()
+        self.parent = parent
+        self.torrent = torrent
+        self.state = -1
+        
+        self.SetBackgroundColour(LIST_DESELECTED)
+        vSizer = wx.BoxSizer(wx.VERTICAL)
+        
+        #Add messagePanel text
+        self.messagePanel = wx.StaticText(self, -1, "Loading details, please wait.")
+        vSizer.Add(self.messagePanel, 0, wx.ALIGN_CENTRE_HORIZONTAL|wx.ALL, 3)
+        
+        #Add details view
+        self.details = wx.BoxSizer(wx.HORIZONTAL)
+        vSizer.Add(self.details, 0, wx.EXPAND, 0)
+        self.SetSizer(vSizer)
+        self.Layout()
+        
+        self.isReady = False
+        self.noChannel = False
+        self.canEdit = self.OnEdit
+        self.isEditable = {}
+        
+        #Load torrent using guitaskqueue
+        self.guiutility.frame.guiserver.add_task(self.loadTorrent, id = "TorrentDetails_loadTorrent")
+        
+    def loadTorrent(self):
+        try:
+            requesttype = self.guiutility.torrentsearch_manager.isTorrentPlayable(self.torrent, callback = self.showTorrent)
+            if requesttype:
+                #switch back to gui thread
+                wx.CallAfter(self._showRequestType, requesttype)
+        except wx.PyDeadObjectError:
+            pass
+    
+    def _showRequestType(self, requesttype):
+        try:
+            self.messagePanel.SetLabel("Loading details, please wait.\nThe torrentfile is requested %s."%requesttype)
+            
+            self.Layout()
+            self.parent.parent_list.OnChange()
+        except wx.PyDeadObjectError:
+            pass
+    
+    def showTorrent(self, torrent, information):
+        #switch back to gui thread
+        wx.CallAfter(self._showTorrent, torrent, information)
+        
+    def _showTorrent(self, torrent, information):
+        try:
+            self.torrent = torrent
+            self.information = information
+            ds = self.torrent.get('ds', None)
+            
+            self.Freeze()
+            self.messagePanel.Show(False)
+            
+            self.notebook = wx.Notebook(self, style = wx.NB_NOPAGETHEME)
+            self._addTabs(ds)
+            self.notebook.Bind(wx.EVT_NOTEBOOK_PAGE_CHANGED, self.OnChange)
+
+            self.details.Add(self.notebook, 65, wx.EXPAND)
+            
+            self.buttonPanel = wx.Panel(self)
+            self.buttonPanel.SetBackgroundColour(LIST_DESELECTED)
+            self.buttonSizer = wx.BoxSizer(wx.VERTICAL)
+            
+            self.ShowPanel()
+            
+            self.buttonPanel.SetSizer(self.buttonSizer)
+            self.details.Add(self.buttonPanel,  35, wx.EXPAND|wx.LEFT|wx.RIGHT, 3)
+            self.details.Layout()
+            
+            self.parent.parent_list.OnChange()
+            self.Thaw()
+            
+            self.isReady = True
+            self._Refresh(ds)
+
+            self.guiutility.torrentsearch_manager.add_download_state_callback(self.OnRefresh)
+        except wx.PyDeadObjectError:
+            pass
+  
+    def _addTabs(self, ds):
+        finished = self.torrent.get('progress', 0) == 100 or (ds and ds.get_progress() == 1.0)
+    
+        #Create torrent overview
+        overview, torrentSizer = self._create_tab(self.notebook, 'Details', 'Torrent Details', self.canEdit)
+        category = self.torrent['category']
+        if isinstance(category,list):
+            category = ', '.join(category)
+        
+        vSizer = wx.FlexGridSizer(0, 2, 3, 3)
+        vSizer.AddGrowableCol(1)
+        
+        self.isEditable['name'] = EditStaticText(overview, self.torrent['name'])
+        self._add_row(overview, vSizer, "Name", self.isEditable['name'])
+        
+        if self.torrent.get('description', None) == None:
+            description = 'No description yet, be the first to add a description.'
+        else:
+            description = self.torrent['description']
+            
+        self.isEditable['description'] = EditStaticText(overview, description, multiLine = True)
+        self._add_row(overview, vSizer, "Description", self.isEditable['description'])
+        
+        self._add_row(overview, vSizer, "Type", category.capitalize())
+        self._add_row(overview, vSizer, "Uploaded", date.fromtimestamp(self.torrent['creation_date']).strftime('%Y-%m-%d'))
+        
+        filesize = "%s in %d file"%(self.guiutility.utility.size_format(self.torrent['length']), len(self.information[2]))
+        if len(self.information[2]) > 1:
+            filesize += "s"
+        self._add_row(overview, vSizer, "Filesize", filesize)
+        
+        if 'torrent_id' not in self.torrent:
+            self.torrent['torrent_id'] = self.guiutility.torrentsearch_manager.torrent_db.getTorrentID(self.torrent['infohash'])
+            
+        swarmInfo = self.guiutility.torrentsearch_manager.getSwarmInfo(self.torrent['torrent_id'])
+        if swarmInfo:
+            _, seeders, leechers, last_check, _, _ = swarmInfo
+        else:
+            seeders = self.torrent.get('num_seeders', -1)
+            leechers = self.torrent.get('num_leechers', -1)
+            last_check = -1
+        
+        diff = time() - last_check
+        if seeders <= 0 and leechers <= 0:
+            _, self.status = self._add_row(overview, vSizer, "Status", "Unknown")
+        else:
+            _, self.status = self._add_row(overview, vSizer, "Status", "%s seeders, %s leechers (updated %s ago)"%(seeders,leechers,self.guiutility.utility.eta_value(diff, 2)))
+
+        torrentSizer.Add(vSizer, 1, wx.EXPAND)
+        
+        if diff > 1800: #force update if last update more than 30 minutes ago
+            TorrentChecking(self.torrent['infohash']).start()
+
+        overview.SetupScrolling(rate_y = 5)
+            
+        #Create torrent overview
+        if self.torrent.get('ChannelTorrents.id', False):
+            from channel import CommentList
+            self.commentList = CommentList(self.notebook, canReply = True)
+            
+            manager = self.commentList.GetManager()
+            manager.SetIds(self.torrent['ChannelTorrents.channel_id'], channeltorrent_id = self.torrent['ChannelTorrents.id'])
+            nrcomments = manager.getNrComments()
+            
+            self.notebook.AddPage(self.commentList, 'Comments(%d)'%nrcomments)
+        
+        #Create filelist
+        if len(self.information[2]) > 0:
+            self.listCtrl = SortedListCtrl(self.notebook, 2)
+            self.listCtrl.InsertColumn(0, 'Name')
+            self.listCtrl.InsertColumn(1, 'Size', wx.LIST_FORMAT_RIGHT)
+            self.listCtrl.Bind(wx.EVT_LEFT_DCLICK, self.OnDoubleClick)
+            
+            self.il = wx.ImageList(16,16)
+            play_img = self.il.Add(wx.Bitmap(os.path.join(self.guiutility.vwxGUI_path, 'images', 'library_play.png'), wx.BITMAP_TYPE_ANY))
+            file_img = self.il.Add(wx.ArtProvider.GetBitmap(wx.ART_NORMAL_FILE, size = (16,16)))
+            self.listCtrl.SetImageList(self.il, wx.IMAGE_LIST_SMALL)
+            
+            #Add files
+            keywords = ' | '.join(self.guiutility.current_search_query)
+            def sort_by_keywords(a, b):
+                a_match = re.search(keywords, a[0].lower())
+                b_match = re.search(keywords, b[0].lower())
+                if a_match and not b_match:
+                    return -1
+                if b_match and not a_match:
+                    return 1
+                return cmp(a[0],b[0])
+            
+            self.information[2].sort(sort_by_keywords)
+            for filename, size in self.information[2]:
+                try:
+                    pos = self.listCtrl.InsertStringItem(sys.maxint, filename)
+                except:
+                    try:
+                        pos = self.listCtrl.InsertStringItem(sys.maxint, filename.decode('utf-8','ignore'))
+                    except:
+                        print >> sys.stderr, "Could not format filename", self.torrent['name']
+                self.listCtrl.SetItemData(pos, pos)
+                self.listCtrl.itemDataMap.setdefault(pos, [filename, size])
+                
+                size = "%.1f MB"%(size/1048576.0)
+                self.listCtrl.SetStringItem(pos, 1, size)
+                
+                if filename in self.information[1]:
+                    self.listCtrl.SetItemColumnImage(pos, 0, play_img)
+                else:
+                    self.listCtrl.SetItemColumnImage(pos, 0, file_img)
+            
+            self.listCtrl.setResizeColumn(0)
+            self.listCtrl.SetMinSize((1,-1))
+            self.listCtrl.SetColumnWidth(1, wx.LIST_AUTOSIZE) #autosize only works after adding rows
+            self.notebook.AddPage(self.listCtrl, "Files")
+        
+        #Create subtitlelist
+        if self.information[0]:
+            curlang = []
+            strlang = []
+            
+            subsupport = SubtitlesSupport.getInstance()
+            if subsupport._registered:
+                subs = subsupport.getSubtileInfosForInfohash(self.torrent['infohash'])
+                if len(subs) > 0:
+                    supportedLang = subsupport.langUtility.getLangSupported()
+
+                    for channelid, dict in subs.iteritems():
+                        for lang in dict.keys():
+                            curlang.append((supportedLang[lang], channelid, dict[lang]))
+                    curlang.sort()
+                    strlang = [lang[0] for lang in curlang]
+            
+            internalSubs = []
+            for filename, size in self.information[2]:
+                root, extension = os.path.splitext(filename)
+                if extension in VLC_SUPPORTED_SUBTITLES:
+                    internalSubs.append(filename)
+            internalSubs.sort()
+            
+            for filename in internalSubs:
+                _, nicefilename = os.path.split(filename)
+                strlang.append(nicefilename)
+                curlang.append([filename])
+                
+            foundSubtitles = len(curlang) > 0
+            
+            subtitlePanel, vSizer = self._create_tab("Subtitles")
+            vSizer.AddSpacer((-1, 3))
+            
+            if not finished:
+                title = 'After you finished downloading this torrent you can select a subtitle'
+            else:
+                title = 'You can now select a subtitle'
+            
+            if foundSubtitles:
+                title += ' found by Tribler or'
+            title += ' specified by you to be used with our player.'
+            self._add_row(subtitlePanel, vSizer, None, title, spacer = 3)
+            
+            vSizer.AddStretchSpacer()
+            
+            curlang.insert(0, ('','',''))
+            strlang.insert(0, 'No subtitle')
+            
+            curlang.append(('','',''))
+            strlang.append('Browse for a subtitle...')
+
+            self.subtitleChoice = wx.Choice(subtitlePanel, choices = strlang)
+            self.subtitleChoice.Bind(wx.EVT_CHOICE, self.OnSubtitle)
+            self.subtitleChoice.Enable(False)
+            self.subtitleChoice.items = curlang
+              
+            self.requestingSub = wx.StaticText(subtitlePanel)
+            self.requestingSub.Show(False)
+            
+            self._add_row(subtitlePanel, vSizer, "Which subtitle do you want to use?", None, spacer = 3)
+            
+            vSizer.Add(self.subtitleChoice, 0, wx.ALIGN_RIGHT|wx.BOTTOM|wx.RIGHT, 3)
+            vSizer.Add(self.requestingSub, 0, wx.ALIGN_RIGHT|wx.BOTTOM|wx.RIGHT, 3)
+     
+        #Create description
+        """
+        if self.torrent.get('comment', 'None') != 'None' and self.torrent['comment'] != '':
+            descriptionPanel, vSizer = self._create_tab(self.notebook, "Description", "Comment")
+            self._add_row(descriptionPanel, vSizer, None, self.torrent['comment'])
+            descriptionPanel.SetupScrolling(rate_y = 5)
+        """
+        
+        #Create trackerlist
+        if self.torrent.get('trackers', 'None') != 'None':
+            tracker_list = []
+            for trackers in self.torrent['trackers']:
+                for tracker in trackers:
+                    if tracker:
+                        tracker_list.append(tracker)
+                
+            if len(tracker_list) > 0:
+                trackerPanel, vSizer = self._create_tab(self.notebook, "Trackers", "Trackers")
+                for tracker in tracker_list:
+                    self._add_row(trackerPanel, vSizer, None, tracker)
+                trackerPanel.SetupScrolling(rate_y = 5)
+        
+        bestSize = torrentSizer.GetSize()[1]
+        overview.SetMinSize((-1, bestSize))
+        self.notebook.SetMinSize((-1, self.notebook.GetBestSize()[1]))
+    
+    def ShowPanel(self, newState = None):
+        if getattr(self, 'buttonSizer', False):
+            self.buttonPanel.Freeze()
+            self.buttonSizer.ShowItems(False)
+            self.buttonSizer.DeleteWindows()
+            self.buttonSizer.Clear()
+            
+            #add title
+            #TODO: use _add_header?
+            self.title = wx.StaticText(self.buttonPanel)
+            self.title.SetMinSize((1,-1))
+            font = self.title.GetFont()
+            font.SetPointSize(font.GetPointSize()+1)
+            font.SetWeight(wx.FONTWEIGHT_BOLD)
+            self.title.SetFont(font)
+            self.buttonSizer.Add(self.title, 0, wx.ALL|wx.EXPAND, 3)
+            
+            if newState is None:
+                newState  = self._GetState()
+                
+            if self.state != newState:
+                self.state = newState
+                
+                if newState in [TorrentDetails.FINISHED, TorrentDetails.FINISHED_INACTIVE]:
+                    self.torrent['progress'] = 100
+                    self._ShowDone()
+                
+                elif newState in [TorrentDetails.INCOMPLETE, TorrentDetails.INCOMPLETE_INACTIVE, TorrentDetails.VOD]:
+                    self._ShowDownloadProgress()
+
+                else:
+                    self._ShowTorrentDetails()
+
+                if getattr(self.parent, 'button', False):
+                    self.parent.button.Enable(newState == TorrentDetails.INACTIVE)
+
+            self.Layout()
+            self.buttonPanel.Thaw()
+        else:
+            #Additionally called by database event, thus we need to check if sizer exists(torrent is downloaded).
+            wx.CallAfter(self.ShowPanel, newState)
+        
+    def ShowChannelAd(self, show):
+        if self.isReady:
+            self.channeltext.Show(show)
+        else:
+            self.noChannel = True
+
+    def _ShowTorrentDetails(self):
+        subtitle = wx.StaticText(self.buttonPanel, -1, "Click download or play to enjoy this torrent.")
+        subtitle.SetMinSize((1, -1))
+        self.buttonSizer.Add(subtitle, 0, wx.LEFT|wx.RIGHT|wx.BOTTOM|wx.EXPAND, 3)
+        
+        self.buttonSizer.AddStretchSpacer()
+        
+        download_play_sizer = wx.BoxSizer(wx.HORIZONTAL)
+        download = wx.Button(self.buttonPanel, -1, "Download")
+        download.SetToolTipString('Start downloading this torrent.')
+        download.Bind(wx.EVT_BUTTON, self.OnDownload)
+        
+        play = wx.Button(self.buttonPanel, -1, "Play")
+        play.SetToolTipString('Start playing this torrent.')
+        play.Bind(wx.EVT_BUTTON, self.OnPlay)
+        
+        if not self.information[0]:
+            play.Disable()
+        
+        download_play_sizer.Add(download)
+        download_play_sizer.Add(wx.StaticText(self.buttonPanel, -1, "or"), 0, wx.ALIGN_CENTRE_VERTICAL|wx.LEFT|wx.RIGHT, 3)
+        download_play_sizer.Add(play)
+        self.buttonSizer.Add(download_play_sizer, 0, wx.ALIGN_CENTER_HORIZONTAL)
+        
+        self.buttonSizer.AddStretchSpacer()
+        
+        if not self.noChannel:
+            #prefer local channel result
+            channel = self.guiutility.channelsearch_manager.getChannelForTorrent(self.torrent['infohash'])
+            if channel is None:
+                if 'channel_permid' in self.torrent and self.torrent['channel_permid'] != '':
+                    channel = (self.torrent['channel_permid'], self.torrent['channel_name'], self.torrent['subscriptions'], {})
+            
+            if channel is not None:
+                if channel[0] == bin2str(self.guiutility.utility.session.get_permid()):
+                    label = "This torrent is part of your Channel."
+                    tooltip = "Open your Channel."
+                else:
+                    label = "Click to see more from %s's Channel."%channel[1]
+                    tooltip = "Click to go to %s's Channel."%channel[1]
+                
+                self.channeltext = LinkStaticText(self.buttonPanel, label)
+                self.channeltext.SetToolTipString(tooltip)
+                self.channeltext.SetMinSize((1, -1))
+                self.channeltext.channel = channel
+                self.channeltext.Bind(wx.EVT_LEFT_DOWN, self.OnClick)
+                self.channeltext.target = 'channel'
+                self.buttonSizer.Add(self.channeltext, 0, wx.ALIGN_CENTER_HORIZONTAL|wx.ALL|wx.EXPAND, 3)
+    
+    def _ShowDownloadProgress(self):
+        if not isinstance(self, LibraryDetails):
+            library = LinkStaticText(self.buttonPanel, "Open library")
+            library.SetToolTipString("Open library")
+            library.target = 'my_files'
+            library.Bind(wx.EVT_LEFT_DOWN, self.OnClick)
+            self.buttonSizer.Add(library, 0, wx.LEFT|wx.RIGHT|wx.EXPAND, 3)
+        
+        self.buttonSizer.AddStretchSpacer()
+    
+        if not isinstance(self, LibraryDetails):
+            #Progress
+            header = wx.StaticText(self.buttonPanel, -1, "Current progress")
+            font = header.GetFont()
+            font.SetWeight(wx.FONTWEIGHT_BOLD)
+            header.SetFont(font)
+            self.buttonSizer.Add(header, 0, wx.ALL, 3)
+            class tmp_object():
+                def __init__(self, data, original_data):
+                    self.data = data
+                    self.original_data = original_data
+            self.item = tmp_object(['',[0,0],[0,0],0,0],self.torrent)
+            self.progressPanel = ProgressPanel(self.buttonPanel, self.item, ProgressPanel.ETA_EXTENDED)
+            self.buttonSizer.Add(self.progressPanel, 0, wx.LEFT|wx.RIGHT|wx.BOTTOM|wx.EXPAND, 3)
+        
+        #Optional stream button
+        if self.information[0] and not self.state == TorrentDetails.VOD:
+            self.buttonSizer.AddStretchSpacer()
+            self._AddVodAd(self.buttonPanel, self.buttonSizer)
+    
+        if isinstance(self, LibraryDetails):
+            self.vod_log = wx.StaticText(self.buttonPanel)
+            self.vod_log.SetMinSize((1,-1))
+            self.vod_log.Hide()
+        
+            self.buttonSizer.Add(self.vod_log, 0, wx.EXPAND, 3)
+        else:
+            self.vod_log = None
+    
+    def _ShowDone(self):
+        self.buttonSizer.AddStretchSpacer()
+        self._AddDoneAd(self.buttonPanel, self.buttonSizer)
+            
+    def _AddDoneAd(self, parent, sizer):
+        play = wx.Button(parent, -1, "Play")
+        play.SetToolTipString('Start playing this torrent.')
+        play.Bind(wx.EVT_BUTTON, self.OnPlay)
+        
+        if not self.information[0]:
+            play.Disable()
+        
+        explore_play_sizer = wx.BoxSizer(wx.HORIZONTAL)
+        explore = wx.Button(parent, -1, "Explore Files")
+        explore.SetToolTipString('Explore the files of this torrent.')
+        explore.Bind(wx.EVT_BUTTON, self.OnExplore)
+        
+        explore_play_sizer.Add(explore)
+        explore_play_sizer.Add(wx.StaticText(parent, -1, "or"), 0, wx.ALIGN_CENTRE_VERTICAL|wx.LEFT|wx.RIGHT, 3)
+        explore_play_sizer.Add(play)
+        sizer.Add(explore_play_sizer, 0, wx.ALIGN_CENTER_HORIZONTAL)
+        sizer.AddStretchSpacer()
+        
+        if not self.noChannel:
+            channel = self.guiutility.channelsearch_manager.getChannelForTorrent(self.torrent['infohash'])
+            if channel is None or channel[0] != bin2str(self.guiutility.utility.session.get_permid()):
+                header = wx.StaticText(parent, -1, "Did you enjoy this torrent?")
+                font = header.GetFont()
+                font.SetWeight(wx.FONTWEIGHT_BOLD)
+                header.SetFont(font)
+                header.SetMinSize((1,-1))
+                sizer.Add(header, 0, wx.ALL|wx.EXPAND, 3)
+                
+                if channel:
+                    channeltext = LinkStaticText(parent, "Click to see more from %s's Channel."%channel[1])
+                    channeltext.SetToolTipString("Click to go to %s's Channel."%channel[1])
+                    channeltext.target = 'channel'
+                    channeltext.channel = channel
+                    channeltext.Bind(wx.EVT_LEFT_DOWN, self.OnClick)
+                    sizer.Add(channeltext, 0, wx.ALL|wx.EXPAND, 3)
+                
+                    mychannel = LinkStaticText(parent, "Or spread it using your channel")
+                else:
+                    mychannel = LinkStaticText(parent, "Spread it using your channel")
+                mychannel.Bind(wx.EVT_LEFT_DOWN, self.OnMyChannel)
+                mychannel.SetToolTipString('Add this torrent to your channel.')
+                sizer.Add(mychannel, 0, wx.LEFT|wx.RIGHT|wx.BOTTOM|wx.EXPAND, 3)
+            else:
+                header = wx.StaticText(parent, -1, "You are sharing this torrent in your channel")
+                font = header.GetFont()
+                font.SetWeight(wx.FONTWEIGHT_BOLD)
+                header.SetFont(font)
+                header.SetMinSize((1,-1))
+                sizer.Add(header, 0, wx.ALL|wx.EXPAND, 3)
+                
+                channeltext = LinkStaticText(parent, "Open your channel")
+                channeltext.SetToolTipString("Click to go to your Channel.")
+                channeltext.target = 'channel'
+                channeltext.channel = channel
+                channeltext.Bind(wx.EVT_LEFT_DOWN, self.OnClick)
+                sizer.Add(channeltext, 0, wx.LEFT|wx.RIGHT|wx.BOTTOM|wx.EXPAND, 3)
+        
+        parent.Layout()
+        
+    def _AddVodAd(self, parent, sizer):
+        vSizer = wx.BoxSizer(wx.VERTICAL)
+        
+        header = wx.StaticText(parent, -1, "Impatient?")
+        font = header.GetFont()
+        font.SetWeight(wx.FONTWEIGHT_BOLD)
+        header.SetFont(font)
+        vSizer.Add(header, 0, wx.ALL, 3)
+        
+        play = LinkStaticText(parent, "Start streaming this torrent now")
+        play.SetToolTipString('Start streaming this torrent.')
+        play.Bind(wx.EVT_LEFT_DOWN, self.OnPlay)
+        vSizer.Add(play, 0, wx.LEFT|wx.RIGHT|wx.BOTTOM, 3)
+        sizer.Add(vSizer, 0,wx.EXPAND, 3)
+             
+        if getattr(self, 'subtitleChoice', None):
+            self.subtitleChoice.Enable(True)
+        if getattr(self, 'subtitleBrowse', None):
+            self.subtitleBrowse.Enable(True)
+            self.removeSubtitle.Enable(True)
+    
+    def _GetPath(self, file = None):
+        ds = self.torrent.get('ds', False)
+        if ds:
+            destdirs = ds.get_download().get_dest_files()
+            if file:
+                for filenameintorrent, path in destdirs:
+                    if filenameintorrent == file:
+                        return path
+                    
+            return os.path.commonprefix([os.path.split(path)[0] for _,path in destdirs])
+    
+    def OnEdit(self, doEdit):
+        if len(self.isEditable) > 0:
+            for editable in self.isEditable.values():
+                editable.ShowEdit(doEdit)
+        
+        self.notebook.SetMinSize((-1, self.notebook.GetBestSize()[1]))
+        self.parent.parent_list.OnChange()
+    
+    def OnChange(self, event):
+        page = event.GetSelection()
+        title = self.notebook.GetPageText(page)
+        
+        minHeight = self.notebook.GetMinHeight()
+        if title.startswith('Comments'):
+            self.commentList.Show()
+            self.commentList.SetFocus()
+            
+            newHeight = 300
+        else:
+            newHeight = self.notebook.GetBestSize()[1]
+        
+        if minHeight != newHeight:
+            self.notebook.SetMinSize((-1, newHeight))
+            self.parent.parent_list.OnChange()
+        event.Skip()
+        
+    def OnCommentCreated(self, channeltorrent_id):
+        if self.torrent.get('ChannelTorrents.id', False) == channeltorrent_id:
+            manager = self.commentList.GetManager()
+            nrcomments = manager.refresh()
+            
+            self.notebook.SetPageText(1, "Comments(%d)"%nrcomments)
+                        
+    def GetChanged(self):
+        newValues = {}
+        for key, editable in self.isEditable.iteritems():
+            newValue = editable.GetChanged()
+            if newValue:
+                newValues[key] = newValue
+        return newValues
+    
+    def OnExplore(self, event):
+        path = self._GetPath()
+        if path:
+            startfile(path)
+                
+    def OnDownload(self, event):
+        self.parent.parent_list.parent_list.StartDownload(self.torrent)
+        
+        button = event.GetEventObject()
+        button.Enable(False)
+        wx.CallLater(5000, button.Enable, True)
+        
+    def OnPlay(self, event):
+        play = event.GetEventObject()
+        playable_files = self.information[1]
+        
+        if len(playable_files) > 1: #Create a popup
+            playable_files.sort()
+            dialog = wx.SingleChoiceDialog(self, 'Tribler currently only supports playing one file at a time.\nSelect the file you want to play?', 'Which file do you want to play?',playable_files)
+            
+            (_, selected_file) = max([(size, filename) for filename, size in self.information[2] if filename in self.information[1]])
+            if self.notebook.GetSelection() == 1: #If currentpage is files
+                selected = self.listCtrl.GetFirstSelected()
+                if selected != -1 and self.listCtrl.GetItemText(selected) in playable_files:
+                    selected_file = self.listCtrl.GetItemText(selected)
+             
+            if selected_file in playable_files:
+                dialog.SetSelection(playable_files.index(selected_file))
+                
+            if dialog.ShowModal() == wx.ID_OK:
+                response = dialog.GetStringSelection()
+                
+                self.guiutility.torrentsearch_manager.playTorrent(self.torrent, response)
+                
+                if self.noChannel:
+                    self.uelog.addEvent(message="Torrent: torrent play from channel", type = 2)
+                else:
+                    self.uelog.addEvent(message="Torrent: torrent play from other", type = 2)       
+            dialog.Destroy()
+        elif len(playable_files) == 1:
+            self.guiutility.torrentsearch_manager.playTorrent(self.torrent)
+            
+            if self.noChannel:
+                self.uelog.addEvent(message="Torrent: torrent play from channel", type = 2)
+            else:
+                self.uelog.addEvent(message="Torrent: torrent play from other", type = 2)   
+            
+        play.Enable(False)
+        wx.CallLater(5000, play.Enable, True)
+    
+    def OnDoubleClick(self, event):
+        selected = self.listCtrl.GetFirstSelected()
+        playable_files = self.information[1]
+            
+        if selected != -1:
+            selected_file = self.listCtrl.GetItemText(selected)
+            if selected_file in playable_files:
+                self.guiutility.torrentsearch_manager.playTorrent(self.torrent, selected_file)
+            elif self.torrent.get('progress',0) == 100: #not playable
+                file = self._GetPath(selected_file)
+                if os.path.isfile(file):
+                    startfile(file)
+    
+    def _ToggleSubtitleChoice(self, showChoice = None):
+        if not showChoice:
+            showChoice = not self.subtitleChoice.IsShown()
+        
+        self.subtitleChoice.Show(showChoice)
+        self.requestingSub.Show(not showChoice)
+        self.requestingSub.sizer.Layout()
+                   
+    def OnSubtitle(self, event):
+        selected = self.subtitleChoice.GetSelection()
+        nrItems =self.subtitleChoice.GetCount()
+        
+        if selected == 0 or selected == wx.NOT_FOUND:
+            self.RemoveSubtitle()
+            
+        elif selected == nrItems - 1:
+            self.OnSubtitleBrowse(event)
+            
+        else:
+            if len(self.subtitleChoice.items[selected]) > 1:
+                (lang, channelid, subtitleinfo) = self.subtitleChoice.items[selected]
+                
+                self.requestingSub.SetLabel('Requesting subtitle from peers...')
+                self._ToggleSubtitleChoice(False)
+                                
+                subsupport = SubtitlesSupport.getInstance()
+                subsupport.retrieveSubtitleContent(channelid, self.torrent['infohash'], subtitleinfo, self.OnRetrieveSubtitle)
+                
+                def subTimeout():
+                    if self.requestingSub.IsShown():
+                        self.requestingSub.SetLabel('Request failed, no peer responded with subtitle')
+                        wx.CallLater(3000, self._ToggleSubtitleChoice, True)
+                wx.CallLater(10000, subTimeout)
+            else:
+                file = self._GetPath(self.subtitleChoice.items[selected][0])
+                self.uelog.addEvent(message="Subtitles: user choose a internal subtitle", type = 2)
+                self.SetSubtitle(file)
+    
+    def OnRetrieveSubtitle(self, subtitleinfo):
+        self.SetSubtitle(subtitleinfo.getPath())
+        self.uelog.addEvent(message="Subtitles: user retrieved a subtitle", type = 2)
+        self.requestingSub.SetLabel('Got subtitle from peers')
+        wx.CallLater(3000, self._ToggleSubtitleChoice, True)
+            
+    def OnSubtitleBrowse(self, event):
+        wildcard = "*" + ";*".join(VLC_SUPPORTED_SUBTITLES)
+        wildcard = "Subtitles (%s) | %s"%(wildcard, wildcard)
+        
+        dlg = wx.FileDialog(self, 'Please select your subtitle.', wildcard = wildcard, style = wx.FD_OPEN)
+        if dlg.ShowModal() == wx.ID_OK:
+            self.uelog.addEvent(message="Subtitles: user choose his own subtitle", type = 2)
+            
+            file = dlg.GetPath()
+            self.SetSubtitle(file)
+        dlg.Destroy()
+        
+    def SetSubtitle(self, file):
+        _, ext = os.path.splitext(file)
+        if ext.lower() in VLC_SUPPORTED_SUBTITLES:
+            #get largest playable file
+            (size, filename) = max([(size, filename) for filename, size in self.information[2] if filename in self.information[1]])
+            
+            filename = os.path.join(self._GetPath(), filename[0:filename.rfind(".")] + ext)
+            shutil.copy(file, filename)
+        
+    def RemoveSubtitle(self, event = None):
+        (size, filename) = max([(size, filename) for filename, size in self.information[2] if filename in self.information[1]])
+        if filename[0:filename.rfind(".")] + ".srt" not in self.information[2]: #only actually remove this subtitle if it not in the .torrent
+            filename = os.path.join(self._GetPath(), filename[0:filename.rfind(".")] + ".srt")
+            if os.path.isfile(filename):
+                os.remove(filename)
+    
+    def OnClick(self, event):
+        label = event.GetEventObject().GetParent()
+        if label.target == 'my_files':
+            self.guiutility.frame.top_bg.selectTab('my_files')
+            self.guiutility.ShowPage('my_files', self.torrent['infohash'])
+        else:
+            self.guiutility.frame.top_bg.selectTab('channels')
+            
+            channel = label.channel
+            if channel[0] == bin2str(self.guiutility.utility.session.get_permid()):
+                self.guiutility.ShowPage('mychannel')
+            else:
+                if self.torrent.get('channel_permid', '') == channel[0] and 'query_permids' in self.torrent:
+                    channelcast = BuddyCastFactory.getInstance().channelcast_core
+                    channelcast.updateAChannel(channel[0], self.torrent['query_permids'])
+                    
+                self.guiutility.showChannel(channel[1], channel[0])    
+    
+    def OnMyChannel(self, event):
+        torrent_dir = self.guiutility.utility.session.get_torrent_collecting_dir()
+        torrent_filename = os.path.join(torrent_dir, self.torrent['torrent_file_name'])
+        
+        torrentfeed = TorrentFeedThread.getInstance()
+        torrentfeed.addFile(torrent_filename)
+        self.guiutility.Notify('New torrent added to My Channel', wx.ART_INFORMATION)
+        self.uelog.addEvent(message="MyChannel: manual add from library", type = 2)
+    
+    def UpdateStatus(self):
+        if 'torrent_id' not in self.torrent:
+            self.torrent['torrent_id'] = self.guiutility.torrentsearch_manager.torrent_db.getTorrentID(self.torrent['infohash'])
+        
+        swarmInfo = self.guiutility.torrentsearch_manager.getSwarmInfo(self.torrent['torrent_id'])
+        if swarmInfo:
+            self.torrent['num_seeders'] = swarmInfo[1]
+            self.torrent['num_leechers'] = swarmInfo[2]
+            self.torrent['last_check'] = swarmInfo[3]
+            wx.CallAfter(self.ShowStatus)
+    
+    def ShowStatus(self):
+        diff = time() - self.torrent['last_check']
+        if self.torrent['num_seeders'] < 0 and self.torrent['num_leechers'] < 0:
+            self.status.SetLabel("Unknown")
+        else:
+            self.status.SetLabel("%s seeders, %s leechers (current)"%(self.torrent['num_seeders'], self.torrent['num_leechers']))
+           
+    def OnRefresh(self, dslist):
+        found = False
+        
+        for ds in dslist:
+            infohash = ds.get_download().get_def().get_infohash()
+            if infohash == self.torrent['infohash']:
+                self._Refresh(ds)
+                found = True
+                break
+        
+        if not found:
+            self._Refresh(None)
+
+    def _Refresh(self, ds):
+        self.torrent['ds'] = ds
+
+        state = self._GetState()
+        if state != self.state:
+            self.ShowPanel(state)
+            self._SetTitle(state)
+    
+    def _GetState(self):
+        active = vod = False
+        
+        ds = self.torrent.get('ds', None)        
+        if ds:
+            progress = ds.get_progress()
+            finished = progress == 1.0
+            if finished: #finished download
+                active = ds.get_status() == DLSTATUS_SEEDING
+
+            else: #active download
+                active = True
+                if ds.is_vod():
+                    vod = True
+        else:
+            progress = self.torrent.get('progress', 0)
+            finished = progress == 100
+        
+        if finished:
+            if active:
+                state = TorrentDetails.FINISHED
+            else:
+                state = TorrentDetails.FINISHED_INACTIVE
+                
+        elif vod:
+            state = TorrentDetails.VOD
+            
+        elif progress > 0 or active:
+            if active:
+                state = TorrentDetails.INCOMPLETE
+            else:
+                state = TorrentDetails.INCOMPLETE_INACTIVE
+        else:
+            state = TorrentDetails.INACTIVE
+        return state
+    
+    def _SetTitle(self, state):
+        if state == TorrentDetails.FINISHED or state == TorrentDetails.FINISHED_INACTIVE:
+            label = 'This torrent has finished downloading.'
+        
+        elif state == TorrentDetails.VOD:
+            label = 'You are streaming this torrent'
+        
+        elif state == TorrentDetails.INCOMPLETE:
+            label = 'You are downloading this torrent'
+            
+        elif state == TorrentDetails.INCOMPLETE_INACTIVE:
+            label = 'This torrent is inactive'
+        
+        else:
+            label = 'Liking what you see?'
+        
+        if getattr(self,'title', False) and self.title.GetLabel() != label:
+            self.title.SetLabel(label)
+            self.title.Refresh()
+    
+    def __del__(self):
+        self.guiutility.torrentsearch_manager.remove_download_state_callback(self.OnRefresh)
+
+class LibraryDetails(TorrentDetails):
+    def __init__(self, parent, torrent, onstop, onresume, ondelete):
+        self.onstop = onstop
+        self.onresume = onresume
+        self.ondelete = ondelete 
+        TorrentDetails.__init__(self, parent, torrent)
+    
+    def _addTabs(self, ds):
+        self.overviewPanel, overviewSizer = self._create_tab(self.notebook, 'Overview', 'Transfer Overview')
+        self.overviewSizer = wx.BoxSizer(wx.VERTICAL)
+        overviewSizer.Add(self.overviewSizer, 1, wx.EXPAND)
+        
+        #add normal tabs
+        TorrentDetails._addTabs(self, ds)
+        
+        #insert peers tab
+        peersPanel = wx.Panel(self.notebook)
+        vSizer = wx.BoxSizer(wx.VERTICAL)
+         
+        self.peerList = SelectableListCtrl(peersPanel, 4, style = wx.LC_REPORT|wx.LC_NO_HEADER, tooltip = False)
+        self.peerList.InsertColumn(0, 'IP-address')
+        self.peerList.InsertColumn(1, 'Traffic', wx.LIST_FORMAT_RIGHT)
+        self.peerList.InsertColumn(2, 'State', wx.LIST_FORMAT_RIGHT)
+        self.peerList.InsertColumn(3, 'ID', wx.LIST_FORMAT_RIGHT)
+        self.peerList.setResizeColumn(0)
+        self.peerList.SetToolTipString("States:\nO\toptimistic unchoked\nUI\tgot interested\nUC\tupload chocked\nUQ\tgot request\nDI\tsend interested\nDC\tdownload chocked\nS\tis snubbed\nL\tOutgoing connection\nR\tIncoming connection")
+        
+        finished = self.torrent.get('progress', 0) == 100 or (ds and ds.get_progress() == 1.0)
+        if not finished:
+            hSizer = wx.BoxSizer(wx.HORIZONTAL)
+            self.availability = wx.StaticText(peersPanel)
+            self._add_row(peersPanel, hSizer, 'Availability', self.availability, spacer = 3)
+            vSizer.Add(hSizer, 0, wx.EXPAND)
+        else:
+            self.availability = None
+
+        peersPanel.SetSizer(vSizer)
+        self.notebook.InsertPage(2, peersPanel, "Peers")
+    
+    def _SetTitle(self, state):
+        TorrentDetails._SetTitle(self, state)
+
+        if state == TorrentDetails.INACTIVE:
+            return
+        
+        if state == TorrentDetails.FINISHED or state == TorrentDetails.FINISHED_INACTIVE:
+            state = "Seeding"
+            
+        elif state == TorrentDetails.VOD:
+            state = "Streaming"
+            
+        elif state == TorrentDetails.INCOMPLETE or state == TorrentDetails.INCOMPLETE_INACTIVE:
+            state = "Downloading"
+        
+        if state == TorrentDetails.FINISHED_INACTIVE or state == TorrentDetails.INCOMPLETE_INACTIVE:
+            button = "Start "+state
+            self.startstop.Bind(wx.EVT_BUTTON, self.onresume)
+        else:
+            button = "Stop "+state
+            self.startstop.Bind(wx.EVT_BUTTON, self.onstop)
+                    
+        if self.startstop.GetLabel() != button:
+            self.startstop.SetLabel(button)
+            self.buttonPanel.Layout()
+    
+    def ShowPanel(self, newState = None):
+        if newState and newState != self.state:
+            self.state = newState
+            
+            self.overviewPanel.Freeze()
+            self.overviewSizer.ShowItems(False)
+            self.overviewSizer.DeleteWindows()
+            self.overviewSizer.Clear()
+            self.overviewSizer.AddStretchSpacer()
+            
+            if self.state == TorrentDetails.FINISHED or self.state == TorrentDetails.FINISHED_INACTIVE:
+                self._AddDoneAd(self.overviewPanel, self.overviewSizer)
+            
+            elif self.state == TorrentDetails.INCOMPLETE or self.state == TorrentDetails.INCOMPLETE_INACTIVE:
+                
+                #Optional stream button
+                if self.information[0]:
+                    self._AddVodAd(self.overviewPanel, self.overviewSizer)
+                
+            elif self.state == TorrentDetails.VOD:
+                #TODO: show buffer, bitrate etc
+                pass
+                
+            self.overviewPanel.Layout()
+            self.overviewPanel.Thaw()
+            
+        if len(self.buttonSizer.GetChildren()) == 0:
+            #Header
+            self.title = wx.StaticText(self.buttonPanel)
+            font = self.title.GetFont()
+            font.SetPointSize(font.GetPointSize()+1)
+            font.SetWeight(wx.FONTWEIGHT_BOLD)
+            self.title.SetFont(font)
+            self.buttonSizer.Add(self.title, 0, wx.LEFT|wx.RIGHT|wx.TOP|wx.EXPAND, 3)
+            
+            self.buttonSizer.AddStretchSpacer()
+            
+            #create torrent start/stop/delete buttons
+            hSizer = wx.BoxSizer(wx.HORIZONTAL)
+            self.startstop = wx.Button(self.buttonPanel)
+            hSizer.Add(self.startstop)
+            hSizer.Add(wx.StaticText(self.buttonPanel, -1, "or"), 0, wx.ALIGN_CENTRE_VERTICAL|wx.LEFT|wx.RIGHT, 3)
+            button = wx.Button(self.buttonPanel, -1, 'Delete...')
+            button.Bind(wx.EVT_BUTTON, self.ondelete)
+            hSizer.Add(button)
+            self.buttonSizer.Add(hSizer, 0, wx.ALIGN_CENTER_HORIZONTAL)
+            
+            self.buttonSizer.AddStretchSpacer()
+            
+            vSizer = wx.FlexGridSizer(0, 4, 3, 3)
+            vSizer.AddGrowableCol(1)
+            vSizer.AddGrowableCol(3)
+            _, self.downloaded = self._add_row(self.buttonPanel, vSizer, "Downloaded", self.utility.size_format(0))
+            _, self.uploaded = self._add_row(self.buttonPanel, vSizer, "Uploaded", self.utility.size_format(0))
+            self.buttonSizer.Add(vSizer, 0, wx.EXPAND|wx.ALL, 3)
+            self.buttonPanel.Layout()
+        
+    def _Refresh(self, ds):
+        TorrentDetails._Refresh(self, ds)
+        
+        #register callback for peerlist update
+        self.guiutility.torrentsearch_manager.add_download_state_callback(self.OnRefresh)
+        
+        self.peerList.Freeze()
+        def downsort(a, b):
+            if a['downrate'] != b['downrate']:
+                return a['downrate'] - b['downrate']
+            return a['uprate'] - b['uprate']
+        
+        index = 0
+        if ds:
+            self.downloaded.SetLabel(self.utility.size_format(ds.get_total_transferred(DOWNLOAD)))
+            self.uploaded.SetLabel(self.utility.size_format(ds.get_total_transferred(UPLOAD)))
+            self.buttonPanel.Layout()
+            
+            peers = ds.get_peerlist()
+            peers.sort(downsort, reverse = True)
+            
+            for peer_dict in peers:
+                peer_name = peer_dict['ip'] + ':%d @ %d%%'%(peer_dict['port'], peer_dict['completed']*100.0)
+                if index < self.peerList.GetItemCount():
+                    self.peerList.SetStringItem(index, 0, peer_name)
+                else:
+                    self.peerList.InsertStringItem(index, peer_name)
+                
+                traffic = ""
+                traffic += self.guiutility.utility.speed_format_new(peer_dict['downrate']) + u"\u2193 "
+                traffic += self.guiutility.utility.speed_format_new(peer_dict['uprate']) + u"\u2191"
+                self.peerList.SetStringItem(index, 1, traffic.strip())
+                
+                state = ""
+                if peer_dict['optimistic']:
+                    state += "O,"
+                if peer_dict['uinterested']:
+                    state += "UI,"
+                if peer_dict['uchoked']:
+                    state += "UC,"
+                if peer_dict['uhasqueries']:
+                    state += "UQ,"
+                if peer_dict['dinterested']:
+                    state += "DI,"
+                if peer_dict['dchoked']:
+                    state += "DC,"
+                if peer_dict['snubbed']:
+                    state += "S,"
+                state += peer_dict['direction']
+                self.peerList.SetStringItem(index, 2, state)
+                
+                try:
+                    self.peerList.SetStringItem(index, 3, peer_dict['extended_version'])
+                except:
+                    try:
+                        self.peerList.SetStringItem(index, 3, peer_dict['extended_version'].decode('utf-8','ignore'))
+                    except:
+                        print >> sys.stderr, "Could not format peer client version"
+                
+                index += 1
+
+        if self.availability:
+            self.availability.SetLabel("%.2f"%ds.get_availability())
+
+        if index == 0:
+            self.peerList.DeleteAllItems()
+            self.peerList.InsertStringItem(index, "Not connected to any peers")
+        else:
+            while index < self.peerList.GetItemCount():
+                self.peerList.DeleteItem(index)
+                index += 1
+        
+        self.peerList.SetColumnWidth(1, wx.LIST_AUTOSIZE)
+        self.peerList.SetColumnWidth(2, wx.LIST_AUTOSIZE)
+        self.peerList.SetColumnWidth(3, wx.LIST_AUTOSIZE)
+        self.peerList._doResize()
+        self.peerList.Thaw()
+
+class ProgressPanel(wx.Panel):
+    #eta style
+    ETA_DEFAULT = 1
+    ETA_EXTENDED = 2
+    
+    def __init__(self, parent, item, style = ETA_DEFAULT):
+        wx.Panel.__init__(self, parent)
+        self.SetBackgroundColour(LIST_DESELECTED)
+        self.item = item
+        self.style = style
+        guiutility = GUIUtility.getInstance()
+        self.utility = guiutility.utility
+
+        self.pb = ProgressBar(self)
+        self.status = wx.StaticText(self)
+        vSizer = wx.BoxSizer(wx.VERTICAL)
+        vSizer.AddStretchSpacer()
+        vSizer.Add(self.pb, 0, wx.EXPAND)
+        vSizer.Add(self.status, 0, wx.EXPAND)
+        
+        vSizer.AddStretchSpacer()
+        
+        self.SetSizer(vSizer)
+        self.Update()
+        
+    def Update(self, ds = None):
+        #return_val, 0 == inactive, 1 == incomplete, 2 == complete/seeding
+        return_val = 0
+        
+        if ds == None:
+            ds = self.item.original_data.get('ds', None)
+        
+        if ds != None:
+            progress = ds.get_progress()
+            seeds, peers = ds.get_num_seeds_peers()
+            
+            dls = ds.get_current_speed('down')*1024
+            uls = ds.get_current_speed('up')*1024
+            
+            eta = ds.get_eta()
+            status = ds.get_status()
+        else:
+            progress = self.item.original_data.get('progress')
+            if progress == None:
+                progress = 0
+            
+            seeds = peers = None
+            dls = uls = 0
+            
+            eta = ''
+            status = DLSTATUS_STOPPED
+        
+        if seeds == None:
+            seeds = 0
+        if peers == None:
+            peers = 0
+            
+        progress = max(0, min(1, progress)) #progress has to be between 0 and 1
+         
+        self.item.data[2] = [seeds, peers]
+        self.item.data[3] = dls
+        self.item.data[4] = uls
+            
+        finished = progress == 1.0
+        if finished:
+            eta = "Completed"
+            if status == DLSTATUS_SEEDING:
+                eta += ", seeding"
+                return_val = 2
+            elif status == DLSTATUS_REPEXING:
+                eta += ", repexing"
+            else:
+                eta += ", inactive"
+        else:
+            if status in [DLSTATUS_WAITING4HASHCHECK, DLSTATUS_HASHCHECKING]:
+                eta = 'Checking'
+            
+            elif status == DLSTATUS_DOWNLOADING:
+                sizestr = ''
+                size = self.item.original_data.get('length', False)
+                if size:
+                    size_progress = size*progress
+                    
+                    def format_size(bytes):
+                        if bytes > 1073741824:
+                            return self.utility.size_format(bytes, 1)
+                        return self.utility.size_format(bytes, 0)
+                    sizestr = '%s/%s (%0.1f%%)'%(format_size(size_progress), format_size(size), progress*100) 
+                    
+                eta = self.utility.eta_value(eta, truncate=2)
+                if eta == '' or eta.find('unknown') != -1:
+                    eta = sizestr
+                else:
+                    eta = sizestr + ' - ' + eta
+                
+                return_val = 1
+            else:
+                eta = 'Incomplete, inactive (%0.1f%%)'%(progress*100)
+            
+        if self.style == ProgressPanel.ETA_EXTENDED:
+            if status == DLSTATUS_SEEDING:
+                upSpeed = " @ " +self.utility.speed_format_new(uls)
+                eta += upSpeed
+            elif status == DLSTATUS_DOWNLOADING:
+                dlSpeed = " @ " +self.utility.speed_format_new(dls)
+                eta += dlSpeed
+        
+        #Update eta
+        if self.status.GetLabel() != eta:
+            self.status.SetLabel(eta)
+            self.status.Refresh()
+            
+            if not status in [DLSTATUS_WAITING4HASHCHECK, DLSTATUS_ALLOCATING_DISKSPACE, DLSTATUS_HASHCHECKING, DLSTATUS_STOPPED]:
+                havedigest = ds.get_pieces_complete()
+            else:
+                havedigest = None
+            
+            #Update graph
+            if finished:
+                self.pb.reset(colour=2) # Show as complete
+            elif havedigest:
+                self.pb.set_pieces(havedigest)
+            elif progress > 0:
+                self.pb.setNormalPercentage(progress) # Show as having some
+            else:
+                self.pb.reset(colour=0) # Show as having none
+            self.pb.Refresh()
+            
+        return return_val
+
+class MyChannelDetails(wx.Panel):
+    def __init__(self, parent, torrent, channel_id):
+        self.parent = parent
+        self.torrent = torrent
+        self.channel_id = channel_id
+        
+        self.uelog = UserEventLogDBHandler.getInstance()
+        self.guiutility = GUIUtility.getInstance()
+
+        self.subsupport = SubtitlesSupport.getInstance()
+        self.supportedLang = self.subsupport.langUtility.getLangSupported()
+        self.supportedLangFull = self.supportedLang.values()
+        self.supportedLangFull.sort()
+        
+        wx.Panel.__init__(self, parent)
+        
+        self.borderSizer = wx.BoxSizer()
+        self.SetSizer(self.borderSizer)
+        
+        self.SetBackgroundColour(LIST_DESELECTED)
+        self.guiutility.torrentsearch_manager.isTorrentPlayable(self.torrent, callback = self.showTorrent)
+    
+    def showTorrent(self, torrent, information):
+        wx.CallAfter(self._showTorrent, torrent, information)
+        
+    def _showTorrent(self, torrent, information):
+        notebook = wx.Notebook(self, style = wx.NB_NOPAGETHEME)
+        listCtrl = SortedListCtrl(notebook, 2)
+        listCtrl.InsertColumn(0, 'Name')
+        listCtrl.InsertColumn(1, 'Size', wx.LIST_FORMAT_RIGHT)
+            
+        self.il = wx.ImageList(16,16)
+        play_img = self.il.Add(wx.Bitmap(os.path.join(self.guiutility.vwxGUI_path, 'images', 'library_play.png'), wx.BITMAP_TYPE_ANY))
+        file_img = self.il.Add(wx.ArtProvider.GetBitmap(wx.ART_NORMAL_FILE, size = (16,16)))
+        listCtrl.SetImageList(self.il, wx.IMAGE_LIST_SMALL)
+            
+        for filename, size in information[2]:
+            try:
+                pos = listCtrl.InsertStringItem(sys.maxint, filename)
+            except:
+                try:
+                    pos = listCtrl.InsertStringItem(sys.maxint, filename.decode('utf-8','ignore'))
+                except:
+                    print >> sys.stderr, "Could not format filename", torrent['name']
+            listCtrl.SetItemData(pos, pos)
+            listCtrl.itemDataMap.setdefault(pos, [filename, size])
+            
+            size = self.guiutility.utility.size_format(size)
+            listCtrl.SetStringItem(pos, 1, size)
+            
+            if filename in information[1]:
+                listCtrl.SetItemColumnImage(pos, 0, play_img)
+            else:
+                listCtrl.SetItemColumnImage(pos, 0, file_img)
+            
+        listCtrl.setResizeColumn(0)
+        listCtrl.SetMinSize((1,-1))
+        listCtrl.SetColumnWidth(1, wx.LIST_AUTOSIZE) #autosize only works after adding rows
+        notebook.AddPage(listCtrl, "Files")
+        
+        if self.subsupport._registered and information[0]:
+            self.subtitles = wx.Panel(notebook)
+            self.vSizer = wx.BoxSizer(wx.VERTICAL)
+            self.subtitles.SetSizer(self.vSizer)
+            notebook.AddPage(self.subtitles, "Subtitles")
+            self.AddSubs()
+        
+        self.borderSizer.Add(notebook, 1, wx.EXPAND)
+        self.Layout()
+        self.parent.parent_list.OnChange()
+    
+    def AddSubs(self):
+        self.vSizer.ShowItems(False)
+        self.vSizer.DeleteWindows()
+        self.vSizer.Clear()
+        
+        currentsubs = self.subsupport.getSubtitleInfos(self.my_permid, self.torrent['infohash'])
+        if len(currentsubs) > 0:
+            header = wx.StaticText(self.subtitles, -1, "Current Subtitles")
+            font = header.GetFont()
+            font.SetWeight(wx.FONTWEIGHT_BOLD)
+            header.SetFont(font)
+            self.vSizer.Add(header, 0, wx.BOTTOM, 3)
+            
+            curlang = [self.supportedLang[langkey] for langkey in currentsubs.keys()]
+            curlang.sort()
+            for lang in curlang:
+                self.vSizer.Add(wx.StaticText(self.subtitles, -1, lang), 0, wx.LEFT, 6)
+        else:
+            header = wx.StaticText(self.subtitles, -1, "No subtitles added to this .torrent.")
+            font = header.GetFont()
+            font.SetWeight(wx.FONTWEIGHT_BOLD)
+            header.SetFont(font)
+            self.vSizer.Add(header)
+        
+        hSizer = wx.BoxSizer(wx.HORIZONTAL)
+        hSizer.Add(wx.StaticText(self.subtitles, -1, "Add a subtitle to this .torrent"), 0, wx.ALIGN_CENTER_VERTICAL)
+        hSizer.AddStretchSpacer()
+        button = wx.Button(self.subtitles, -1, "Browse")
+        button.Bind(wx.EVT_BUTTON, self.OnClick)
+        hSizer.Add(button)
+        self.vSizer.Add(hSizer, 0, wx.EXPAND)
+        self.vSizer.Layout()
+    
+    def OnClick(self, event):
+        dlg = wx.FileDialog(self,"Choose .srt file", wildcard = "SubRip file (*.srt) |*.srt", style = wx.DEFAULT_DIALOG_STYLE)
+        
+        path = DefaultDownloadStartupConfig.getInstance().get_dest_dir() + os.sep
+        dlg.SetPath(path)
+        if dlg.ShowModal() == wx.ID_OK:
+            file = dlg.GetPath()
+            dlg.Destroy()
+            
+            dlg = wx.SingleChoiceDialog(self, 'Choose a language for this subtitle?', 'Language?',self.supportedLangFull)
+            if dlg.ShowModal() == wx.ID_OK:
+                lang = dlg.GetStringSelection()
+                for key, value in self.supportedLang.iteritems():
+                    if value == lang:
+                        self.subsupport.publishSubtitle(self.torrent['infohash'], key, file)
+                        self.uelog.addEvent(message="MyChannel: new subtitle added", type = 2)
+                        self.AddSubs()
+                        
+                        self.parent.parent_list.OnChange()
+                        break
+        dlg.Destroy()
+        
+class MyChannelPlaylist(AbstractDetails):
+    def __init__(self, parent, on_manage, playlist = {}):
+        self.on_manage = on_manage
+        self.playlist = playlist
+        self.torrent_ids = None
+        
+        wx.Panel.__init__(self, parent)
+        vSizer = wx.BoxSizer(wx.VERTICAL)
+        
+        gridSizer = wx.FlexGridSizer(0, 2, 3, 3)
+        gridSizer.AddGrowableCol(1)
+        gridSizer.AddGrowableRow(1)
+        
+        self.name = wx.TextCtrl(self, value = playlist.get('name', ''))
+        self.name.SetMaxLength(40)
+        self.description = wx.TextCtrl(self, value = playlist.get('description',''), style = wx.TE_MULTILINE)
+        self.description.SetMaxLength(2000)
+        
+        self._add_row(self, gridSizer, 'Name', self.name)
+        self._add_row(self, gridSizer, 'Description', self.description)
+        
+        vSizer.Add(gridSizer, 1, wx.EXPAND|wx.ALL, 3)
+        
+        manage = wx.Button(self, -1, 'Manage Torrents')
+        manage.Bind(wx.EVT_BUTTON, self.OnManage)
+        vSizer.Add(manage, 0, wx.ALIGN_RIGHT|wx.ALL, 3)
+        
+        self.SetSizer(vSizer)
+    
+    def OnManage(self, event):
+        self.torrent_ids = self.on_manage(self.playlist)
+        
+    def GetInfo(self):
+        name = self.name.GetValue()
+        description = self.description.GetValue()
+        return name, description, self.torrent_ids 
+
+    def IsChanged(self):
+        name = self.name.GetValue()
+        description = self.description.GetValue()
+        
+        return name != self.playlist.get('name', '') or description != self.playlist.get('description','')
+    
+class SwarmHealth(wx.Panel):
+    def __init__(self, parent, bordersize = 0, size = wx.DefaultSize, align = wx.ALIGN_LEFT):
+        wx.Panel.__init__(self, parent, size = size, style = wx.NO_BORDER)
+        self.bordersize = bordersize
+        self.align = align
+        
+        self.Bind(wx.EVT_PAINT, self.OnPaint)
+        self.Bind(wx.EVT_ERASE_BACKGROUND, self.OnEraseBackground)
+    
+    def SetRatio(self, seeders, leechers):
+        ratio = 0
+        pop = 0
+        
+        self.blue = 0
+        if leechers <= 0 and seeders <= 0:
+            self.barwidth = 0
+            
+            self.green = 0
+            self.red = 0
+        else:
+            if leechers == 0:
+                ratio = sys.maxint
+            elif seeders == 0:
+                ratio = 0
+            else:
+                ratio = seeders/(leechers*1.0)
+            
+            if ratio == 0:
+                self.barwidth = 1
+                self.green = 0
+                self.red = 0
+            else:
+                pop = seeders + leechers
+                if pop > 0:
+                    self.barwidth = min(max(math.log(pop*4,10) * 2, 1) / 10.0, 1) #let it max at 25k population
+                else:
+                    self.barwidth = 1
+                
+                self.green = max(0, min(255, 125 + (ratio * 130)))
+                self.red = max(0, min(255, 125 + ((1 - ratio) * 130)))
+        self.Refresh()
+        
+        if self.barwidth == 0:
+            tooltip = 'Unknown swarmsize and seeder to leecher ratio.'
+        else:
+            if pop < 10:
+                tooltip = 'A small swarm'
+            elif pop < 500:
+                tooltip = 'A medium-sized swarm'
+            else:
+                tooltip = 'A large swarm'
+            
+            if ratio == 0:
+                tooltip += ', with no seeders.'
+            elif ratio < 0.3:
+                tooltip += ', with much more leechers than seeders.'
+            elif ratio < 1:
+                tooltip += ', with more leechers than seeders.'
+            elif ratio == sys.maxint:
+                tooltip += ', with only seeders.'
+            else:
+                tooltip += ', with more seeders than leechers.'
+        self.SetToolTipString(tooltip)
+        
+    def OnPaint(self, event):
+        dc = wx.BufferedPaintDC(self)
+        
+        dc.SetBackground(wx.Brush(self.GetBackgroundColour()))
+        dc.Clear()
+        
+        width, height = self.GetClientSize()
+        width -= self.bordersize * 2
+        width -= 1
+        width -= width % 10
+        width += 1
+        
+        if self.align == wx.ALIGN_CENTER:
+            xpos = (self.GetClientSize()[0] - width) / 2
+        elif self.align == wx.ALIGN_RIGHT:
+            xpos = self.GetClientSize()[0] - width
+        else:
+            xpos = 0
+            
+        dc.SetPen(wx.Pen(self.GetParent().GetForegroundColour()))
+        dc.SetBrush(wx.WHITE_BRUSH)
+        dc.DrawRectangle(xpos, 0, width, height)
+                
+        dc.SetPen(wx.TRANSPARENT_PEN)
+        
+        dc.SetBrush(wx.Brush((self.red, self.green, self.blue), wx.SOLID))
+        
+        if self.barwidth > 0:
+            dc.DrawRectangle(xpos + 1, 1,  self.barwidth * (width - 2), height-2)
+        
+        if self.green > 0 or self.red > 0:
+            dc.SetPen(wx.WHITE_PEN)
+            for i in range(1,10):
+                x = xpos + (width/10) * i
+                dc.DrawLine(x, 1, x, height - 1)
+        
+        dc.SetPen(wx.BLACK_PEN)
+        dc.SetBrush(wx.TRANSPARENT_BRUSH)
+        dc.DrawRectangle(xpos, 0, width, height)
+
+    def OnEraseBackground(self, event):
+        pass
+    
+class ChannelPopularity(wx.Panel):
+    def __init__(self, parent, background, bitmap, bordersize = 0, size = wx.DefaultSize):
+        wx.Panel.__init__(self, parent, size = size, style = wx.NO_BORDER)
+        self.background = background
+        self.bitmap = bitmap
+        self.bordersize = bordersize
+        
+        self.Bind(wx.EVT_PAINT, self.OnPaint)
+        self.Bind(wx.EVT_ERASE_BACKGROUND, self.OnEraseBackground)
+    
+    def SetVotes(self, votes):
+        self.votes = votes
+        self.Refresh()
+    
+    def OnPaint(self, event):
+        dc = wx.BufferedPaintDC(self)
+        
+        dc.SetBackground(wx.Brush(self.GetBackgroundColour()))
+        dc.Clear()
+        
+        bitmapWidth, bitmapHeight = self.bitmap.GetSize()
+        
+        width, height = self.GetClientSize()
+        width -= self.bordersize * 2
+        width = min(width, 5 * bitmapWidth)
+        
+        xpos = self.bordersize
+        ypos = (height - bitmapHeight) / 2
+
+        for i in range(5):
+            dc.DrawBitmap(self.background, xpos + (i * bitmapWidth), ypos, True)
+
+        dc.SetClippingRegion(xpos, ypos, width * self.votes, bitmapHeight)
+        for i in range(5):
+            dc.DrawBitmap(self.bitmap, xpos + (i * bitmapWidth), ypos, True)
+    
+    def OnEraseBackground(self, event):
+        pass