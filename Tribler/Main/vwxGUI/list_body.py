--- conflicted
+++ resolved
@@ -1,9 +1,9 @@
-<<<<<<< HEAD
 # Written by Niels Zeilemaker
 import wx
 import wx.lib.scrolledpanel as scrolled
 
 import sys
+import logging
 from threading import currentThread
 from traceback import print_stack, print_exc
 from time import time
@@ -17,14 +17,14 @@
 from wx._core import PyDeadObjectError
 from _abcoll import Iterable
 
-DEBUG = False
-
 
 class ListItem(wx.Panel):
 
     @warnWxThread
     def __init__(self, parent, parent_list, columns, data, original_data, leftSpacer=0, rightSpacer=0, showChange=False, list_selected=LIST_SELECTED, list_expanded=LIST_EXPANDED, list_selected_and_expanded=LIST_DARKBLUE):
         wx.Panel.__init__(self, parent)
+
+        self._logger = logging.getLogger(self.__class__.__name__)
 
         self.parent_list = parent_list
         from Tribler.Main.vwxGUI.list_item import ColumnsManager
@@ -218,8 +218,7 @@
 
     @warnWxThread
     def RefreshData(self, data):
-        if DEBUG:
-            print >> sys.stderr, "LISTITEM: refreshdata"
+        self._logger.debug("LISTITEM: refreshdata")
 
         if isinstance(data[2], dict):  # update original_data
             for key in data[2].keys():
@@ -516,6 +515,8 @@
 
     @warnWxThread
     def __init__(self, parent_list, columns, leftSpacer=0, rightSpacer=0, singleExpanded=False, showChange=False, list_item_max=None, hasFilter=True, listRateLimit=LIST_RATE_LIMIT):
+        self._logger = logging.getLogger(self.__class__.__name__)
+
         self.columns = columns
         self.leftSpacer = leftSpacer
         self.rightSpacer = rightSpacer
@@ -736,8 +737,7 @@
 
     @warnWxThread
     def OnChange(self, scrollToTop=False):
-        if DEBUG:
-            print >> sys.stderr, "ListBody: OnChange"
+        self._logger.debug("ListBody: OnChange")
         self.Freeze()
 
         self.vSizer.Layout()
@@ -750,26 +750,22 @@
             if nritems > 0:
                 height = self.vSizer.GetSize()[1]
                 self.rate = height / nritems
-                if DEBUG:
-                    print >> sys.stderr, "ListBody: setting scrollrate to", self.rate
+                self._logger.debug("ListBody: setting scrollrate to %s", self.rate)
 
                 self.SetupScrolling(scrollToTop=scrollToTop, rate_y=self.rate)
             else:
-                if DEBUG:
-                    print >> sys.stderr, "ListBody: setting scrollrate to default"
+                self._logger.debug("ListBody: setting scrollrate to default")
 
                 self.SetupScrolling(scrollToTop=scrollToTop)
         else:
-            if DEBUG:
-                print >> sys.stderr, "ListBody: using scrollrate", self.rate
+            self._logger.debug("ListBody: using scrollrate %s", self.rate)
             self.SetupScrolling(scrollToTop=scrollToTop, rate_y=self.rate)
 
         self.Thaw()
 
     @warnWxThread
     def Reset(self):
-        if DEBUG:
-            print >> sys.stderr, "ListBody: Reset"
+        self._logger.debug("ListBody: Reset")
 
         self.Freeze()
 
@@ -838,8 +834,7 @@
 
     @warnWxThread
     def ShowMessage(self, message, header=None, altControl=None, clearitems=True):
-        if DEBUG:
-            print >> sys.stderr, "ListBody: ShowMessage", message, header
+        self._logger.debug("ListBody: ShowMessage %s %s", message, header)
 
         self.Freeze()
 
@@ -893,15 +888,13 @@
     @warnWxThread
     def RefreshData(self, key, data):
         if key in self.items:
-            if DEBUG:
-                print >> sys.stderr, "ListBody: refresh item", self.items[key]
+            self._logger.debug("ListBody: refresh item %s", self.items[key])
             self.items[key].RefreshData(data)
 
             # forward update to expandedPanel
             panel = self.items[key].GetExpandedPanel()
             if panel and getattr(panel, 'RefreshData', False):
-                if DEBUG:
-                    print >> sys.stderr, "ListBody: refresh item (Calling expandedPanel refreshdata)", self.items[key]
+                self._logger.debug("ListBody: refresh item (Calling expandedPanel refreshdata) %s", self.items[key])
 
                 panel.RefreshData(data)
 
@@ -916,11 +909,10 @@
         else:
             self.raw_data = data
 
-        if DEBUG:
-            nr_items = -1
-            if data:
-                nr_items = len(data)
-            print >> sys.stderr, "ListBody: new data", time(), nr_items
+        nr_items = -1
+        if data:
+            nr_items = len(data)
+        self._logger.debug("ListBody: new data %s %s", time(), nr_items)
 
         if highlight is None:
             highlight = not self.IsEmpty()
@@ -947,11 +939,10 @@
                     self.dataTimer.Restart(call_in)
 
     def __SetData(self, highlight=True):
-        if DEBUG:
-            print >> sys.stderr, "ListBody: __SetData", time()
+        self._logger.debug("ListBody: __SetData %s", time())
 
         if __debug__ and not wx.Thread_IsMain():
-            print >> sys.stderr, "ListBody: __SetData thread", currentThread().getName(), "is NOT MAIN THREAD"
+            self._logger.debug("ListBody: __SetData thread %s is NOT MAIN THREAD", currentThread().getName())
             print_stack()
 
         # apply quickfilter
@@ -1012,8 +1003,7 @@
             self.Bind(wx.EVT_IDLE, self.OnIdle)
 
     def OnIdle(self, event):
-        if DEBUG:
-            print >> sys.stderr, "ListBody: OnIdle"
+        self._logger.debug("ListBody: OnIdle")
         if not self.done:
             if self.data and len(self.data) > 0:
                 self.CreateItems()
@@ -1068,8 +1058,7 @@
         if not nr_items_to_add:
             nr_items_to_add = self.list_cur_max
 
-        if DEBUG:
-            print >> sys.stderr, "ListBody: Creating items", time()
+        self._logger.debug("ListBody: Creating items %s", time())
 
         initial_nr_items_to_add = nr_items_to_add
         done = True
@@ -1158,8 +1147,7 @@
                 wx.CallLater(1000, self.Revert, revertList)
 
         self.done = done
-        if DEBUG:
-            print >> sys.stderr, "List created", len(self.vSizer.GetChildren()), "rows of", len(self.data), "took", time() - t1, "done:", self.done, time()
+        self._logger.debug("List created %s rows of %s took %s done: %s %s", len(self.vSizer.GetChildren()), len(self.data), time() - t1, self.done, time())
 
     def HasItem(self, key):
         return key in self.items
@@ -1248,7 +1236,7 @@
                     self.items[key].expanded = True
                     self.cur_expanded = self.items[key]
 
-                self.items[key].ShowSelected()
+            self.items[key].ShowSelected()
 
     @warnWxThread
     def SelectNextItem(self, next=True):
@@ -1408,1405 +1396,4 @@
         pass
 
     def GetScrollPixelsPerUnit(self):
-        return [0, 0]
-=======
-# Written by Niels Zeilemaker
-import wx
-import wx.lib.scrolledpanel as scrolled
-
-import sys
-import logging
-from threading import currentThread
-from traceback import print_stack, print_exc
-from time import time
-import re
-
-from Tribler.Main.vwxGUI.GuiUtility import GUIUtility
-from Tribler.Main.vwxGUI.widgets import NativeIcon, BetterText as StaticText, \
-    _set_font, ActionButton
-
-from __init__ import *
-from wx._core import PyDeadObjectError
-from _abcoll import Iterable
-
-
-class ListItem(wx.Panel):
-
-    @warnWxThread
-    def __init__(self, parent, parent_list, columns, data, original_data, leftSpacer=0, rightSpacer=0, showChange=False, list_selected=LIST_SELECTED, list_expanded=LIST_EXPANDED, list_selected_and_expanded=LIST_DARKBLUE):
-        wx.Panel.__init__(self, parent)
-
-        self._logger = logging.getLogger(self.__class__.__name__)
-
-        self.parent_list = parent_list
-        from Tribler.Main.vwxGUI.list_item import ColumnsManager
-        self.columns = columns if columns != None else ColumnsManager.getInstance().getColumns(self.__class__)
-        self.data = data
-        self.original_data = original_data
-
-        self.showChange = showChange
-        self.list_deselected = LIST_DESELECTED
-        self.list_selected = list_selected
-        self.list_expanded = list_expanded
-        self.list_selected_and_expanded = list_selected_and_expanded
-
-        self.highlightTimer = None
-        self.selected = False
-        self.expanded = False
-        self.expandedPanel = None
-        self.SetBackgroundColour(self.list_deselected)
-        self.SetForegroundColour(parent_list.GetForegroundColour())
-        self.SetFont(parent_list.GetFont())
-
-        self.vSizer = wx.BoxSizer(wx.VERTICAL)
-        self.hSizer = wx.BoxSizer(wx.HORIZONTAL)
-
-        self.controls = []
-        self.AddComponents(leftSpacer, rightSpacer)
-
-        self.vSizer.Add(self.hSizer, 0, wx.EXPAND)
-        self.SetSizer(self.vSizer)
-
-    @warnWxThread
-    def AddComponents(self, leftSpacer, rightSpacer):
-        if leftSpacer > 0:
-            self.hSizer.AddSpacer((leftSpacer, -1))
-
-        for i in xrange(len(self.columns)):
-            if self.columns[i].get('show', True):
-                width = self.columns[i].get('width', wx.LIST_AUTOSIZE)
-                if isinstance(width, basestring) and width.endswith('em'):
-                    test_string = 'T' * int(self.columns[i]['width'][:-2])
-                    width = self.GetTextExtent(test_string)[0]
-                    self.columns[i]['width'] = width
-
-                if width == wx.LIST_AUTOSIZE:
-                    option = 1
-                    size = wx.DefaultSize
-                else:
-                    option = 0
-                    size = (self.columns[i]['width'], -1)
-
-                control = None
-                remaining_width = size[0]
-                addColumnname = self.columns[i].get('showColumname', True) and self.columns[i].get('name', False)
-                type = self.columns[i].get('type', 'label')
-                if type == 'label':
-                    if self.data[i] or self.columns[i].get('showEmpty', True):
-                        str_data = self.columns[i].get('fmt', unicode)(self.data[i])
-
-                        prefix = self.columns[i]['name'] + ": " if addColumnname else ''
-                        str_data = prefix + str_data
-
-                        control = StaticText(self, style=self.columns[i].get('style', 0) | wx.ST_NO_AUTORESIZE | wx.ST_DOTS_END, size=size)
-
-                        fontWeight = self.columns[i].get('fontWeight', wx.FONTWEIGHT_NORMAL)
-                        fontSize = self.columns[i].get('fontSize', 0)
-                        if fontWeight != wx.FONTWEIGHT_NORMAL or fontSize:
-                            _set_font(control, size_increment=fontSize, fontweight=fontWeight)
-
-                        # niels: wx magic prevents us from passing this string with the constructor, ampersands will not work
-                        control.SetLabel(str_data.replace('&', "&&"))
-
-                else:
-                    method_control = self.columns[i]['method'](self, self) if type == 'method' else None
-                    if method_control or self.columns[i].get('showEmpty', True):
-                        if addColumnname:
-                            control = StaticText(self, -1, self.columns[i]['name'] + ": ", style=self.columns[i].get('style', 0) | wx.ST_NO_AUTORESIZE | wx.ST_DOTS_END)
-                            self._add_control(control, -1, 0, 0)
-                            remaining_width -= control.GetSize()[0]
-                    control = method_control or control
-
-                spacing = 0
-                if isinstance(control, Iterable):
-                    control, spacing = control
-
-                self.controls.append(control)
-                self.columns[i]['controlindex'] = len(self.controls) - 1
-
-                if control:
-                    control.icon = self._get_icon(i, 'icon')
-                    control.icon_right = self._get_icon(i, 'icon_right')
-
-                    if remaining_width != size[0]:
-                        control.SetMinSize((remaining_width, control.GetMinSize()[1]))
-
-                    self._add_control(control, i, option, spacing)
-
-                    if width == wx.LIST_AUTOSIZE:
-                        control.SetMinSize((1, -1))
-
-                    elif width == LIST_AUTOSIZEHEADER:
-                        self.columns[i]['width'] = control.GetSize()[0]
-                        if self.parent_list.parent_list.header:
-                            self.parent_list.parent_list.header.ResizeColumn(i, self.columns[i]['width'])
-                        else:
-                            if width != LIST_AUTOSIZEHEADER:
-                                self.hSizer.Add((width, -1), 0, wx.LEFT, 3)
-
-        if rightSpacer > 0:
-            self.hSizer.AddSpacer((rightSpacer, -1))
-        self.hSizer.Layout()
-
-        self.AddEvents(self)
-
-    def _add_control(self, control, column_index, option, spacing):
-        if column_index != 0:
-            self.hSizer.AddSpacer((3, -1))
-
-        if getattr(control, 'icon', None):
-            self.hSizer.Add(control.icon, 0, wx.ALIGN_CENTER_VERTICAL | wx.RIGHT, 3)
-
-        self.hSizer.Add(control, option, wx.RESERVE_SPACE_EVEN_IF_HIDDEN | wx.ALIGN_CENTER_VERTICAL | wx.TOP | wx.BOTTOM, 3 + spacing)
-
-        if getattr(control, 'icon_right', None):
-            self.hSizer.Add(control.icon_right, 0, wx.ALIGN_CENTER_VERTICAL | wx.LEFT, 3)
-
-    def _replace_control(self, old_index, newcontrol):
-        oldcontrol = self.controls[old_index]
-        self.hSizer.Replace(oldcontrol, newcontrol)
-        self.hSizer.Detach(oldcontrol)
-
-        if isinstance(oldcontrol, wx.Sizer):
-            oldcontrol.ShowItems(False)
-            oldcontrol.DeleteWindows()
-            oldcontrol.Destroy()
-        else:
-            oldcontrol.Show(False)
-            oldcontrol.Destroy()
-
-    def _get_icon(self, column, name="icon", staticbitmap=None):
-        icon = None
-        if self.columns[column].get(name, False):
-            if self.columns[column][name] == 'checkbox' or self.columns[column][name] == 'tree':
-                if staticbitmap:
-                    staticbitmap.SetBitmap(self.GetIcon(self.columns[column][name], LIST_DESELECTED, 0))
-                    staticbitmap.Refresh()
-                    icon = staticbitmap
-                else:
-                    icon = wx.StaticBitmap(self, -1, self.GetIcon(self.columns[column][name], LIST_DESELECTED, 0))
-                icon.type = self.columns[column][name]
-
-            else:
-                icon = self.columns[column][name](self)
-                if icon:
-                    tooltip = None
-                    if isinstance(icon, tuple):
-                        icon, tooltip = icon
-
-                    if staticbitmap:
-                        staticbitmap.SetBitmap(icon)
-                        staticbitmap.Refresh()
-                        icon = staticbitmap
-                    else:
-                        icon = wx.StaticBitmap(self, -1, icon)
-                    icon.type = None
-
-                    if tooltip:
-                        icon.SetToolTipString(tooltip)
-        return icon
-
-    @warnWxThread
-    def AddEvents(self, control):
-        if getattr(control, 'GetWindow', False):  # convert sizeritems
-            control = control.GetWindow() or control.GetSizer()
-
-        if getattr(control, 'Bind', False):
-            if not isinstance(control, (wx.Button, ActionButton, wx.StaticLine)):
-                control.Bind(wx.EVT_MOUSE_EVENTS, self.OnMouse)
-                control.SetCursor(wx.StockCursor(wx.CURSOR_HAND))
-            else:
-                control.Bind(wx.EVT_ENTER_WINDOW, self.OnMouse)
-                control.Bind(wx.EVT_LEAVE_WINDOW, self.OnMouse)
-
-        func = getattr(control, 'GetChildren', False)
-        if func:
-            for child in func():
-                self.AddEvents(child)
-
-    @warnWxThread
-    def GetIcon(self, icontype, background, state):
-        return NativeIcon.getInstance().getBitmap(self, icontype, background, state)
-
-    @warnWxThread
-    def RefreshData(self, data):
-        self._logger.debug("LISTITEM: refreshdata")
-
-        if isinstance(data[2], dict):  # update original_data
-            for key in data[2].keys():
-                self.original_data[key] = data[2][key]
-        else:
-            self.original_data = data[2]
-
-        new_controls = False
-        has_changed = False
-
-        self.Freeze()
-        for i in xrange(len(self.columns)):
-            if self.columns[i].get('autoRefresh', True):
-                i_new_controls, i_has_changed = self.RefreshColumn(i, data[1][i])
-
-                if i_new_controls:
-                    new_controls = True
-                if i_has_changed:
-                    has_changed = True
-
-        if new_controls:
-            self.hSizer.Layout()
-
-        if self.showChange and has_changed:
-            self.Highlight()
-
-        elif new_controls:
-            self.ShowSelected()
-
-        self.Thaw()
-
-    def RefreshColumn(self, columnindex, data):
-        new_controls = has_changed = False
-        column = self.columns[columnindex]
-        prevdata = self.data[columnindex]
-        self.data[columnindex] = data
-
-        if column.get('show', True):
-            control_index = column['controlindex']
-            if not self.controls[control_index]:
-                return False, False
-
-            self.controls[control_index].icon = self._get_icon(columnindex, 'icon', self.controls[control_index].icon)
-            self.controls[control_index].icon_right = self._get_icon(columnindex, 'icon_right', self.controls[control_index].icon_right)
-
-            addColumnname = column.get('showColumname', True) and column.get('name', False)
-
-            type = column.get('type', 'label')
-            if type == 'label':
-                str_data = column.get('fmt', unicode)(data)
-
-                prefix = column['name'] + ": " if addColumnname else ''
-                str_data = prefix + str_data
-
-                # niels: we need to escape ampersand to allow them to be visible
-                str_data = str_data.replace('&', "&&")
-
-                if str_data != self.controls[control_index].GetLabel():
-                    self.controls[control_index].SetLabel(str_data)
-                    has_changed = True
-
-            elif type == 'method':
-                if prevdata != data:
-                    control = column['method'](self, self)
-
-                    if isinstance(control, Iterable):
-                        control, _ = control
-
-                    if control:
-                        control.icon = self.controls[control_index].icon
-                        control.icon_right = self.controls[control_index].icon_right
-
-                        if isinstance(control, wx.Window):
-                            control.SetBackgroundColour(self.GetBackgroundColour())
-
-                        self._replace_control(control_index, control)
-                        self.controls[control_index] = control
-                        new_controls = True
-                        has_changed = True
-
-                        self.AddEvents(control)
-        return new_controls, has_changed
-
-    def SetToolTipColumn(self, columnindex, tooltip):
-        column = self.columns[columnindex]
-        if column.get('show', True):
-            control_index = column['controlindex']
-            control = self.controls[control_index]
-            if control:
-                control.SetToolTipString(tooltip)
-
-    @warnWxThread
-    def Highlight(self, timeout=3.0, revert=True, colour=LIST_HIGHTLIGHT):
-        if self.IsShownOnScreen():
-            self.BackgroundColor(colour)
-
-            if revert:
-                if self.highlightTimer == None:
-                    self.highlightTimer = wx.CallLater(timeout * 1000, self.Revert)
-                else:
-                    self.highlightTimer.Restart(timeout * 1000)
-            return True
-        return False
-
-    def Revert(self):
-        try:
-            self.ShowSelected()
-            self.highlightTimer = None
-
-        except PyDeadObjectError:  # PyDeadError
-            pass
-
-    def ShowSelected(self):
-        def IsSelected(control):
-            if getattr(control, 'GetWindow', False):  # convert sizeritems
-                control = control.GetWindow()
-
-            if getattr(control, 'selected', False):
-                return True
-
-            if getattr(control, 'GetChildren', False):
-                children = control.GetChildren()
-                for child in children:
-                    if IsSelected(child):
-                        return True
-            return False
-
-        if self.expanded:
-            if self.list_expanded:
-                if self.GetScreenRect().Contains(wx.GetMousePosition()):
-                    self.BackgroundColor(self.list_selected_and_expanded)
-                else:
-                    self.BackgroundColor(self.list_expanded)
-            else:
-                self.BackgroundColor(self.list_selected)
-        elif IsSelected(self):
-            self.BackgroundColor(self.list_selected)
-        else:
-            self.BackgroundColor(self.list_deselected)
-
-    def SetDeselectedColour(self, deselected):
-        if deselected.Get() != self.list_deselected.Get():
-            self.list_deselected = deselected
-            self.ShowSelected()
-
-    @warnWxThread
-    def BackgroundColor(self, color):
-        if self.GetBackgroundColour() != color:
-            self.Freeze()
-
-            self.SetBackgroundColour(color)
-            for child in self.GetChildren():
-                child = child.GetWindow() if getattr(child, 'IsWindow', False) and child.IsWindow() else child
-                if isinstance(child, wx.Window) and not isinstance(child, wx.Button):
-                    child.SetBackgroundColour(color)
-
-            for control in self.controls:
-                if control and getattr(control, 'icon', False) and control.icon.type:
-                    state = 1 if self.expanded else 0
-                    control.icon.SetBitmap(self.GetIcon(control.icon.type, self.GetBackgroundColour(), state))
-                    control.icon.Refresh()
-
-            # self.Refresh()
-            self.Thaw()
-            return True
-
-        return False
-
-    @warnWxThread
-    def Deselect(self, raise_event=True):
-        if self.GetBackgroundColour() == self.list_selected or self.expanded:
-            def SetDeselected(control):
-                if getattr(control, 'GetWindow', False):  # convert sizeritems
-                    control = control.GetWindow()
-
-                control.selected = False
-                if getattr(control, 'GetChildren', False):
-                    children = control.GetChildren()
-                    for child in children:
-                        SetDeselected(child)
-
-            SetDeselected(self)
-
-            if self.expanded:
-                self.DoCollapse(raise_event)
-
-            self.ShowSelected()
-
-    def GetColumn(self, column):
-        return self.data[column]
-
-    @warnWxThread
-    def OnMouse(self, event):
-        if event.Entering():
-            event.GetEventObject().selected = True
-            wx.CallAfter(self.ShowSelected)
-
-        elif event.Leaving():
-            event.GetEventObject().selected = False
-            wx.CallAfter(self.ShowSelected)
-
-        elif event.LeftDown():
-            event.listitem = self
-            self.parent_list.lastMouseLeftDownEvent = event
-            self.parent_list.SetFocusIgnoringChildren()
-
-        elif event.LeftUp():
-            if getattr(self.parent_list.lastMouseLeftDownEvent, 'listitem', None) == self:
-                self.OnClick(event)
-
-        elif event.RightUp():
-            self.OnRightClick(event)
-
-        elif event.ButtonDClick(wx.MOUSE_BTN_LEFT):
-            self.OnDClick(event)
-
-        event.Skip()  # Allow windows to paint button hover
-
-    @warnWxThread
-    def OnClick(self, event=None):
-        if not self.expanded:
-            if self.parent_list.OnExpand(self):
-                self.expanded = True
-                self.ShowSelected()
-
-                for control in self.controls:
-                    if control and control.icon and control.icon.type:
-                        control.icon.SetBitmap(self.GetIcon(control.icon.type, self.list_selected, 1))
-        else:
-            self.DoCollapse()
-
-    @warnWxThread
-    def OnRightClick(self, event=None):
-        pass
-
-    @warnWxThread
-    def OnDClick(self, event=None):
-        pass
-
-    @warnWxThread
-    def DoExpand(self):
-        if not self.expanded:
-            self.OnClick()
-
-    @warnWxThread
-    def Expand(self, panel):
-        self.expandedPanel = panel
-
-        if getattr(panel, 'SetCursor', False):
-            panel.SetCursor(wx.StockCursor(wx.CURSOR_DEFAULT))
-            # panel.SetFont(panel.GetDefaultAttributes().font)
-
-        panel.Show()
-        if not self.vSizer.GetItem(panel, recursive=True):
-            self.vSizer.Add(panel, 0, wx.EXPAND | wx.LEFT | wx.RIGHT | wx.BOTTOM, 3)
-        self.Layout()
-
-    def GetExpandedPanel(self):
-        return self.expandedPanel
-
-    @warnWxThread
-    def DoCollapse(self, raise_events=True):
-        self.parent_list.OnCollapse(self, raise_events=raise_events)
-        self.expanded = False
-
-        for control in self.controls:
-            if control and control.icon and control.icon.type:
-                control.icon.SetBitmap(self.GetIcon(control.icon.type, self.list_selected, 0))
-
-    @warnWxThread
-    def Collapse(self):
-        if self.expanded:
-            self.expanded = False
-            self.ShowSelected()
-
-            if self.expandedPanel:
-                self.expandedPanel.Hide()
-
-                self.vSizer.Detach(self.expandedPanel)
-                self.vSizer.Layout()
-                return self.expandedPanel
-
-    def OnEventSize(self, width):
-        if self.expanded and self.expandedPanel:
-            if getattr(self.expandedPanel, 'OnEventSize', False):
-                return self.expandedPanel.OnEventSize(width)
-        return False
-
-    def __str__(self):
-        return "ListItem " + " ".join(map(str, self.data))
-
-
-class AbstractListBody():
-
-    @warnWxThread
-    def __init__(self, parent_list, columns, leftSpacer=0, rightSpacer=0, singleExpanded=False, showChange=False, list_item_max=None, hasFilter=True, listRateLimit=LIST_RATE_LIMIT):
-        self._logger = logging.getLogger(self.__class__.__name__)
-
-        self.columns = columns
-        self.leftSpacer = leftSpacer
-        self.rightSpacer = rightSpacer
-        self.parent_list = parent_list
-        self.singleExpanded = singleExpanded
-        self.showChange = showChange
-        self.list_selected = LIST_SELECTED
-        self.list_expanded = LIST_EXPANDED
-        self.listRateLimit = listRateLimit
-        if not list_item_max:
-            list_item_max = LIST_ITEM_MAX_SIZE
-        self.list_item_max = list_item_max
-        self.list_cur_max = self.list_item_max
-
-        self.hasFilter = hasFilter
-
-        hSizer = wx.BoxSizer(wx.HORIZONTAL)
-
-        self.listpanel = wx.Panel(self, name="LIST")
-
-        # vertical sizer containing all items
-        self.vSizer = wx.BoxSizer(wx.VERTICAL)
-        self.listpanel.SetSizer(self.vSizer)
-        hSizer.Add(self.listpanel, 1)
-        self.SetSizer(hSizer)
-
-        # messagePanel text
-        self.messagePanel = wx.Panel(self.listpanel)
-        self.messagePanel.SetBackgroundColour(DEFAULT_BACKGROUND)
-        self.messagePanel.Show(False)
-        messageVSizer = wx.BoxSizer(wx.VERTICAL)
-
-        self.headerText = StaticText(self.messagePanel)
-        _set_font(self.headerText, fontweight=wx.FONTWEIGHT_BOLD)
-        self.messageText = StaticText(self.messagePanel)
-        self.loadNext = wx.Button(self.messagePanel)
-        self.loadNext.Bind(wx.EVT_BUTTON, self.OnLoadMore)
-        self.loadNext.Hide()
-
-        messageVSizer.Add(self.headerText, 0, wx.EXPAND)
-        messageVSizer.Add(self.messageText, 0, wx.EXPAND)
-        messageVSizer.Add(self.loadNext, 0, wx.ALIGN_CENTER)
-        self.messageText.sizer = messageVSizer
-        self.messageText.altControl = None
-
-        messageSizer = wx.BoxSizer(wx.HORIZONTAL)
-        messageSizer.AddStretchSpacer()
-        messageSizer.Add(messageVSizer, 0, wx.TOP | wx.BOTTOM, 7)
-        messageSizer.AddStretchSpacer()
-        self.messagePanel.SetSizer(messageSizer)
-
-        # vertical scrollrate
-        self.rate = None
-
-        # states
-        self.cur_expanded = None
-
-        # quick filter
-        self.filter = None
-        self.filterMessage = None
-
-        # sorting
-        self.sortcolumn = None
-
-        # queue lists
-        self.done = True
-        self.lastData = 0
-        self.dataTimer = None
-        self.data = None
-        self.raw_data = None
-        self.items = {}
-        self.to_be_removed = set()
-
-        # Allow list-items to store the most recent mouse left-down events:
-        self.lastMouseLeftDownEvent = None
-        self.curWidth = -1
-        self.Bind(wx.EVT_SIZE, self.OnEventSize)
-        self.ShowLoading()
-
-    @warnWxThread
-    def SetBackgroundColour(self, colour):
-        wx.Panel.SetBackgroundColour(self, DEFAULT_BACKGROUND)
-        self.listpanel.SetBackgroundColour(colour)
-
-    @warnWxThread
-    def SetStyle(self, font=None, foregroundcolour=None, list_selected=LIST_SELECTED, list_expanded=LIST_EXPANDED):
-        if font:
-            self.SetFont(font)
-        if foregroundcolour:
-            self.SetForegroundColour(foregroundcolour)
-
-        self.list_selected = list_selected
-        self.list_expanded = list_expanded
-
-    @warnWxThread
-    def OnSort(self, column, reverse):
-        self.Scroll(-1, 0)
-
-        # Niels: translating between -1 and None conventions
-        if column == -1:
-            column = None
-
-        self.sortcolumn = column
-        self.sortreverse = reverse
-
-        self.SetData(highlight=False, force=True)
-
-    def DoSort(self):
-        def sortby(b, a):
-            if a[0] in self.items:
-                a = self.items[a[0]].data[self.sortcolumn]
-            else:
-                a = a[1][self.sortcolumn]
-
-            if b[0] in self.items:
-                b = self.items[b[0]].data[self.sortcolumn]
-            else:
-                b = b[1][self.sortcolumn]
-
-            if isinstance(a, basestring):
-                a = a.lower()
-            if isinstance(b, basestring):
-                b = b.lower()
-
-            return cmp(a, b)
-
-        fixed_positions = []
-
-        index = 0
-        while index < len(self.data):
-            item = self.data[index]
-            if len(item) == 5:
-                fixed_positions.append((item[-1], item))
-                self.data.pop(index)
-                continue
-            index += 1
-
-        if self.sortcolumn != None:
-            self.data = sorted(self.data, cmp=sortby, reverse=self.sortreverse)
-
-        fixed_positions.sort()
-        for pos, item in fixed_positions:
-            self.data.insert(pos, item)
-
-    def SetFilter(self, filter, filterMessage, highlight):
-        self.filterMessage = filterMessage
-
-        if self.filter is not None or filter is not None:
-            self.filter = filter
-
-            if self.raw_data:
-                self.Scroll(-1, 0)
-                self.SetData(highlight=highlight)
-
-    @warnWxThread
-    def OnExpand(self, item, raise_event=False):
-        self.Freeze()
-
-        if not self.singleExpanded and wx.GetKeyState(wx.WXK_SHIFT):
-            pos_from = self.GetItemPos(self.GetItemKey(self.cur_expanded))
-            pos_to = self.GetItemPos(self.GetItemKey(item))
-            if pos_from != None and pos_to != None:
-                pos_min = min(pos_from, pos_to)
-                pos_max = max(pos_from, pos_to)
-                self.DeselectAll()
-                for index, data in enumerate(self.data[pos_min:pos_max + 1]):
-                    if index + pos_min != pos_to:
-                        self.Select(data[0], raise_event=False)
-
-        elif self.singleExpanded or not wx.GetKeyState(wx.WXK_CONTROL):
-            if self.cur_expanded:
-                self.OnCollapse(self.cur_expanded, from_expand=True)
-
-        panel = self.parent_list.OnExpand(item)
-        if panel and not isinstance(panel, bool):
-            item.Expand(panel)
-            self.OnChange()
-
-        self.cur_expanded = item
-        self.Thaw()
-        return panel
-
-    @warnWxThread
-    def OnCollapse(self, item=None, raise_events=True, from_expand=False):
-        self.Freeze()
-
-        if not item:
-            item = self.cur_expanded
-
-        if item:
-            panel = item.Collapse()
-            self.parent_list.OnCollapse(item, panel, from_expand)
-            self.cur_expanded = None
-
-        toBeSelected = None
-        if self.singleExpanded or wx.GetKeyState(wx.WXK_CONTROL):
-            # select another still expanded item
-            selectedItems = self.GetExpandedItems()
-            if selectedItems:
-                toBeSelected = selectedItems[0]
-
-        else:
-            if raise_events:
-                # if we're not comming from expand, then this is a click on a previously selected item
-                # schedule a expand if we had multiple items selected
-                selectedItems = self.GetExpandedItems()
-                if len(selectedItems) > 1 and not from_expand:
-                    toBeSelected = self.GetItemKey(item), item
-
-                self.DeselectAll()
-
-        # use callafter for select to let all expanded boolean flags settle, before yet again selecting this item
-        if toBeSelected:
-            toBeSelected[1].expanded = False
-            wx.CallAfter(self.Select, toBeSelected[0])
-
-        self.Thaw()
-
-    @warnWxThread
-    def OnChange(self, scrollToTop=False):
-        self._logger.debug("ListBody: OnChange")
-        self.Freeze()
-
-        self.vSizer.Layout()
-        self.listpanel.Layout()
-        self.Layout()
-
-        # Determine scrollrate
-        nritems = len(self.vSizer.GetChildren())
-        if self.rate is None or nritems <= LIST_ITEM_BATCH_SIZE * 3:
-            if nritems > 0:
-                height = self.vSizer.GetSize()[1]
-                self.rate = height / nritems
-                self._logger.debug("ListBody: setting scrollrate to %s", self.rate)
-
-                self.SetupScrolling(scrollToTop=scrollToTop, rate_y=self.rate)
-            else:
-                self._logger.debug("ListBody: setting scrollrate to default")
-
-                self.SetupScrolling(scrollToTop=scrollToTop)
-        else:
-            self._logger.debug("ListBody: using scrollrate %s", self.rate)
-            self.SetupScrolling(scrollToTop=scrollToTop, rate_y=self.rate)
-
-        self.Thaw()
-
-    @warnWxThread
-    def Reset(self):
-        self._logger.debug("ListBody: Reset")
-
-        self.Freeze()
-
-        self.filter = None
-        self.filterMessage = None
-        self.sortcolumn = None
-        self.rate = None
-
-        self.vSizer.ShowItems(False)
-        self.vSizer.Clear()
-        for item in self.items.itervalues():
-            if item:
-                item.Destroy()
-
-        if self.dataTimer:
-            self.dataTimer.Stop()
-
-        self.list_cur_max = self.list_item_max
-
-        self.items = {}
-        self.to_be_removed = set()
-        self.data = None
-        self.lastData = 0
-        self.raw_data = None
-        self.ShowLoading()
-        self.OnChange()
-        self.Thaw()
-
-    def Rebuild(self):
-        _rawdata = self.raw_data
-        self.Reset()
-        self.SetData(_rawdata, highlight=False, force=True)
-
-    def IsEmpty(self):
-        return len(self.items) == 0
-
-    def InList(self, key, onlyCreated=True):
-        if onlyCreated or not self.data:
-            return key in self.items
-
-        if key in self.items:
-            return True
-        return any(curdata[0] == key for curdata in self.data)
-
-    @warnWxThread
-    def ScrollToEnd(self, scroll_to_end):
-        if scroll_to_end:
-            self.Scroll(-1, self.vSizer.GetSize()[1])
-        else:
-            self.Scroll(-1, 0)
-
-    @warnWxThread
-    def ScrollToNextPage(self, scroll_to_nextpage):
-        scroll_pos = self.CalcUnscrolledPosition(0, 0)[1] / self.GetScrollPixelsPerUnit()[1]
-        if scroll_to_nextpage:
-            scroll_pos = min(scroll_pos + self.GetScrollPageSize(0), self.vSizer.GetSize()[1])
-        else:
-            scroll_pos = max(scroll_pos - self.GetScrollPageSize(0), 0)
-        self.Scroll(-1, scroll_pos)
-
-    @warnWxThread
-    def ScrollToId(self, id):
-        if id in self.items:
-            sy = self.items[id].GetPosition()[1] / self.GetScrollPixelsPerUnit()[1]
-            self.Scroll(-1, sy)
-
-    @warnWxThread
-    def ShowMessage(self, message, header=None, altControl=None, clearitems=True):
-        self._logger.debug("ListBody: ShowMessage %s %s", message, header)
-
-        self.Freeze()
-
-        if header:
-            self.headerText.SetLabel(header)
-            self.headerText.Show()
-        else:
-            self.headerText.Hide()
-
-        self.messageText.SetLabel(message)
-
-        if self.messageText.altControl:
-            self.messageText.sizer.Detach(self.messageText.altControl)
-            if getattr(self.messageText.altControl, 'ShowItems', False):
-                self.messageText.altControl.ShowItems(False)
-                self.messageText.altControl.Clear(True)
-            self.messageText.altControl = None
-
-        if altControl:
-            self.messageText.altControl = altControl
-            self.messageText.sizer.Insert(2, altControl, 0, wx.EXPAND)
-
-        if clearitems:
-            self.loadNext.Hide()
-            self.vSizer.ShowItems(False)
-            self.vSizer.Clear()
-
-        self.vSizer.Add(self.messagePanel, 0, wx.EXPAND | wx.BOTTOM, 1)
-        self.messagePanel.Layout()
-
-        if not self.messagePanel.IsShown():
-            self.messagePanel.Show()
-
-        self.OnChange()
-        self.Thaw()
-
-    def GetMessage(self):
-        header = message = None
-        if self.headerText.IsShown():
-            header = self.headerText.GetLabel()
-
-        if self.messageText.IsShown():
-            message = self.messageText.GetLabel()
-
-        return header, message
-
-    @warnWxThread
-    def ShowLoading(self):
-        self.ShowMessage('Loading, please wait.')
-
-    @warnWxThread
-    def RefreshData(self, key, data):
-        if key in self.items:
-            self._logger.debug("ListBody: refresh item %s", self.items[key])
-            self.items[key].RefreshData(data)
-
-            # forward update to expandedPanel
-            panel = self.items[key].GetExpandedPanel()
-            if panel and getattr(panel, 'RefreshData', False):
-                self._logger.debug("ListBody: refresh item (Calling expandedPanel refreshdata) %s", self.items[key])
-
-                panel.RefreshData(data)
-
-        elif self.data:
-            self.data.append(data)
-            self.CreateItem(key)
-
-    @warnWxThread
-    def SetData(self, data=None, highlight=None, force=False):
-        if data == None:
-            data = self.raw_data
-        else:
-            self.raw_data = data
-
-        nr_items = -1
-        if data:
-            nr_items = len(data)
-        self._logger.debug("ListBody: new data %s %s", time(), nr_items)
-
-        if highlight is None:
-            highlight = not self.IsEmpty()
-
-        def doSetData():
-            self.lastData = time()
-            self.dataTimer = None
-
-            self.__SetData(highlight)
-
-        if force:
-            if self.dataTimer:
-                self.dataTimer.Stop()
-            doSetData()
-        else:
-            diff = time() - (self.listRateLimit + self.lastData)
-            call_in = -diff * 1000
-            if call_in <= 0:
-                doSetData()
-            else:
-                if self.dataTimer == None:
-                    self.dataTimer = wx.CallLater(call_in, doSetData)
-                else:
-                    self.dataTimer.Restart(call_in)
-
-    def __SetData(self, highlight=True):
-        self._logger.debug("ListBody: __SetData %s", time())
-
-        if __debug__ and not wx.Thread_IsMain():
-            self._logger.debug("ListBody: __SetData thread %s is NOT MAIN THREAD", currentThread().getName())
-            print_stack()
-
-        # apply quickfilter
-        if self.filter:
-            if self.raw_data:
-                data = filter(self.filter, self.raw_data)
-            else:
-                data = None
-        else:
-            data = self.raw_data
-
-        if not data:
-            data = []
-        if getattr(self.parent_list, 'SetNrResults', None):
-            self.parent_list.SetNrResults(len(data))
-
-        self.highlightSet = set()
-        cur_keys = set(self.items.keys())
-        for curdata in data[:self.list_cur_max]:
-            key = curdata[0]
-            if key not in cur_keys:
-                if highlight:
-                    self.highlightSet.add(key)
-            else:
-                cur_keys.discard(key)
-
-        # cur_keys now contains all removed items
-        for key in cur_keys:
-            self.items[key].DoCollapse()
-            self.items[key].Show(False)
-            self.items[key].Destroy()
-            del self.items[key]
-
-        self.data = data
-        self.DoSort()
-        self.done = False
-
-        if len(data) > 0:
-            self.vSizer.ShowItems(False)
-            self.vSizer.Clear()
-
-            self.CreateItems(nr_items_to_create=3 * LIST_ITEM_BATCH_SIZE)
-
-            # Try to yield
-            try:
-                wx.Yield()
-            except:
-                pass
-
-        elif self.filter:
-            header, message = self.filterMessage(empty=True)
-            if message:
-                self.ShowMessage(message + '.', header)
-
-        if self.done:
-            self.Unbind(wx.EVT_IDLE)  # unbinding unnecessary event handler seems to improve visual performance
-        else:
-            self.Bind(wx.EVT_IDLE, self.OnIdle)
-
-    def OnIdle(self, event):
-        self._logger.debug("ListBody: OnIdle")
-        if not self.done:
-            if self.data and len(self.data) > 0:
-                self.CreateItems()
-            else:
-                self.done = True
-
-            # idle event also paints search animation, use request more to show this update
-            event.RequestMore(not self.done)
-            if self.done:
-                self.Unbind(wx.EVT_IDLE)
-
-    def OnLoadMore(self, event=None):
-        if self.loadNext.IsShown():
-            self.loadNext.Disable()
-            self.list_cur_max += LIST_ITEM_MAX_SIZE
-
-            wx.CallAfter(self.CreateItems)
-            self.Bind(wx.EVT_IDLE, self.OnIdle)
-
-    def OnLoadAll(self):
-        self.loadNext.Disable()
-        self.list_cur_max = sys.maxsize
-
-        wx.CallAfter(self.CreateItems)
-        self.Bind(wx.EVT_IDLE, self.OnIdle)
-
-    @warnWxThread
-    def CreateItem(self, key):
-        if not key in self.items and self.data:
-            for curdata in self.data:
-                if len(curdata) > 3:
-                    thiskey, item_data, original_data, create_method = curdata[:4]
-                else:
-                    thiskey, item_data, original_data = curdata
-                    create_method = ListItem
-
-                if key == thiskey:
-                    self.items[key] = create_method(self.listpanel, self, self.columns, item_data, original_data, self.leftSpacer, self.rightSpacer, showChange=self.showChange, list_selected=self.list_selected, list_expanded=self.list_expanded)
-
-                    if self.messagePanel.IsShown():
-                        before = len(self.vSizer.GetChildren()) - 1
-                        self.vSizer.Insert(before, self.items[key], 0, wx.EXPAND | wx.BOTTOM, 1)
-                    else:
-                        self.vSizer.Add(self.items[key], 0, wx.EXPAND | wx.BOTTOM, 1)
-
-                    self.OnChange()
-                    return True
-        return False
-
-    @warnWxThread
-    def CreateItems(self, nr_items_to_create=LIST_ITEM_BATCH_SIZE, nr_items_to_add=None):
-        if not nr_items_to_add:
-            nr_items_to_add = self.list_cur_max
-
-        self._logger.debug("ListBody: Creating items %s", time())
-
-        initial_nr_items_to_add = nr_items_to_add
-        done = True
-        didAdd = False
-
-        if len(self.data) > 0:
-            t1 = time()
-            self.Freeze()
-
-            # Check if we need to clear vSizer
-            self.messagePanel.Show(False)
-            self.loadNext.Show(False)
-            self.vSizer.Remove(self.messagePanel)
-
-            message = ''
-            header = None
-
-            revertList = []
-            # Add created/cached items
-            for curdata in self.data:
-                if len(curdata) > 3:
-                    key, item_data, original_data, create_method = curdata[:4]
-                else:
-                    key, item_data, original_data = curdata
-                    create_method = ListItem
-
-                if nr_items_to_add > 0 and nr_items_to_create > 0:
-                    if key in self.to_be_removed:
-                        self.DestroyItem(key)
-                        self.to_be_removed.remove(key)
-
-                    if key not in self.items:
-                        try:
-                            self.items[key] = create_method(self.listpanel, self, self.columns, item_data, original_data, self.leftSpacer, self.rightSpacer, showChange=self.showChange, list_selected=self.list_selected, list_expanded=self.list_expanded)
-                            nr_items_to_create -= 1
-                        except:
-                            print_exc()
-                            self.items[key] = None
-
-                    item = self.items[key]
-                    sizer = self.vSizer.GetItem(item) if item else True
-                    if not sizer:
-                        self.vSizer.Add(item, 0, wx.EXPAND | wx.BOTTOM, 1)
-                        item.Show()
-                        didAdd = True
-
-                        if key in self.highlightSet:
-                            self.highlightSet.remove(key)
-
-                            if item.Highlight(revert=False):
-                                revertList.append(key)
-
-                    nr_items_to_add -= 1
-
-                else:
-                    done = nr_items_to_add == 0 or initial_nr_items_to_add == sys.maxsize
-
-                    if done:
-                        if message != '':
-                            message = 'Only showing the first %d of %d' % (len(self.vSizer.GetChildren()), len(self.data)) + message[12:] + '\nFurther specify keywords to reduce the number of items, or click the button below.'
-                        else:
-                            message = 'Only showing the first %d of %d items in this list.' % (len(self.vSizer.GetChildren()), len(self.data))
-                            if self.hasFilter:
-                                message += '\nFilter results to reduce the number of items, or click the button below.'
-
-                        remainingItems = min(LIST_ITEM_MAX_SIZE, len(self.data) - len(self.vSizer.GetChildren()))
-                        self.loadNext.SetLabel("Show next %d items" % remainingItems)
-                        self.loadNext.Enable()
-                        self.loadNext.Show()
-                    break
-
-            if done and self.filter:
-                header, message_start = self.filterMessage()
-                if message_start:
-                    message = message_start + '.' + message
-
-            if len(message) > 12:
-                self.ShowMessage(message, header, clearitems=False)
-
-            if didAdd:
-                self.OnChange()
-
-            self.Thaw()
-
-            if len(revertList) > 0:
-                wx.CallLater(1000, self.Revert, revertList)
-
-        self.done = done
-        self._logger.debug("List created %s rows of %s took %s done: %s %s", len(self.vSizer.GetChildren()), len(self.data), time() - t1, self.done, time())
-
-    def HasItem(self, key):
-        return key in self.items
-
-    def GetItem(self, key):
-        return self.items[key]
-
-    def GetItems(self):
-        return self.items.values()
-
-    def GetItemPos(self, key):
-        # Returns the index of the ListItem belonging to this key
-        for i, data in enumerate(self.data):
-            if key == data[0]:
-                return i
-
-    def GetItemKey(self, item):
-        for key, curitem in self.items.iteritems():
-            if item == curitem:
-                return key
-
-    @warnWxThread
-    def RemoveItem(self, remove):
-        for key, item in self.items.iteritems():
-            if item == remove:
-                self.RemoveKey(key)
-                break
-
-    def RemoveKey(self, key):
-        self.RemoveKeys([key])
-
-    @warnWxThread
-    def RemoveKeys(self, keys):
-        _keys = set(keys)
-
-        updated = False
-        for key in _keys:
-            if self.DestroyItem(key):
-                updated = True
-
-        if updated:
-            self.OnChange()
-
-        if self.raw_data:
-            for i, curdata in enumerate(self.raw_data):
-                if curdata[0] in _keys:
-                    self.raw_data.pop(i)
-                    _keys.discard(curdata[0])
-
-                if len(_keys) == 0:
-                    break
-
-    def DestroyItem(self, key):
-        item = self.items.get(key, None)
-        if item:
-            self.items.pop(key)
-
-            self.vSizer.Detach(item)
-            item.Destroy()
-            return True
-        return False
-
-    def MarkForRemoval(self, keys):
-        self.to_be_removed.update(keys)
-
-    def GetExpandedItem(self):
-        return self.cur_expanded
-
-    def GetExpandedItems(self):
-        return [(key, item) for key, item in self.items.iteritems() if item and item.expanded]
-
-    @warnWxThread
-    def Select(self, key, raise_event=True):
-        # check if we need to create this item on the spot
-        if not key in self.items:
-            self.CreateItem(key)
-
-        if key in self.items:
-            if not self.items[key].expanded:
-                if self.singleExpanded:
-                    self.DeselectAll()
-
-                if raise_event:
-                    self.items[key].OnClick(None)
-                else:
-                    self.items[key].expanded = True
-                    self.cur_expanded = self.items[key]
-
-            self.items[key].ShowSelected()
-
-    @warnWxThread
-    def SelectNextItem(self, next=True):
-        item = self.GetExpandedItem()
-        if not item:
-            return
-
-        key = None
-        for k, i in self.items.iteritems():
-            if item == i:
-                key = k
-
-        select = None
-        for index, data in enumerate(self.data):
-            if data[0] == key:
-                if next and len(self.data) > index + 1:
-                    select = self.data[index + 1][0]
-                elif not next and index > 0:
-                    select = self.data[index - 1][0]
-                break
-
-        if select:
-            cur_scroll = self.CalcUnscrolledPosition(0, 0)[1] / self.GetScrollPixelsPerUnit()[1]
-            if next:
-                tot_scroll = (self.items[select].GetPosition()[1] + self.items[select].GetSize()[1] + 1) / self.GetScrollPixelsPerUnit()[1]
-                if tot_scroll - cur_scroll > self.GetScrollPageSize(1):
-                    self.Scroll(-1, tot_scroll - self.GetScrollPageSize(1))
-            else:
-                tot_scroll = self.items[select].GetPosition()[1] / self.GetScrollPixelsPerUnit()[1]
-                if tot_scroll - cur_scroll < 0:
-                    self.Scroll(-1, tot_scroll)
-            self.Select(select, True)
-
-    @warnWxThread
-    def DeselectAll(self):
-        for _, item in self.GetExpandedItems():
-            item.Deselect(raise_event=False)
-
-    def Revert(self, revertList):
-        for key in revertList:
-            if key in self.items:
-                self.items[key].Revert()
-
-    def OnEventSize(self, event):
-        width = self.GetSize()[0]
-        if width != self.curWidth:
-            doOnChange = False
-
-            self.Freeze()
-            self.curWidth = width
-
-            for item in self.items.itervalues():
-                if item.OnEventSize(width):
-                    doOnChange = True
-
-            if doOnChange:
-                self.OnChange()
-
-            self.Thaw()
-        event.Skip()
-
-
-class ListBody(AbstractListBody, scrolled.ScrolledPanel):
-
-    def __init__(self, parent, parent_list, columns, leftSpacer=0, rightSpacer=0, singleExpanded=False, showChange=False, list_item_max=LIST_ITEM_MAX_SIZE, listRateLimit=LIST_RATE_LIMIT):
-        scrolled.ScrolledPanel.__init__(self, parent)
-        AbstractListBody.__init__(self, parent_list, columns, leftSpacer, rightSpacer, singleExpanded, showChange, listRateLimit=listRateLimit, list_item_max=list_item_max)
-
-        homeId = wx.NewId()
-        endId = wx.NewId()
-        pupId = wx.NewId()
-        pdownId = wx.NewId()
-        aupId = wx.NewId()
-        adownId = wx.NewId()
-        deleteId = wx.NewId()
-        backId = wx.NewId()
-        self.Bind(wx.EVT_MENU, lambda event: self.ScrollToEnd(False), id=homeId)
-        self.Bind(wx.EVT_MENU, lambda event: self.ScrollToEnd(True), id=endId)
-        self.Bind(wx.EVT_MENU, lambda event: self.ScrollToNextPage(False), id=pupId)
-        self.Bind(wx.EVT_MENU, lambda event: self.ScrollToNextPage(True), id=pdownId)
-        self.Bind(wx.EVT_MENU, lambda event: self.SelectNextItem(False), id=aupId)
-        self.Bind(wx.EVT_MENU, lambda event: self.SelectNextItem(True), id=adownId)
-        self.Bind(wx.EVT_MENU, lambda event: self.parent_list.OnDeleteKey(event) if getattr(self.parent_list, 'OnDeleteKey', False) else None, id=deleteId)
-        self.Bind(wx.EVT_MENU, lambda event: self.OnBack(event), id=backId)
-        self.Bind(wx.EVT_CHILD_FOCUS, self.OnChildFocus)
-        wx.GetTopLevelParent(self).Bind(wx.EVT_MOUSEWHEEL, self.OnMouseWheel)
-
-        accelerators = [(wx.ACCEL_NORMAL, wx.WXK_HOME, homeId)]
-        accelerators.append((wx.ACCEL_NORMAL, wx.WXK_END, endId))
-        accelerators.append((wx.ACCEL_NORMAL, wx.WXK_PRIOR, pupId))
-        accelerators.append((wx.ACCEL_NORMAL, wx.WXK_NEXT, pdownId))
-        accelerators.append((wx.ACCEL_NORMAL, wx.WXK_UP, aupId))
-        accelerators.append((wx.ACCEL_NORMAL, wx.WXK_DOWN, adownId))
-        accelerators.append((wx.ACCEL_NORMAL, wx.WXK_DELETE, deleteId))
-        accelerators.append((wx.ACCEL_NORMAL, wx.WXK_BACK, backId))
-        self.SetAcceleratorTable(wx.AcceleratorTable(accelerators))
-
-        self.SetForegroundColour(parent.GetForegroundColour())
-        self.SetupScrolling()
-
-        TIMER_ID = wx.NewId()
-        self.scrollTimer = wx.Timer(self, TIMER_ID)
-        self.Bind(wx.EVT_TIMER, self.checkScroll)
-        self.processingMousewheel = False
-
-    def OnChildFocus(self, event):
-        pass
-
-    def OnBack(self, event):
-        pass
-
-    def OnMouseWheel(self, event):
-        try:
-            if self.processingMousewheel:
-                return
-            self.processingMousewheel = True
-            if self.IsShownOnScreen() and self.GetScreenRect().Contains(wx.GetMousePosition()):
-                self.GetEventHandler().ProcessEvent(event)
-                self.processingMousewheel = False
-            else:
-                self.processingMousewheel = False
-                event.Skip()
-
-        except PyDeadObjectError:
-            GUIUtility.getInstance().frame.Unbind(wx.EVT_MOUSEWHEEL)
-
-    def Show(self, show=True):
-        scrolled.ScrolledPanel.Show(self, show)
-        if show:
-            self.scrollTimer.Start(1000)
-        else:
-            self.scrollTimer.Stop()
-
-    def checkScroll(self, event):
-        maxY = self.vSizer.GetSize()[1]
-        doMore = maxY * 0.8
-
-        height = self.GetClientSize()[1]
-        viewY = self.CalcUnscrolledPosition(list(self.GetViewStart()))[1] + height
-
-        if viewY > doMore:
-            self.OnLoadMore()
-
-
-class FixedListBody(wx.Panel, AbstractListBody):
-
-    def __init__(self, parent, parent_list, columns, leftSpacer=0, rightSpacer=0, singleExpanded=False, showChange=False, list_item_max=LIST_ITEM_MAX_SIZE):
-        wx.Panel.__init__(self, parent)
-        AbstractListBody.__init__(self, parent_list, columns, leftSpacer, rightSpacer, singleExpanded, showChange, list_item_max=list_item_max, hasFilter=False)
-
-        self.SetForegroundColour(parent.GetForegroundColour())
-
-    def Scroll(self, x, y):
-        pass
-
-    def SetupScrolling(self, scroll_x=True, scroll_y=True, rate_x=20, rate_y=20, scrollToTop=True):
-        pass
-
-    def GetScrollPixelsPerUnit(self):
-        return [0, 0]
->>>>>>> 0f2f0031
+        return [0, 0]