--- conflicted
+++ resolved
@@ -3,10 +3,6 @@
 """
 from __future__ import absolute_import
 
-<<<<<<< HEAD
-=======
-import six
->>>>>>> 969defb6
 from os import path
 
 import six
