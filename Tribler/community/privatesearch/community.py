--- conflicted
+++ resolved
@@ -1630,13 +1630,13 @@
 
         self.myPreferences = set()
         self.myTestPreferences = set()
-        
+
         try:
             # python 2.7 only...
             from collections import OrderedDict
         except ImportError:
             from python27_ordereddict import OrderedDict
-        
+
         self.myMegaCache = OrderedDict()
         self.id2category = {1:u''}
 
@@ -1662,19 +1662,15 @@
         my_preferences = {}
         for infohash in self.getMyPrefListInfohash(local=local):
             my_preferences[infohash] = unicode(self._dispersy._lan_address)
-<<<<<<< HEAD
-        for infohash, resutls in self.myMegaCache.iteritems():
-=======
         for infohash, results in self.myMegaCache.iteritems():
->>>>>>> 08e8ae46
             if infohash not in my_preferences:
                 my_preferences[infohash] = results[1]
-            
+
         results = []
         for keyword in keywords:
             infohash = str(keyword)
             if infohash in my_preferences:
-                results.append((infohash, unicode(self._dispersy._lan_address), 1L, 1, 1, 0L, 0, 0, None, None, None, None, '', '', 0, 0, 0, 0, 0, False))
+                results.append((infohash, my_preferences[infohash], 1L, 1, 1, 0L, 0, 0, None, None, None, None, '', '', 0, 0, 0, 0, 0, False))
         return results
 
     def on_search_response(self, results):
