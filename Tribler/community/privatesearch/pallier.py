from Crypto.Random.random import StrongRandom
from Crypto.Util.number import GCD, bytes_to_long, long_to_bytes, inverse
from Crypto.PublicKey import RSA

from gmpy import mpz

import logging
from random import randint
from time import time
from Tribler.community.privatesearch.rsa import rsa_init
from collections import namedtuple

PallierKey = namedtuple('PallierKey', ['n', 'n2', 'g', 'lambda_', 'd'])

logger = logging.getLogger(__name__)

# using same variable names as implementation by Zeki


def pallier_init(rsa_key):
    n = mpz(rsa_key.n)
    n2 = mpz(pow(n, 2))

    g = mpz(n + 1)

    # LCM from https://github.com/kmcneelyshaw/pycrypto/commit/98c22cc691c1840db380ad04c22169721a946b50
    x = rsa_key.p - 1
    y = rsa_key.q - 1
    if y > x:
        x, y = y, x

    lambda_ = mpz((x / GCD(x, y)) * y)

    d = pow(g, lambda_, n2)
    d = (d - 1) / n
    d = mpz(inverse(d, n))
    return PallierKey(n, n2, g, lambda_, d)


def pallier_encrypt(key, element):
    assert element in [0, 1], element

    _n = long(key.n)
    while True:
        r = StrongRandom().randint(1, _n)
        if GCD(r, _n) == 1:
            break
    r = mpz(r)

    # key_g < n2, so no need for modulo
    t1 = key.g if element else 1
    t2 = pow(r, key.n, key.n2)

    cipher = (t1 * t2) % key.n2
    return long(cipher)


def pallier_decrypt(key, cipher):
    cipher_ = mpz(cipher)

    t1 = pow(cipher_, key.lambda_, key.n2)
    t1 = (t1 - 1) / key.n

    value = (t1 * key.d) % key.n
    return long(value)


def pallier_multiply(cipher, times, n2):
    cipher_ = mpz(cipher)
    times_ = mpz(times)
    n2_ = mpz(n2)
    return long(pow(cipher_, times_, n2_))


def pallier_add(cipher1, cipher2, n2):
    return (cipher1 * cipher2) % n2

if __name__ == "__main__":
    # lets check if this pallier thing works
    key = rsa_init(1024)
    key = pallier_init(key)

    encrypted0 = pallier_encrypt(key, 0)
    encrypted1 = pallier_encrypt(key, 1)

    test = pallier_decrypt(key, 1)
    assert test == 0, test

    test = pallier_decrypt(key, encrypted0)
    assert test == 0, test

    test = pallier_decrypt(key, encrypted1)
    assert test == 1, test

    encrypted2 = pallier_add(encrypted1, encrypted1, key.n2)
    test = pallier_decrypt(key, encrypted2)
    assert test == 2, test

    encrypted4 = pallier_add(encrypted2, encrypted2, key.n2)
    test = pallier_decrypt(key, encrypted4)
    assert test == 4, test

    encrypted1_ = pallier_add(1, encrypted1, key.n2)
    test = pallier_decrypt(key, encrypted1_)
    assert test == 1, test

    encrypted0_ = pallier_multiply(encrypted0, 10, key.n2)
    test = pallier_decrypt(key, encrypted0_)
    assert test == 0, test

    encrypted10 = pallier_multiply(encrypted1, 10, key.n2)
    test = pallier_decrypt(key, encrypted10)
    assert test == 10, test

    # bytes_to_long check
    test = bytes_to_long(long_to_bytes(key.n, 128))
    assert test == key.n, test

    test = pallier_decrypt(key, bytes_to_long(long_to_bytes(encrypted0, 128)))
    assert test == 0, test

    test = pallier_decrypt(key, bytes_to_long(long_to_bytes(encrypted1, 128)))
    assert test == 1, test

    # performance
    t1 = time()
    random_list = [randint(0, 1) for _ in xrange(100)]
    for i, value in enumerate(random_list):
        pallier_encrypt(key, value)
<<<<<<< HEAD
    print time() - t1
=======
    logger.info("%s", time() - t1)
>>>>>>> e0cc558f
<|MERGE_RESOLUTION|>--- conflicted
+++ resolved
@@ -127,8 +127,4 @@
     random_list = [randint(0, 1) for _ in xrange(100)]
     for i, value in enumerate(random_list):
         pallier_encrypt(key, value)
-<<<<<<< HEAD
-    print time() - t1
-=======
-    logger.info("%s", time() - t1)
->>>>>>> e0cc558f
+    logger.info("%s", time() - t1)