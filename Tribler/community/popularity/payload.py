from __future__ import absolute_import

<<<<<<< HEAD
=======
import struct
>>>>>>> 660fd71e
from struct import calcsize, pack, unpack_from

from Tribler.pyipv8.ipv8.messaging.payload import Payload
from Tribler.pyipv8.ipv8.messaging.serialization import default_serializer


def encode_values(values):
    encoded_list = [value.encode('utf-8') for value in values]
    return ''.join([pack('!H', len(encoded)) + encoded for encoded in encoded_list])


def decode_values(values_str):
    values = []
    index = 0
    while index < len(values_str):
        length = unpack_from('!H', values_str[index:])[0]
        index += calcsize('!H')
        values.append(values_str[index:index + length].decode('utf-8'))
        index += length
    return values


def unpack_responses(serialized_responses, as_payload=False):
    """
    Unpack a custom serialization of a list of SearchResponseItemPayload payloads.

    :param serialized_responses: the serialized data
    :return: [[str, str, int, int, str, int, int, int, str]] or SearchResponseItemPayload
    """
    data = serialized_responses
    out = []
    while data:
        unpacked, data = default_serializer.unpack_to_serializables([SearchResponseItemPayload], data)
        if as_payload:
            out.append(unpacked)
        else:
            out.append([unpacked.infohash, unpacked.name, unpacked.length, unpacked.num_files, unpacked.category_list,
                        unpacked.creation_date, unpacked.seeders, unpacked.leechers, unpacked.cid])
    return out


class ContentSubscription(Payload):

    format_list = ['I', '?']

    def __init__(self, identifier, subscribe):
        super(ContentSubscription, self).__init__()
        self.identifier = identifier
        self.subscribe = subscribe

    def to_pack_list(self):
        data = [('I', self.identifier),
                ('?', self.subscribe)]
        return data

    @classmethod
    def from_unpack_list(cls, *args):
        (identifier, subscribe) = args
        return ContentSubscription(identifier, subscribe)


class TorrentHealthPayload(Payload):

    format_list = ['20s', 'I', 'I', 'Q']

    def __init__(self, infohash, num_seeders, num_leechers, timestamp):
        super(TorrentHealthPayload, self).__init__()
        self.infohash = infohash
        self.num_seeders = num_seeders or 0
        self.num_leechers = num_leechers or 0
        self.timestamp = timestamp or 0

    def to_pack_list(self):
        data = [('20s', self.infohash),
                ('I', self.num_seeders),
                ('I', self.num_leechers),
                ('Q', self.timestamp)]

        return data

    @classmethod
    def from_unpack_list(cls, *args):
        (infohash, num_seeders, num_leechers, timestamp) = args
        return TorrentHealthPayload(infohash, num_seeders, num_leechers, timestamp)<|MERGE_RESOLUTION|>--- conflicted
+++ resolved
@@ -1,9 +1,5 @@
 from __future__ import absolute_import
 
-<<<<<<< HEAD
-=======
-import struct
->>>>>>> 660fd71e
 from struct import calcsize, pack, unpack_from
 
 from Tribler.pyipv8.ipv8.messaging.payload import Payload
