import logging
from Tribler.community.anontunnel.ConnectionHandlers.CircuitReturnHandler import CircuitReturnHandler, ShortCircuitReturnHandler
<<<<<<< HEAD
from Tribler.Core.CacheDB.Notifier import Notifier
from Tribler.Core.simpledefs import NTFY_ANONTUNNEL, NTFY_EXTENDED
=======
from Tribler.dispersy.candidate import Candidate
>>>>>>> e139d5d8

MAX_CIRCUITS_TO_CREATE = 10

logger = logging.getLogger(__name__)

from Observable import Observable

from collections import defaultdict, deque
import random
# from ProxyCommunity import ProxyCommunity
from ProxyConversion import DataPayload, ExtendPayload

__author__ = 'Chris'


class Circuit(object):
    """ Circuit data structure storing the id, status, first hop and all hops """

    def __init__(self, circuit_id, address):
        """
        Instantiate a new Circuit data structure

        :param circuit_id: the id of the circuit
        :param address: the first hop of the circuit
        :return: Circuit
        """
        self.created = False
        self.id = circuit_id
        self.address = address
        self.hops = [address]


class RelayRoute(object):
    def __init__(self, circuit_id, address):
        self.address = address
        self.circuit_id = circuit_id


class DispersyTunnelProxy(Observable):
    def __init__(self, dispersy, community):
        """ Initialises the Proxy by starting Dispersy and joining
            the Proxy Overlay. """
        Observable.__init__(self)

        self.socket_server = None

        self._exit_sockets = {}

        self.done = False
        self.circuits = {}

        self.notifier = Notifier.getInstance()

        # Hashmap Candidate -> {circuits}
        self.circuit_membership = defaultdict(set)

        # Routing tables
        self.relay_from_to = {}

        # Queue of EXTEND request, circuit id is key of the dictionary
        self.extension_queue = defaultdict(int)
        self.local_addresses = {}
        self.community = None

        self.local_addresses = {dispersy.lan_address, dispersy.wan_address}

        community.subscribe("on_create", self.on_create)
        community.subscribe("on_created", self.on_created)
        community.subscribe("on_extend", self.on_extend)
        community.subscribe("on_extended", self.on_extended)
        community.subscribe("on_data", self.on_data)
        community.subscribe("on_break", self.on_break)
        community.subscribe("on_member_heartbeat", self.on_member_heartbeat)
        community.subscribe("on_member_exit", self.on_member_exit)

        self.community = community

    def on_break(self, event):
        address = event.message.candidate.sock_addr
        msg = event.message.payload
        assert isinstance(msg, DataPayload.Implementation)

        relay_key = (address, msg.circuit_id)
        community = self.community

        # If we can forward it along the chain, do so!
        if self.relay_from_to.has_key(relay_key):
            relay = self.relay_from_to[relay_key]

            community.send(u"data", relay.address, relay.circuit_id, msg.destination, msg.data)
            logger.info("Forwarding BREAK packet from %s to %s", address, relay.address)

            del self.relay_from_to[relay_key]
            logger.info("BREAK circuit %d", msg.circuit_id)

        # We build this circuit but now its dead
        elif msg.circuit_id in self.circuits:
            del self.circuits[msg.circuit_id]
            logger.info("BREAK circuit %d", msg.circuit_id)


    def on_create(self, event):
        """ Handle incoming CREATE message, acknowledge the CREATE request with a CREATED reply """
        address = event.message.candidate.sock_addr
        msg = event.message.payload

        logger.info('We joined circuit %d with origin %s', msg.circuit_id, address)

        community = self.community
        community.send(u"created", address, msg.circuit_id)

    def on_created(self, event):
        """ Handle incoming CREATED messages relay them backwards towards the originator if necessary """

        address = event.message.candidate.sock_addr
        msg = event.message.payload

        if self.circuits.has_key(msg.circuit_id):
            circuit = self.circuits[msg.circuit_id]
            circuit.created = True
            logger.info('Circuit %d has been created', msg.circuit_id)

            self.fire("circuit_created", circuit=circuit)
            self._process_extension_queue()
        else:
            created_for = self.relay_from_to[(address, msg.circuit_id)]
            extended_with = address

            community = self.community
            community.send(u"extended", created_for.address, created_for.circuit_id, extended_with)

            logger.info('We have extended circuit (%s, %d) with (%s,%d)',
                        created_for.address,
                        created_for.circuit_id,
                        extended_with,
                        msg.circuit_id
            )

            self.fire("circuit_extended_for", extended_for=(created_for.address, created_for.circuit_id),
                      extended_with=(extended_with, msg.circuit_id))

    def on_data(self, event):
        """ Handles incoming DATA message, forwards it over the chain or over the internet if needed."""

        direct_sender_address = event.message.candidate.sock_addr
        msg = event.message.payload
        assert isinstance(msg, DataPayload.Implementation)

        relay_key = (direct_sender_address, msg.circuit_id)
        community = self.community

        # If we can forward it along the chain, do so!
        if self.relay_from_to.has_key(relay_key):
            relay = self.relay_from_to[relay_key]

            community.send(u"data", relay.address, relay.circuit_id, msg.destination, msg.data, msg.origin)

            if __debug__:
                logger.info("Forwarding DATA packet from %s to %s", direct_sender_address, relay.address)

        # If message is meant for us, write it to output
        elif msg.destination in self.local_addresses or msg.destination == ("0.0.0.0", 0):
            self.fire("on_data", data=msg, sender=direct_sender_address)

        # If it is not ours and we have nowhere to forward to then act as exit node
        else:
            self.exit_data(msg.circuit_id, direct_sender_address, msg.destination, msg.data)

    def exit_data(self, circuit_id, direct_sender_address, destination, data):
        if __debug__:
            logger.info("EXIT DATA packet to %s", destination)

        self.get_exit_socket(circuit_id, direct_sender_address).sendto(data, destination)

    def get_exit_socket(self, circuit_id, address):

        # If we don't have an exit socket yet for this socket, create one

        if not (circuit_id in self._exit_sockets):
            self._exit_sockets[circuit_id] = self.socket_server.create_udp_socket()

            # There is a special case where the ciruit_id is None, then we act as EXIT node ourselves. In this case we
            # create a ShortCircuitHandler that bypasses dispersy by patching ENTER packets directly into the Proxy's
            # on_data event.
            if circuit_id is None:
                return_handler = ShortCircuitReturnHandler(self._exit_sockets[circuit_id], self, address)
            else:
                # Otherwise incoming ENTER packets should propagate back over the Dispersy tunnel, we use the
                # CircuitReturnHandler. It will use the DispersyTunnelProxy.send_data method to forward the data packet
                return_handler = CircuitReturnHandler(self._exit_sockets[circuit_id], self, circuit_id, address)

            self.socket_server.start_listening_udp(self._exit_sockets[circuit_id], return_handler)

        return self._exit_sockets[circuit_id]

    def on_extend(self, event):
        """ Upon reception of a EXTEND message the message
            is forwarded over the Circuit if possible. At the end of
            the circuit a CREATE request is send to the Proxy to
            extend the circuit with. It's CREATED reply will
            eventually be received and propagated back along the Circuit. """

        from_address = event.message.candidate.sock_addr
        msg = event.message.payload
        assert isinstance(msg, ExtendPayload.Implementation)

        relay_key = (from_address, msg.circuit_id)
        community = self.community

        # If we can forward it along the chain, do so!
        if self.relay_from_to.has_key(relay_key):
            relay = self.relay_from_to[relay_key]

            community.send(u"extend", relay.address, relay.circuit_id)
            return
        else:  # We are responsible for EXTENDING the circuit

            circuit_id = msg.circuit_id

            # Payload contains the address we want to invite to the circuit
            to_candidate = next(
                (x for x in self.community.dispersy_yield_random_candidates()
                 if x != event.message.candidate),
                None
            )

            if to_candidate:
                new_circuit_id = random.randint(1, 255)
                to_address = to_candidate.sock_addr

                self.relay_from_to[(to_address, new_circuit_id)] = RelayRoute(circuit_id, from_address)
                self.relay_from_to[(from_address, circuit_id)] = RelayRoute(new_circuit_id, to_address)

                community.send(u"create", to_address, new_circuit_id)

                self.fire("circuit_extend", extend_for=(from_address, circuit_id), extend_with=(to_address, new_circuit_id))

    def on_extended(self, event):
        """ A circuit has been extended, forward the acknowledgment back
            to the origin of the EXTEND. If we are the origin update
            our records. """

        address = event.message.candidate.sock_addr
        msg = event.message.payload

        relay_key = (address, msg.circuit_id)
        community = self.community

        # If we can forward it along the chain, do so!
        if self.relay_from_to.has_key(relay_key):
            relay = self.relay_from_to[relay_key]
            community.send(u"extended", relay.address, relay.circuit_id, msg.extended_with)
            self.notifier.notify(NTFY_ANONTUNNEL, NTFY_EXTENDED, relay.circuit_id, msg.extended_with, False)

        # If it is ours, update our records
        elif self.circuits.has_key(msg.circuit_id):
            circuit_id = msg.circuit_id
            extended_with = msg.extended_with

            circuit = self.circuits[circuit_id];

            # Decrease the EXTEND queue of this circuit if there is any
            if circuit in self.extension_queue and self.extension_queue[circuit] > 0:
                self.extension_queue[circuit] -= 1

            circuit.hops.append(extended_with)
            self.circuit_membership[extended_with].add(circuit_id)
            logger.info('Circuit %d has been extended with node at address %s and contains now %d hops', circuit_id,
                        extended_with, len(self.circuits[circuit_id].hops))

            self.fire("circuit_extended", extended_with=extended_with)

            self._process_extension_queue()
            self.notifier.notify(NTFY_ANONTUNNEL, NTFY_EXTENDED, circuit_id, extended_with, True)

    def create_circuit(self, first_hop, circuit_id=None):
        """ Create a new circuit, with one initial hop """

        address = first_hop.sock_addr

        # Generate a random circuit id that hasn't been used yet by us
        while circuit_id is None or circuit_id in self.circuits:
            circuit_id = random.randint(1, 255)

        logger.info('Circuit %d is to be created', circuit_id)

        circuit = Circuit(circuit_id, address)
        self.circuits[circuit_id] = circuit
        self.circuit_membership[address].add(circuit_id)

        community = self.community
        community.send(u"create", address, circuit_id)

        return self.circuits[circuit_id]

    def _process_extension_queue(self):
        for circuit in self.extension_queue.keys():
            queue = self.extension_queue[circuit]

            if circuit.created and queue > 0:
                logger.info('Circuit %d is to be extended', circuit.id)

                community = self.community
                community.send(u"extend", circuit.address, circuit.id)

    def extend_circuit(self, circuit):
        self.extension_queue[circuit] += 1

        if circuit.created:
            self._process_extension_queue()

    def on_member_heartbeat(self, event):
        candidate = event.candidate

        # At least store that we have seen this candidate
        self.circuit_membership[candidate] = {}

        # We dont want to create too many circuits
        if len(self.circuits) > MAX_CIRCUITS_TO_CREATE:
            return

        if candidate.sock_addr not in self.circuit_membership:
            self.create_circuit(candidate)

        self._process_extension_queue()


    def send_data(self, payload, circuit_id=None, address=None, ultimate_destination=None, origin=None):

        # If there are no circuits and no circuit has been requested act as EXIT node ourselves
        if circuit_id is None and len(self.circuits) == 0:
            self.exit_data(None, ultimate_destination, ultimate_destination, payload)
            return

        # If there are circuits, but no specific one is requested just pick the first.
        if circuit_id is None and len(self.circuits) > 0:
            circuit_id = self.circuits.values()[0].id

        if circuit_id is None:
            raise IOError("No circuit to send packet over!")

        # If no address has been given, pick the first hop
        # Note: for packet forwarding address MUST be given
        if address is None:
            address = self.circuits[circuit_id].address

        self.community.send(u"data", address, circuit_id, ultimate_destination, payload, origin)

        if __debug__:
            logger.info("Sending data with origin %s to %s over circuit %d with ultimate destination %s",
                        origin, address, circuit_id, ultimate_destination)

    def break_circuit(self, circuit_id, address):
        # Give other members possibility to clean up

        logger.error("Breaking circuit %d due to %s:%d" % (circuit_id, address[0], address[1]))

        # TODO: investigate if this is a good idea, since it may help malicious nodes determine which nodes are part of the downstream part of the circuit.
        self.community.send(u"break", self.circuits[circuit_id].address, circuit_id)

        # Delete from data structures
        if circuit_id in self.circuits:
            del self.circuits[circuit_id]

        # Delete any memberships
        del self.circuit_membership[address]

        # Delete rules from routing tables
        relay_key = (address, circuit_id)
        if relay_key in self.relay_from_to:
            del self.relay_from_to[relay_key]


    def on_member_exit(self, event):
        '''
        When a candidate is leaving the community we must break any associated circuits.
        '''
        candidate = event.member

        assert isinstance(candidate, Candidate)

        # We must invalidate all circuits that have this candidate in its hop list
        circuit_ids = list(self.circuit_membership[candidate.sock_addr])

        for circuit_id in circuit_ids:
            self.break_circuit(circuit_id, candidate.sock_addr)<|MERGE_RESOLUTION|>--- conflicted
+++ resolved
@@ -1,11 +1,6 @@
 import logging
 from Tribler.community.anontunnel.ConnectionHandlers.CircuitReturnHandler import CircuitReturnHandler, ShortCircuitReturnHandler
-<<<<<<< HEAD
-from Tribler.Core.CacheDB.Notifier import Notifier
-from Tribler.Core.simpledefs import NTFY_ANONTUNNEL, NTFY_EXTENDED
-=======
 from Tribler.dispersy.candidate import Candidate
->>>>>>> e139d5d8
 
 MAX_CIRCUITS_TO_CREATE = 10
 
@@ -56,8 +51,6 @@
 
         self.done = False
         self.circuits = {}
-
-        self.notifier = Notifier.getInstance()
 
         # Hashmap Candidate -> {circuits}
         self.circuit_membership = defaultdict(set)
@@ -258,7 +251,6 @@
         if self.relay_from_to.has_key(relay_key):
             relay = self.relay_from_to[relay_key]
             community.send(u"extended", relay.address, relay.circuit_id, msg.extended_with)
-            self.notifier.notify(NTFY_ANONTUNNEL, NTFY_EXTENDED, relay.circuit_id, msg.extended_with, False)
 
         # If it is ours, update our records
         elif self.circuits.has_key(msg.circuit_id):
@@ -279,7 +271,6 @@
             self.fire("circuit_extended", extended_with=extended_with)
 
             self._process_extension_queue()
-            self.notifier.notify(NTFY_ANONTUNNEL, NTFY_EXTENDED, circuit_id, extended_with, True)
 
     def create_circuit(self, first_hop, circuit_id=None):
         """ Create a new circuit, with one initial hop """
