--- conflicted
+++ resolved
@@ -42,12 +42,6 @@
         self.hops = [candidate]
         self.goal_hops = 0
 
-<<<<<<< HEAD
-
-
-        self.bytesIn = 0
-        self.bytesOut = 0
-=======
         self.timestamp = None
 
         self.speed_up = 0
@@ -55,8 +49,6 @@
 
         self.bytes_down = [0, 0]
         self.bytes_up = [0, 0]
->>>>>>> c467d90e
-
 
 
 
