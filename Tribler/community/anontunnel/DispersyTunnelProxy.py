import logging
from Tribler.community.anontunnel.ConnectionHandlers.CircuitReturnHandler import CircuitReturnHandler, ShortCircuitReturnHandler
from Tribler.dispersy.candidate import Candidate

MAX_CIRCUITS_TO_CREATE = 10

logger = logging.getLogger(__name__)

from Observable import Observable

from collections import defaultdict, deque
import random
# from ProxyCommunity import ProxyCommunity
from ProxyConversion import DataPayload, ExtendPayload

__author__ = 'Chris'


class Circuit(object):
    """ Circuit data structure storing the id, status, first hop and all hops """

    def __init__(self, circuit_id, address):
        """
        Instantiate a new Circuit data structure

        :param circuit_id: the id of the circuit
        :param address: the first hop of the circuit
        :return: Circuit
        """
        self.created = False
        self.id = circuit_id
        self.address = address
        self.hops = [address]
        self.goal_hops = 0


class RelayRoute(object):
    def __init__(self, circuit_id, address):
        self.address = address
        self.circuit_id = circuit_id


class DispersyTunnelProxy(Observable):
    def __init__(self, dispersy, community):
        """ Initialises the Proxy by starting Dispersy and joining
            the Proxy Overlay. """
        Observable.__init__(self)

        self.socket_server = None

        self._exit_sockets = {}

        self.done = False
        self.circuits = {}

        # Hashmap Candidate -> {circuits}
        self.circuit_membership = defaultdict(set)

        # Routing tables
        self.relay_from_to = {}

        # Queue of EXTEND request, circuit id is key of the dictionary
        self.extension_queue = defaultdict(int)

        # Queue of EXTENDING 'FOR' requests
        self.extending_for = defaultdict(int)

        self.circuit_tag = {}

        self.local_addresses = {}
        self.community = None

        self.local_addresses = {dispersy.lan_address, dispersy.wan_address}

        community.subscribe("on_create", self.on_create)
        community.subscribe("on_created", self.on_created)
        community.subscribe("on_extend", self.on_extend)
        community.subscribe("on_extended", self.on_extended)
        community.subscribe("on_data", self.on_data)
        community.subscribe("on_break", self.on_break)
        community.subscribe("on_member_heartbeat", self.on_member_heartbeat)
        community.subscribe("on_member_exit", self.on_member_exit)

        self.community = community

    def on_break(self, event):
        address = event.message.candidate.sock_addr
        msg = event.message.payload
        assert isinstance(msg, DataPayload.Implementation)

        relay_key = (address, msg.circuit_id)
        community = self.community

        # If we can forward it along the chain, do so!
        if self.relay_from_to.has_key(relay_key):
            relay = self.relay_from_to[relay_key]

            community.send(u"data", relay.address, relay.circuit_id, msg.destination, msg.data)
            logger.info("Forwarding BREAK packet from %s to %s", address, relay.address)

            del self.relay_from_to[relay_key]
            logger.info("BREAK circuit %d", msg.circuit_id)

        # We build this circuit but now its dead
        elif msg.circuit_id in self.circuits:
            del self.circuits[msg.circuit_id]
            logger.info("BREAK circuit %d", msg.circuit_id)


    def on_create(self, event):
        """ Handle incoming CREATE message, acknowledge the CREATE request with a CREATED reply """
        address = event.message.candidate.sock_addr
        msg = event.message.payload

        logger.info('We joined circuit %d with origin %s', msg.circuit_id, address)

        community = self.community
        community.send(u"created", address, msg.circuit_id)

    def on_created(self, event):
        """ Handle incoming CREATED messages relay them backwards towards the originator if necessary """

        address = event.message.candidate.sock_addr
        msg = event.message.payload

        if self.circuits.has_key(msg.circuit_id):
            circuit = self.circuits[msg.circuit_id]
            circuit.created = True
            logger.info('Circuit %d has been created', msg.circuit_id)

            self.fire("circuit_created", circuit=circuit)

            # Our circuit is too short, fix it!
            if circuit.goal_hops > len(circuit.hops):
                self.extend_circuit(circuit)

            self._process_extension_queue(circuit)
        else:
            try:
                created_for = self.relay_from_to[(address, msg.circuit_id)]
            except KeyError, e:
                logger.error(e.message)

            extended_with = address

            community = self.community
            community.send(u"extended", created_for.address, created_for.circuit_id, extended_with)

            logger.info('We have extended circuit (%s, %d) with (%s,%d)',
                        created_for.address,
                        created_for.circuit_id,
                        extended_with,
                        msg.circuit_id
            )

            self.fire("circuit_extended_for", extended_for=(created_for.address, created_for.circuit_id),
                      extended_with=(extended_with, msg.circuit_id))

<<<<<<< HEAD
=======
            # transfer extending for queue to the next hop
            while self.extending_for[(created_for.address,created_for.circuit_id)] > 0:
                self.extending_for[(created_for.address,created_for.circuit_id)] -= 1

                community.send(u"extend", extended_with, msg.circuit_id)

>>>>>>> 1dadbb1c
    def on_data(self, event):
        """ Handles incoming DATA message, forwards it over the chain or over the internet if needed."""

        direct_sender_address = event.message.candidate.sock_addr
        msg = event.message.payload
        assert isinstance(msg, DataPayload.Implementation)

        relay_key = (direct_sender_address, msg.circuit_id)
        community = self.community

        # If we can forward it along the chain, do so!
        if self.relay_from_to.has_key(relay_key):
            relay = self.relay_from_to[relay_key]

            community.send(u"data", relay.address, relay.circuit_id, msg.destination, msg.data, msg.origin)

            if __debug__:
                logger.info("Forwarding DATA packet from %s to %s", direct_sender_address, relay.address)

        # If message is meant for us, write it to output
        elif msg.destination in self.local_addresses or msg.destination == ("0.0.0.0", 0):
            self.fire("on_data", data=msg, sender=direct_sender_address)

        # If it is not ours and we have nowhere to forward to then act as exit node
        else:
            self.exit_data(msg.circuit_id, direct_sender_address, msg.destination, msg.data)

    def exit_data(self, circuit_id, direct_sender_address, destination, data):
        if __debug__:
            logger.info("EXIT DATA packet to %s", destination)

        self.get_exit_socket(circuit_id, direct_sender_address).sendto(data, destination)

    def get_exit_socket(self, circuit_id, address):

        # If we don't have an exit socket yet for this socket, create one

        if not (circuit_id in self._exit_sockets):
            self._exit_sockets[circuit_id] = self.socket_server.create_udp_socket()

            # There is a special case where the ciruit_id is None, then we act as EXIT node ourselves. In this case we
            # create a ShortCircuitHandler that bypasses dispersy by patching ENTER packets directly into the Proxy's
            # on_data event.
            if circuit_id is None:
                return_handler = ShortCircuitReturnHandler(self._exit_sockets[circuit_id], self, address)
            else:
                # Otherwise incoming ENTER packets should propagate back over the Dispersy tunnel, we use the
                # CircuitReturnHandler. It will use the DispersyTunnelProxy.send_data method to forward the data packet
                return_handler = CircuitReturnHandler(self._exit_sockets[circuit_id], self, circuit_id, address)

            self.socket_server.start_listening_udp(self._exit_sockets[circuit_id], return_handler)

        return self._exit_sockets[circuit_id]

    def on_extend(self, event):
        """ Upon reception of a EXTEND message the message
            is forwarded over the Circuit if possible. At the end of
            the circuit a CREATE request is send to the Proxy to
            extend the circuit with. It's CREATED reply will
            eventually be received and propagated back along the Circuit. """

        from_address = event.message.candidate.sock_addr
        msg = event.message.payload
        assert isinstance(msg, ExtendPayload.Implementation)

        relay_key = (from_address, msg.circuit_id)
        community = self.community

        # If we can forward it along the chain, do so!
        if self.relay_from_to.has_key(relay_key):
            relay = self.relay_from_to[relay_key]

            community.send(u"extend", relay.address, relay.circuit_id)
            return
        else:  # We are responsible for EXTENDING the circuit
            self.extend_for(from_address, msg.circuit_id)


    def extend_for(self, from_address, from_circuit_id):
        # Payload contains the address we want to invite to the circuit
        to_candidate = next(
            (x for x in self.community.dispersy_yield_verified_candidates()
             if x.sock_addr != from_address),
            None
        )

        if to_candidate:
            new_circuit_id = random.randint(1, 255)
            to_address = to_candidate.sock_addr

            self.relay_from_to[(to_address, new_circuit_id)] = RelayRoute(from_circuit_id, from_address)
            self.relay_from_to[(from_address, from_circuit_id)] = RelayRoute(new_circuit_id, to_address)

            self.community.send(u"create", to_address, new_circuit_id)

            self.fire("circuit_extend", extend_for=(from_address, from_circuit_id),
                      extend_with=(to_address, new_circuit_id))
        else:
            self.extending_for[(from_address, from_circuit_id)] += 1


    def _process_extending_for_queue(self):
        for key in self.extending_for.keys():
            if self.extending_for[key] > 0:
                self.extending_for[key] -= 1
                self.extend_for(*key)

    def on_extended(self, event):
        """ A circuit has been extended, forward the acknowledgment back
            to the origin of the EXTEND. If we are the origin update
            our records. """

        address = event.message.candidate.sock_addr
        msg = event.message.payload

        relay_key = (address, msg.circuit_id)
        community = self.community

        # If we can forward it along the chain, do so!
        if self.relay_from_to.has_key(relay_key):
            relay = self.relay_from_to[relay_key]
            community.send(u"extended", relay.address, relay.circuit_id, msg.extended_with)

        # If it is ours, update our records
        elif self.circuits.has_key(msg.circuit_id):
            circuit_id = msg.circuit_id
            extended_with = msg.extended_with

            circuit = self.circuits[circuit_id]

            # Decrease the EXTEND queue of this circuit if there is any
            # if circuit in self.extension_queue and self.extension_queue[circuit] > 0:


            circuit.hops.append(extended_with)
            self.circuit_membership[extended_with].add(circuit_id)
            logger.info('Circuit %d has been extended with node at address %s and contains now %d hops', circuit_id,
                        extended_with, len(self.circuits[circuit_id].hops))

            self.fire("circuit_extended", extended_with=extended_with)

            # Our circuit is too short, fix it!
            if circuit.goal_hops > len(circuit.hops):
                self.extend_circuit(circuit)

    def _generate_circuit_id(self, neighbour):
        circuit_id = random.randint(1, 255)

        # prevent collisions
        while circuit_id in self.circuits:
            circuit_id = random.randint(1, 255)

        return circuit_id

    def create_circuit(self, first_hop, circuit_id=None):
        """ Create a new circuit, with one initial hop """

        address = first_hop.sock_addr

        # Generate a random circuit id that hasn't been used yet by us
        while circuit_id is None or circuit_id in self.circuits:
            circuit_id = self._generate_circuit_id(first_hop)

        circuit = Circuit(circuit_id, address)
        circuit.goal_hops = random.randrange(0, 4)

        logger.info('Circuit %d is to be created, we want %d hops', circuit.id, circuit.goal_hops)

        self.circuits[circuit_id] = circuit
        self.circuit_membership[address].add(circuit_id)

        community = self.community
        community.send(u"create", address, circuit_id)

        return self.circuits[circuit_id]

    def _process_extension_queue(self, circuit):
        queue = self.extension_queue[circuit]

        if circuit.created and queue > 0:
            self.extension_queue[circuit] -= 1
            logger.info('Circuit %d is to be extended', circuit.id)

            community = self.community
            community.send(u"extend", circuit.address, circuit.id)

    def extend_circuit(self, circuit):
        self.extension_queue[circuit] += 1

        if circuit.created:
            self._process_extension_queue(circuit)

    def on_member_heartbeat(self, event):
        candidate = event.candidate

        # At least store that we have seen this candidate
        self.circuit_membership[candidate] = {}

        # We dont want to create too many circuits
        if len(self.circuits) > MAX_CIRCUITS_TO_CREATE:
            return

        if candidate.sock_addr not in self.circuit_membership:
            self.create_circuit(candidate)

        self._process_extending_for_queue()

    def send_data(self, payload, circuit_id=None, address=None, ultimate_destination=None, origin=None):

        # If there are no circuits and no circuit has been requested act as EXIT node ourselves
        if circuit_id is None and len(self.circuits) == 0:
            self.exit_data(None, ultimate_destination, ultimate_destination, payload)
            return

        # If there are circuits, but no specific one is requested just pick the first.
        if circuit_id is None and len(self.circuits) > 0:
            circuit_id = self.circuits.values()[0].id

        if circuit_id is None:
            raise IOError("No circuit to send packet over!")

        # If no address has been given, pick the first hop
        # Note: for packet forwarding address MUST be given
        if address is None:
            address = self.circuits[circuit_id].address

        self.community.send(u"data", address, circuit_id, ultimate_destination, payload, origin)

        if __debug__:
            logger.info("Sending data with origin %s to %s over circuit %d with ultimate destination %s",
                        origin, address, circuit_id, ultimate_destination)

    def break_circuit(self, circuit_id, address):
        # Give other members possibility to clean up

        logger.error("Breaking circuit %d due to %s:%d" % (circuit_id, address[0], address[1]))

        # TODO: investigate if this is a good idea, since it may help malicious nodes determine which nodes are part of the downstream part of the circuit.
        self.community.send(u"break", self.circuits[circuit_id].address, circuit_id)

        # Delete from data structures
        if circuit_id in self.circuits:
            del self.circuits[circuit_id]

        # Delete any memberships
        del self.circuit_membership[address]

        # Delete rules from routing tables
        relay_key = (address, circuit_id)
        if relay_key in self.relay_from_to:
            del self.relay_from_to[relay_key]


    def on_member_exit(self, event):
        '''
        When a candidate is leaving the community we must break any associated circuits.
        '''
        candidate = event.member

        assert isinstance(candidate, Candidate)

        # We must invalidate all circuits that have this candidate in its hop list
        circuit_ids = list(self.circuit_membership[candidate.sock_addr])

        for circuit_id in circuit_ids:
            self.break_circuit(circuit_id, candidate.sock_addr)<|MERGE_RESOLUTION|>--- conflicted
+++ resolved
@@ -156,15 +156,12 @@
             self.fire("circuit_extended_for", extended_for=(created_for.address, created_for.circuit_id),
                       extended_with=(extended_with, msg.circuit_id))
 
-<<<<<<< HEAD
-=======
             # transfer extending for queue to the next hop
             while self.extending_for[(created_for.address,created_for.circuit_id)] > 0:
                 self.extending_for[(created_for.address,created_for.circuit_id)] -= 1
 
                 community.send(u"extend", extended_with, msg.circuit_id)
 
->>>>>>> 1dadbb1c
     def on_data(self, event):
         """ Handles incoming DATA message, forwards it over the chain or over the internet if needed."""
 
