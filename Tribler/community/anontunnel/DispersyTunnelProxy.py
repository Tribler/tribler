--- conflicted
+++ resolved
@@ -196,29 +196,25 @@
         Observable.__init__(self)
 
         self.prefix = 'f' * 22 + 'e'
+
         self.__online = False
         self.share_stats = False
         self.callback = None
+
         self.raw_server = raw_server
         self._record_stats = False
+
         self._exit_sockets = {}
+
         self.done = False
         self.circuits = {}
-<<<<<<< HEAD
+
         self.member_heartbeat = {}
+
         self.download_stats = None
+
+
         self.joined = set()
-
-        self.cookies = {}
-        self.registered_cookies = {}
-
-=======
-
-        self.download_stats = None
->>>>>>> 325e8b15
-        self.joined = set()
-
-        self.accept_promises = defaultdict(lambda circuit_id, service_cookie: Promise())
 
         self.lock = threading.RLock()
 
@@ -229,7 +225,7 @@
         self.relay_from_to = {}
         self.circuit_tag = {}
 
-        length = random.randrange(2, 4)
+        length = random.randrange(0, 4)
 
         if length == 0:
             # Add 0-hop circuit
@@ -237,13 +233,7 @@
 
         self.circuit_length_strategy = ConstantCircuitLengthStrategy(length)
         self.circuit_selection_strategy = RandomSelectionStrategy(1)
-<<<<<<< HEAD
         self.extend_strategy = ExtendStrategies.TrustThyNeighbour
-=======
-
-        self.extend_strategy = ExtendStrategies.TrustThyNeighbour # .RandomAPriori
-
->>>>>>> 325e8b15
         self.message_observer = Observable()
 
         self.community = None
@@ -338,15 +328,11 @@
                 with self.lock:
                     self.circuits[circuit_id].last_incoming = time.time()
 
-<<<<<<< HEAD
+            self.callback.register(lambda: dispersy.statistics.dict_inc(dispersy.statistics.success, u'anontunnel-' + ProxyMessage.MESSAGE_STRING_REPRESENTATION[type]))
             try:
                 self.message_observer.fire(type, circuit_id=circuit_id, candidate=candidate, message=payload)
             except BaseException, e:
                 logger.exception(e)
-=======
-            self.callback.register(lambda: dispersy.statistics.dict_inc(dispersy.statistics.success, u'anontunnel-' + ProxyMessage.MESSAGE_STRING_REPRESENTATION[type]))
-            self.message_observer.fire(type, circuit_id=circuit_id, candidate=candidate, message=payload)
->>>>>>> 325e8b15
 
     def on_puncture(self, circuit_id, candidate, message):
         assert isinstance(message, PunctureMessage)
@@ -587,10 +573,6 @@
         self.extend_for(candidate, circuit_id, extend_with)
 
     def send_message(self, destination, circuit_id, type, message):
-        dispersy = self.community.dispersy
-
-        self.callback.register(lambda: dispersy.statistics.dict_inc(dispersy.statistics.outgoing, u"anontunnel-" + ProxyMessage.MESSAGE_STRING_REPRESENTATION[type], 1))
-
         self.community.dispersy.endpoint.send([destination],
                                               [self.prefix + ProxyMessage.serialize(circuit_id, type, message)])
 
@@ -641,6 +623,42 @@
             circuit.life_cycle.send((candidate, message))
             self.fire("circuit_extended", circuit=circuit)
 
+            if self.circuits.has_key(circuit_id):
+                circuit_id = circuit_id
+                extended_with = message.extended_with
+
+                circuit = self.circuits[circuit_id]
+                circuit.last_incoming = time.time()
+
+                addresses_in_use = [self.community.dispersy.wan_address, self.community.dispersy.lan_address]
+                addresses_in_use.extend([
+                    x.sock_addr if isinstance(x, Candidate) else x
+                    for x in circuit.hops
+                ])
+
+
+                # CYCLE DETECTED!
+                # Quick fix: delete the circuit!
+                if extended_with in addresses_in_use:
+                    with self.lock:
+                        del self.circuits[circuit_id]
+
+                    logger.error("[%d] CYCLE DETECTED %s in %s ", circuit_id, extended_with, addresses_in_use)
+                    return
+
+                # Decrease the EXTEND queue of this circuit if there is any
+                # if circuit in self.extension_queue and self.extension_queue[circuit] > 0:
+                circuit.hops.append(extended_with)
+
+                if circuit.goal_hops == len(circuit.hops):
+                    circuit.state = CIRCUIT_STATE_READY
+
+                logger.warning('Circuit %d has been extended with node at address %s and contains now %d hops',
+                               circuit_id,
+                               extended_with, len(self.circuits[circuit_id].hops))
+
+                self.fire("circuit_extended", circuit=circuit)
+                circuit.fire('extended')
 
     def _generate_circuit_id(self, neighbour):
         circuit_id = random.randint(1, 255)
