import logging
from Tribler.Core.Utilities.encoding import encode, decode
from Tribler.dispersy.conversion import BinaryConversion
import Tribler.community.anontunnel.payload
from Tribler.community.anontunnel.globals import *
import struct

logger = logging.getLogger(__name__)

#-----------------------------------------------------------------------------
#: enable verbose print statements.
DEBUG = True

#: struct format lookup for specific word sizes.
STRUCT_FMT = {
    8: 'B',  # unsigned char
    16: 'H',  # unsigned short
    32: 'I',  # unsigned int
}

#-----------------------------------------------------------------------------
def int_to_words(int_val, num_words=4, word_size=32):
    """
    @param int_val: an arbitrary length Python integer to be split up.
        Network byte order is assumed. Raises an IndexError if width of
        integer (in bits) exceeds word_size * num_words.

    @param num_words: number of words expected in return value tuple.

    @param word_size: size/width of individual words (in bits).

    @return: a list of fixed width words based on provided parameters.
    """
    max_int = 2 ** (word_size * num_words) - 1
    max_word_size = 2 ** word_size - 1

    if not 0 <= int_val <= max_int:
        raise IndexError('integer %r is out of bounds!' % hex(int_val))

    words = []
    for _ in range(num_words):
        word = int_val & max_word_size
        words.append(int(word))
        int_val >>= word_size
    words.reverse()

    return words


#-----------------------------------------------------------------------------
def int_to_packed(int_val, width=128, word_size=32):
    """
    @param int_val: an arbitrary sized Python integer to be packed.

    @param width: expected maximum with of an integer. Can be any size but
        should be divide by word_size without a remainder.

    @param word_size: size/width of individual words (in bits).
        Valid sizes are 8, 16 and 32 bits.

    @return: a (network byte order) packed string equivalent to integer value.
    """
    num_words = width / word_size
    words = int_to_words(int_val, num_words, word_size)

    try:
        fmt = '>%d%s' % (num_words, STRUCT_FMT[word_size])
        #DEBUG: print 'format:', fmt
    except KeyError:
        raise ValueError('unsupported word size: %d!' % word_size)

    return struct.pack(fmt, *words)


#-----------------------------------------------------------------------------
def packed_to_int(packed_int, width=128, word_size=32):
    """
    @param packed_int: a packed string to be converted to an abritrary size
        Python integer. Network byte order is assumed.

    @param width: expected maximum width of return value integer. Can be any
        size but should divide by word_size equally without remainder.

    @param word_size: size/width of individual words (in bits).
        Valid sizes are 8, 16 and 32 bits.

    @return: an arbitrary sized Python integer.
    """
    num_words = width / word_size

    try:
        fmt = '>%d%s' % (num_words, STRUCT_FMT[word_size])
        #DEBUG: print 'format:', fmt
    except KeyError:
        raise ValueError('unsupported word size: %d!' % word_size)

    words = list(struct.unpack(fmt, packed_int))
    words.reverse()

    int_val = 0
    for i, num in enumerate(words):
        word = num
        word = word << word_size * i
        int_val = int_val | word

    return int_val


class ProxyConversion(BinaryConversion):
    def __init__(self, community):
        super(ProxyConversion, self).__init__(community, "\x01")

        self.define_meta_message(
            chr(1),
            community.get_meta_message(u"stats")
            , self._encode_stats
            , self._decode_stats
        )

    @staticmethod
    def _encode_stats(message):
        return encode(message.payload.stats),

    @staticmethod
    def _decode_stats(placeholder, offset, data):
        offset, stats = decode(data, offset)

        return offset, placeholder.meta.payload.implement(stats)


class CustomProxyConversion():
    def __init__(self):
        self.encode_functions = {
            MESSAGE_CREATE: self.__encode_create,
            MESSAGE_CREATED: self.__encode_created,
            MESSAGE_EXTEND: self.__encode_extend,
            MESSAGE_EXTENDED: self.__encode_extended,
            MESSAGE_DATA: self.__encode_data,
            MESSAGE_PING: self.__encode_ping,
            MESSAGE_PONG: self.__encode_pong
        }

        self.decode_functions = {
            MESSAGE_CREATE: self.__decode_create,
            MESSAGE_CREATED: self.__decode_created,
            MESSAGE_EXTEND: self.__decode_extend,
            MESSAGE_EXTENDED: self.__decode_extended,
            MESSAGE_DATA: self.__decode_data,
<<<<<<< HEAD
            MESSAGE_PING: lambda socket_buffer, offset: Tribler.community.anontunnel.payload.PingMessage()
=======
            MESSAGE_PING: self.__decode_ping,
            MESSAGE_PONG: self.__decode_pong
>>>>>>> eaa15476
        }

    def encode(self, message_type, message):
        return message_type + self.encode_functions[message_type](message)

    def decode(self, data, offset=0):
        message_type = data[offset]
        assert message_type > 0
        return message_type, self.decode_functions[message_type](data,
                                                                 offset + 1)

    @staticmethod
    def get_circuit_and_data(message_buffer, offset=0):
        """
        @rtype (int, str)
        """
        circuit_id, = struct.unpack_from("!L", message_buffer, offset)
        offset += 4

        return circuit_id, message_buffer[offset:]

    @staticmethod
    def get_type(data):
        """
        @rtype: str
        """
        return data[0]

    @staticmethod
    def add_circuit(data, new_id):
        return struct.pack("!L", new_id) + data

    @staticmethod
    def __encode_extend(extend_message):
        host = extend_message.host if extend_message.host else ''
        port = extend_message.port if extend_message.port else 0

        key = extend_message.key

        data = struct.pack("!LL", len(host), port) + host + key
        return data

    @staticmethod
    def __decode_extend(message_buffer, offset=0):
        if len(message_buffer) < offset + 8:
            raise ValueError(
                "Cannot unpack HostLength/Port, insufficient packet size")
        host_length, port = struct.unpack_from("!LL", message_buffer, offset)
        offset += 8

        if len(message_buffer) < offset + host_length:
            raise ValueError("Cannot unpack Host, insufficient packet size")
        host = message_buffer[offset:offset + host_length]
        offset += host_length

        key = message_buffer[offset:]

        extend_with = (host, port) if host and port else None
        return Tribler.community.anontunnel.payload.ExtendMessage(extend_with, key)

    @staticmethod
    def __encode_data(data_message):
        if data_message.destination is None:
            (host, port) = ("0.0.0.0", 0)
        else:
            (host, port) = data_message.destination

        if data_message.origin is None:
            origin = ("0.0.0.0", 0)
        else:
            origin = data_message.origin

        return struct.pack("!LLLLL", len(host), port, len(origin[0]),
                           origin[1],
                           len(data_message.data)) \
               + host \
               + origin[0] \
               + data_message.data

    @staticmethod
    def __decode_data(message_buffer, offset=0):
        host_length, port, origin_host_length, origin_port, payload_length = struct.unpack_from(
            "!LLLLL",
            message_buffer, offset)
        offset += 20

        if len(message_buffer) < offset + host_length:
            raise ValueError("Cannot unpack Host, insufficient packet size")
        host = message_buffer[offset:offset + host_length]
        offset += host_length

        destination = (host, port)

        if len(message_buffer) < offset + origin_host_length:
            raise ValueError(
                "Cannot unpack Origin Host, insufficient packet size")
        origin_host = message_buffer[offset:offset + origin_host_length]
        offset += origin_host_length

        origin = (origin_host, origin_port)

        if origin == ("0.0.0.0", 0):
            origin = None

        if payload_length == 0:
            payload = None
        else:
            if len(message_buffer) < offset + payload_length:
                raise ValueError(
                    "Cannot unpack Data, insufficient packet size")
            payload = message_buffer[offset:offset + payload_length]
            offset += payload_length

        return Tribler.community.anontunnel.payload.DataMessage(destination, payload, origin)

    @staticmethod
    def __encode_ping(message):
        return ''

    @staticmethod
    def __encode_pong(message):
        return ''

    @staticmethod
    def __decode_ping(message_buffer, offset=0):
        return PingMessage()

    @staticmethod
    def __decode_pong(message_buffer, offset=0):
        return PongMessage()


    @staticmethod
    def __encode_created(created_message):
        #assert len(created_message.key) == DIFFIE_HELLMAN_MODULUS_SIZE / 8, "Key should be {} bytes long, is {} bytes ".format(DIFFIE_HELLMAN_MODULUS_SIZE / 8, len(created_message.key))
        key = int_to_packed(created_message.key, 2048)
        return key + encode(created_message.candidate_list)


    @staticmethod
    def __decode_created(message_buffer, offset=0):

        key = packed_to_int(
            message_buffer[offset:offset + (DIFFIE_HELLMAN_MODULUS_SIZE / 8)],
            2048)
        offset += (DIFFIE_HELLMAN_MODULUS_SIZE / 8)

        offset, candidate_dict = decode(message_buffer[offset:])

        return Tribler.community.anontunnel.payload.CreatedMessage(key, candidate_dict)

    @staticmethod
    def __encode_extended(extended_message):
        #assert len(extended_message.key) == DIFFIE_HELLMAN_MODULUS_SIZE, "Key should be {} bytes long, is {} bytes ".format(DIFFIE_HELLMAN_MODULUS_SIZE, len(extended_message.key))
        key = int_to_packed(extended_message.key, 2048)
        return key + encode(extended_message.candidate_list)

    @staticmethod
    def __decode_extended(message_buffer, offset=0):

        key = packed_to_int(
            message_buffer[offset:offset + (DIFFIE_HELLMAN_MODULUS_SIZE / 8)],
            2048)
        offset += (DIFFIE_HELLMAN_MODULUS_SIZE / 8)

        offset, candidate_dict = decode(message_buffer[offset:])

        return Tribler.community.anontunnel.payload.ExtendedMessage(key, candidate_dict)

    @staticmethod
    def __encode_create(create_message):
        """
        :type create_message : Tribler.community.anontunnel.payload.CreateMessage
        """
        return create_message.key

    @staticmethod
    def __decode_create(message_buffer, offset=0):

        key = message_buffer[offset:]

        return Tribler.community.anontunnel.payload.CreateMessage(key)


def bits2string(b):
    b = bin(b)[2:]
    return ''.join(chr(int(''.join(x), 2)) for x in zip(*[iter(b)] * 8))<|MERGE_RESOLUTION|>--- conflicted
+++ resolved
@@ -70,7 +70,6 @@
         raise ValueError('unsupported word size: %d!' % word_size)
 
     return struct.pack(fmt, *words)
-
 
 #-----------------------------------------------------------------------------
 def packed_to_int(packed_int, width=128, word_size=32):
@@ -146,12 +145,9 @@
             MESSAGE_EXTEND: self.__decode_extend,
             MESSAGE_EXTENDED: self.__decode_extended,
             MESSAGE_DATA: self.__decode_data,
-<<<<<<< HEAD
-            MESSAGE_PING: lambda socket_buffer, offset: Tribler.community.anontunnel.payload.PingMessage()
-=======
             MESSAGE_PING: self.__decode_ping,
             MESSAGE_PONG: self.__decode_pong
->>>>>>> eaa15476
+            MESSAGE_PING: lambda socket_buffer, offset: Tribler.community.anontunnel.payload.PingMessage()
         }
 
     def encode(self, message_type, message):
@@ -277,11 +273,11 @@
 
     @staticmethod
     def __decode_ping(message_buffer, offset=0):
-        return PingMessage()
+        return Tribler.community.anontunnel.payload.PingMessage()
 
     @staticmethod
     def __decode_pong(message_buffer, offset=0):
-        return PongMessage()
+        return Tribler.community.anontunnel.payload.PongMessage()
 
 
     @staticmethod
