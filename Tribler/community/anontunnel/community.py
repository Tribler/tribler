--- conflicted
+++ resolved
@@ -420,8 +420,6 @@
     # END OF DISPERSY DEFINED MESSAGES
     # START OF CUSTOM MESSAGES
     def on_bypass_message(self, sock_addr, packet):
-        packet = packet[len(self.prefix):]
-
         dispersy = self._dispersy
 
         # TODO: we should attempt to get the candidate from the member_heartbeat dict
@@ -742,7 +740,8 @@
         return circuit_id
 
     def send_message(self, destination, circuit_id, message_type, message):
-<<<<<<< HEAD
+        contents = self.proxy_conversion.encode(message_type, message)
+        return self.send_packet(destination, circuit_id, message_type, contents)
         #if circuit_id in self.circuits:
 
         circuit = self.circuits[circuit_id]
@@ -759,10 +758,6 @@
 
 
         return self.send_packet(destination, circuit_id, message_type, packet)
-=======
-        contents = self.proxy_conversion.encode(message_type, message)
-        return self.send_packet(destination, circuit_id, message_type, contents)
->>>>>>> 670ce558
 
     def send_packet(self, destination, circuit_id, message_type, packet, relayed=False):
         assert isinstance(destination, Candidate), type(destination)
