# Written by Egbert Bouman
# Based on ProxyCommunity by Chris Tanaskoski and Rutger Plak (crypto)

import logging
import random
import socket
import time
from collections import defaultdict
from cryptography.exceptions import InvalidTag
from twisted.internet import reactor
from twisted.internet.protocol import DatagramProtocol
from twisted.internet.task import LoopingCall
from Tribler import dispersy
from Tribler.Core.Utilities.encoding import decode, encode
from Tribler.community.bartercast4.statistics import BartercastStatisticTypes, _barter_statistics
from Tribler.community.tunnel import (CIRCUIT_ID_PORT, CIRCUIT_STATE_EXTENDING, CIRCUIT_STATE_READY, CIRCUIT_TYPE_DATA,
                                      CIRCUIT_TYPE_RENDEZVOUS, CIRCUIT_TYPE_RP, EXIT_NODE, EXIT_NODE_SALT, ORIGINATOR,
                                      ORIGINATOR_SALT, PING_INTERVAL)
from Tribler.community.tunnel.Socks5.server import Socks5Server
from Tribler.community.tunnel.conversion import TunnelConversion
from Tribler.community.tunnel.crypto.tunnelcrypto import CryptoException, TunnelCrypto
from Tribler.community.tunnel.payload import (CellPayload, CreatePayload, CreatedPayload, DestroyPayload, ExtendPayload,
                                              ExtendedPayload, PingPayload, PongPayload, StatsRequestPayload,
                                              StatsResponsePayload, TunnelIntroductionRequestPayload,
                                              TunnelIntroductionResponsePayload)
from Tribler.community.tunnel.routing import Circuit, Hop, RelayRoute
from Tribler.dispersy.authentication import MemberAuthentication, NoAuthentication
from Tribler.dispersy.candidate import Candidate
from Tribler.dispersy.community import Community
from Tribler.dispersy.conversion import DefaultConversion
from Tribler.dispersy.destination import CandidateDestination
from Tribler.dispersy.distribution import DirectDistribution
from Tribler.dispersy.endpoint import TUNNEL_PREFIX_LENGHT
from Tribler.dispersy.message import DropMessage, Message
from Tribler.dispersy.requestcache import NumberCache, RandomNumberCache
from Tribler.dispersy.resolution import PublicResolution
from Tribler.dispersy.util import call_on_reactor_thread


class CircuitRequestCache(NumberCache):
    def __init__(self, community, circuit, retry):
        super(CircuitRequestCache, self).__init__(community.request_cache, u"anon-circuit", circuit.circuit_id)
        self.tunnel_logger = logging.getLogger('TunnelLogger')
        self.community = community
        self.circuit = circuit
        self.retry = retry

    def on_timeout(self):
        if self.circuit.state != CIRCUIT_STATE_READY:
            reason = 'timeout on CircuitRequestCache, state = %s, candidate = %s' % (
                self.circuit.state, self.circuit.first_hop)
            self.community.remove_circuit(self.number, reason)
            if self.retry:
                self.retry()


class CreatedRequestCache(NumberCache):
    def __init__(self, community, circuit_id, candidate, candidates):
        super(CreatedRequestCache, self).__init__(community.request_cache, u"anon-created", circuit_id)
        self.circuit_id = circuit_id
        self.candidate = candidate
        self.candidates = candidates

    def on_timeout(self):
        pass


class PingRequestCache(RandomNumberCache):
    def __init__(self, community, circuit):
        super(PingRequestCache, self).__init__(community.request_cache, u"ping")
        self.tunnel_logger = logging.getLogger('TunnelLogger')
        self.circuit = circuit
        self.community = community

    @property
    def timeout_delay(self):
        return PING_INTERVAL + 5

    def on_timeout(self):
        if self.circuit.last_incoming < time.time() - self.timeout_delay:
            self.tunnel_logger.info("PingRequestCache: no response on ping, circuit %d timed out",
                                    self.circuit.circuit_id)
            self.community.remove_circuit(self.circuit.circuit_id, 'ping timeout')


class StatsRequestCache(RandomNumberCache):
    def __init__(self, community, handler):
        super(StatsRequestCache, self).__init__(community.request_cache, u"stats")
        self.handler = handler
        self.community = community

    def on_timeout(self):
        pass


class TunnelExitSocket(DatagramProtocol):
    def __init__(self, circuit_id, community, sock_addr, mid=None):
        self.tunnel_logger = logging.getLogger('TunnelLogger')

        self.port = None
        self.sock_addr = sock_addr
        self.circuit_id = circuit_id
        self.community = community
        self.ips = defaultdict(int)
        self.bytes_up = self.bytes_down = 0
        self.creation_time = time.time()
        self.mid = mid

    def enable(self):
        if not self.enabled:
            self.port = reactor.listenUDP(0, self)

    @property
    def enabled(self):
        return self.port is not None

    def sendto(self, data, destination):
        if self.check_num_packets(destination, False):
            if TunnelConversion.is_allowed(data):
                if dispersy.util.is_valid_address(destination):
                    ip_address = destination[0]
                else:
                    try:
                        ip_address = socket.gethostbyname(destination[0])
                        self.tunnel_logger.info("Resolved ip address %s for hostname %s",
                                                ip_address,
                                                destination[0])
                    except:
                        self.tunnel_logger.error("Can't resolve ip address for hostname %s", destination[0])

                try:
                    self.transport.write(data, (ip_address, destination[1]))
                except Exception, e:
                    self.tunnel_logger.error("Failed to write data to transport: %s. Destination: %s",
                                             e[1],
                                             repr(destination))
                    raise

                self.community.increase_bytes_sent(self, len(data))
            else:
                self.tunnel_logger.error("dropping forbidden packets from exit socket with circuit_id %d",
                                         self.circuit_id)

    def datagramReceived(self, data, source):
        self.community.increase_bytes_received(self, len(data))
        if self.check_num_packets(source, True):
            if TunnelConversion.is_allowed(data):
                self.tunnel_data(source, data)
            else:
                self.tunnel_logger.warning("dropping forbidden packets to exit socket with circuit_id %d",
                                           self.circuit_id)

    def tunnel_data(self, source, data):
        self.community.tunnel_data_to_origin(self.circuit_id, self.sock_addr, source, data)

    def close(self):
        if self.enabled:
            self.port.stopListening()
            self.port = None

    def check_num_packets(self, ip, incoming):
        if self.ips[ip] < 0:
            return True

        max_packets_without_reply = self.community.settings.max_packets_without_reply
        if self.ips[ip] >= (max_packets_without_reply + 1 if incoming else max_packets_without_reply):
            self.community.remove_exit_socket(self.circuit_id, destroy=True)
            self.tunnel_logger.error("too many packets to a destination without a reply, "
                                     "removing exit socket with circuit_id %d", self.circuit_id)
            return False

        if incoming:
            self.ips[ip] = -1
        else:
            self.ips[ip] += 1

        return True


class TunnelSettings(object):
    def __init__(self, install_dir=None, tribler_session=None):
        self.tunnel_logger = logging.getLogger('TunnelLogger')

        self.crypto = TunnelCrypto()
        self.socks_listen_ports = range(1080, 1085)

        self.min_circuits = 4
        self.max_circuits = 8
        self.max_relays_or_exits = 100

        self.max_time = 10 * 60
        self.max_time_inactive = 20
        self.max_traffic = 55 * 1024 * 1024

        self.max_packets_without_reply = 50
        self.dht_lookup_interval = 30

        if tribler_session:
            self.become_exitnode = tribler_session.get_tunnel_community_exitnode_enabled()
        else:
            self.become_exitnode = False


class ExitCandidate(object):
    def __init__(self, become_exit):
        self.become_exit = become_exit
        self.creation_time = time.time()


class RoundRobin(object):
    def __init__(self, community):
        self.community = community
        self.index = -1

    def has_options(self, hops):
        return len(self.community.active_data_circuits(hops)) > 0

    def select(self, destination, hops):
        if destination and destination[1] == CIRCUIT_ID_PORT:
            circuit_id = self.community.ip_to_circuit_id(destination[0])
            circuit = self.community.circuits.get(circuit_id, None)

            if circuit and circuit.state == CIRCUIT_STATE_READY and \
                            circuit.ctype == CIRCUIT_TYPE_RENDEZVOUS:
                return circuit

        circuit_ids = sorted(self.community.active_data_circuits(hops).keys())

        if not circuit_ids:
            return None

        self.index = (self.index + 1) % len(circuit_ids)
        circuit_id = circuit_ids[self.index]
        return self.community.active_data_circuits()[circuit_id]


class TunnelCommunity(Community):
    def __init__(self, *args, **kwargs):
        super(TunnelCommunity, self).__init__(*args, **kwargs)
        self.tunnel_logger = logging.getLogger('TunnelLogger')

        self.data_prefix = "fffffffe".decode("HEX")
        self.circuits = {}
        self.directions = {}
        self.relay_from_to = {}
        self.relay_session_keys = {}
        self.waiting_for = set()
        self.exit_sockets = {}
        self.circuits_needed = {}
        self.exit_candidates = {}
        self.notifier = None
        self.selection_strategy = RoundRobin(self)
        self.stats = defaultdict(int)
        self.creation_time = time.time()
        self.crawler_mids = ['5e02620cfabea2d2d3bfdc2032f6307136a35e69'.decode('hex'),
                             '43e8807e6f86ef2f0a784fbc8fa21f8bc49a82ae'.decode('hex'),
                             'e79efd8853cef1640b93c149d7b0f067f6ccf221'.decode('hex')]
        self.bittorrent_peers = {}

        self.trsession = self.settings = self.socks_server = None

    def initialize(self, tribler_session=None, settings=None):
        self.trsession = tribler_session
        self.settings = settings if settings else TunnelSettings(tribler_session=tribler_session)

        self.tunnel_logger.info("TunnelCommunity: setting become_exitnode = %s" % self.settings.become_exitnode)

        super(TunnelCommunity, self).initialize()

        assert isinstance(self.settings.crypto, TunnelCrypto), self.settings.crypto

        self.crypto.initialize(self)

        self.dispersy.endpoint.listen_to(self.data_prefix, self.on_data)

        self.register_task("do_circuits", LoopingCall(self.do_circuits)).start(5, now=True)
        self.register_task("do_ping", LoopingCall(self.do_ping)).start(PING_INTERVAL)

        self.socks_server = Socks5Server(self, tribler_session.get_tunnel_community_socks5_listen_ports()
        if tribler_session else self.settings.socks_listen_ports)
        self.socks_server.start()

        if self.trsession:
            self.notifier = self.trsession.notifier
            self.trsession.lm.tunnel_community = self

    def self_is_connectable(self):
        return self._dispersy._connection_type == u"public"

    def candidate_is_connectable(self, candidate):
        return candidate.connection_type == u"public"

    def become_exitnode(self):
        return self.settings.become_exitnode

    @classmethod
    def get_master_members(cls, dispersy):
        # TODO private keys in comments makes puppies cry
        # generated: Sat Jul  4 15:31:17 2015
        # curve: None
        # len: 571 bits ~ 144 bytes signature
        # pub: 170 3081a7301006072a8648ce3d020106052b81040027038192000407b5eb7d25859eee6495ca0e1c14e0bb3c38cc4de5c1bb7d198a3cb6e075833ce59ac0464450e8405a6d9f7cce9824b970eb28259b8bd1f391d44c8dc7c8929014764cdbd5bd20300719a696f39dacd4e8c2dd8240e884a6eeff1734b9e175d28d805461f8a94f5fbc84b5ce1d0f322587522d1a79636301bb0efc1052239837beb88f3aa49b1b19b785296421ece659
        # prv: 241 3081ee0201010448023682a3d2a23725d6c8effc8bccc46ecdd5b613621f536d9b41b6f35a1a4bfca1d8175ba6a2171a05aa6d72b6c51499ea602ab33047e4e93715496aa3f2e3526fd48fb75fb32cb4a00706052b81040027a18195038192000407b5eb7d25859eee6495ca0e1c14e0bb3c38cc4de5c1bb7d198a3cb6e075833ce59ac0464450e8405a6d9f7cce9824b970eb28259b8bd1f391d44c8dc7c8929014764cdbd5bd20300719a696f39dacd4e8c2dd8240e884a6eeff1734b9e175d28d805461f8a94f5fbc84b5ce1d0f322587522d1a79636301bb0efc1052239837beb88f3aa49b1b19b785296421ece659
        # pub-sha1 2b62d6f75a72307897f512ecdd38ec5532c3ebc2
        # prv-sha1 eaf086a8eefac71151337b26f8b04fedaa6650d0
        # -----BEGIN PUBLIC KEY-----
        # MIGnMBAGByqGSM49AgEGBSuBBAAnA4GSAAQHtet9JYWe7mSVyg4cFOC7PDjMTeXB
        # u30Zijy24HWDPOWawEZEUOhAWm2ffM6YJLlw6yglm4vR85HUTI3HyJKQFHZM29W9
        # IDAHGaaW852s1OjC3YJA6ISm7v8XNLnhddKNgFRh+KlPX7yEtc4dDzIlh1ItGnlj
        # YwG7DvwQUiOYN764jzqkmxsZt4UpZCHs5lk=
        # -----END PUBLIC KEY-----
        master_key = "3081a7301006072a8648ce3d020106052b81040027038192000407b5eb7d25859eee6495ca0e1c14e0bb3c38cc4de5c1bb7d198a3cb6e075833ce59ac0464450e8405a6d9f7cce9824b970eb28259b8bd1f391d44c8dc7c8929014764cdbd5bd20300719a696f39dacd4e8c2dd8240e884a6eeff1734b9e175d28d805461f8a94f5fbc84b5ce1d0f322587522d1a79636301bb0efc1052239837beb88f3aa49b1b19b785296421ece659".decode(
            "HEX")
        master = dispersy.get_member(public_key=master_key)
        return [master]

    def initiate_meta_messages(self):
        meta_messages = super(TunnelCommunity, self).initiate_meta_messages()
        for i, mm in enumerate(meta_messages):
            if mm.name == "dispersy-introduction-request":
                meta_messages[i] = Message(self, mm.name, mm.authentication, mm.resolution, mm.distribution,
                                           mm.destination, TunnelIntroductionRequestPayload(),
                                           mm.check_callback, mm.handle_callback)
            elif mm.name == "dispersy-introduction-response":
                meta_messages[i] = Message(self, mm.name, mm.authentication, mm.resolution, mm.distribution,
                                           mm.destination, TunnelIntroductionResponsePayload(),
                                           mm.check_callback, mm.handle_callback)

        return meta_messages + [Message(self, u"cell", NoAuthentication(), PublicResolution(), DirectDistribution(),
                                        CandidateDestination(), CellPayload(), self._generic_timeline_check,
                                        self.on_cell),
                                Message(self, u"create", NoAuthentication(), PublicResolution(), DirectDistribution(),
                                        CandidateDestination(), CreatePayload(), self.check_create, self.on_create),
                                Message(self, u"created", NoAuthentication(), PublicResolution(), DirectDistribution(),
                                        CandidateDestination(), CreatedPayload(), self.check_created, self.on_created),
                                Message(self, u"extend", NoAuthentication(), PublicResolution(), DirectDistribution(),
                                        CandidateDestination(), ExtendPayload(), self.check_extend, self.on_extend),
                                Message(self, u"extended", NoAuthentication(), PublicResolution(), DirectDistribution(),
                                        CandidateDestination(), ExtendedPayload(), self.check_extended,
                                        self.on_extended),
                                Message(self, u"ping", NoAuthentication(), PublicResolution(), DirectDistribution(),
                                        CandidateDestination(), PingPayload(), self._generic_timeline_check,
                                        self.on_ping),
                                Message(self, u"pong", NoAuthentication(), PublicResolution(), DirectDistribution(),
                                        CandidateDestination(), PongPayload(), self.check_pong, self.on_pong),
                                Message(self, u"destroy", MemberAuthentication(), PublicResolution(),
                                        DirectDistribution(), CandidateDestination(), DestroyPayload(),
                                        self._generic_timeline_check, self.on_destroy),
                                Message(self, u"stats-request", MemberAuthentication(), PublicResolution(),
                                        DirectDistribution(), CandidateDestination(), StatsRequestPayload(),
                                        self._generic_timeline_check, self.on_stats_request),
                                Message(self, u"stats-response", MemberAuthentication(), PublicResolution(),
                                        DirectDistribution(), CandidateDestination(), StatsResponsePayload(),
                                        self._generic_timeline_check, self.on_stats_response)]

    def initiate_conversions(self):
        return [DefaultConversion(self), TunnelConversion(self)]

    def unload_community(self):
        self.socks_server.stop()

        # Remove all circuits/relays/exitsockets
        for circuit_id in self.circuits.keys():
            self.remove_circuit(circuit_id, destroy=True)
        for circuit_id in self.relay_from_to.keys():
            self.remove_relay(circuit_id, destroy=True, both_sides=False)
        for circuit_id in self.exit_sockets.keys():
            self.remove_exit_socket(circuit_id, destroy=True)

        super(TunnelCommunity, self).unload_community()

    @property
    def crypto(self):
        return self.settings.crypto

    def get_session_keys(self, keys, direction):
        # increment salt_explicit
        keys[direction + 4] += 1
        return keys[direction], keys[direction + 2], keys[direction + 4]

    @property
    def dispersy_enable_bloom_filter_sync(self):
        return False

    @property
    def dispersy_enable_fast_candidate_walker(self):
        return True

    def _generate_circuit_id(self, neighbour=None):
        circuit_id = random.getrandbits(32)

        # Prevent collisions.
        while circuit_id in self.circuits or (neighbour and (neighbour, circuit_id) in self.relay_from_to):
            circuit_id = random.getrandbits(32)

        return circuit_id

    def do_circuits(self):
        for circuit_length, num_circuits in self.circuits_needed.items():
            num_to_build = num_circuits - sum([1 for _ in self.data_circuits(circuit_length).itervalues()])
            self.tunnel_logger.info("want %d data circuits of length %d", num_to_build, circuit_length)
            for _ in range(num_to_build):
                if not self.create_circuit(circuit_length):
                    self.tunnel_logger.info("circuit creation of %d circuits failed, no need to continue" %
                                            num_to_build)
                    break
        self.do_remove()

    def tunnels_ready(self, hops):
        if hops > 0:
            self.circuits_needed[hops] = max(1, self.settings.max_circuits)
            if self.settings.min_circuits:
                return min(1, len(self.active_data_circuits(hops)) / float(self.settings.min_circuits))
            else:
                return int(bool(self.active_data_circuits(hops)))
        return 1

    def do_remove(self):
        # Remove circuits that are inactive / are too old / have transferred too many bytes.
        for key, circuit in self.circuits.items():
            if circuit.last_incoming < time.time() - self.settings.max_time_inactive:
                self.remove_circuit(key, 'no activity')
            elif circuit.creation_time < time.time() - self.settings.max_time:
                self.remove_circuit(key, 'too old')
            elif circuit.bytes_up + circuit.bytes_down > self.settings.max_traffic:
                self.remove_circuit(key, 'traffic limit exceeded')

        # Remove relays that are inactive / are too old / have transferred too many bytes.
        for key, relay in self.relay_from_to.items():
            if relay.last_incoming < time.time() - self.settings.max_time_inactive:
                self.remove_relay(key, 'no activity', both_sides=False)
            elif relay.creation_time < time.time() - self.settings.max_time:
                self.remove_relay(key, 'too old', both_sides=False)
            elif relay.bytes_up + relay.bytes_down > self.settings.max_traffic:
                self.remove_relay(key, 'traffic limit exceeded', both_sides=False)

        # Remove exit sockets that are too old / have transferred too many bytes.
        for circuit_id, exit_socket in self.exit_sockets.items():
            if exit_socket.creation_time < time.time() - self.settings.max_time:
                self.remove_exit_socket(circuit_id, 'too old')
            elif exit_socket.bytes_up + exit_socket.bytes_down > self.settings.max_traffic:
                self.remove_exit_socket(circuit_id, 'traffic limit exceeded')

        # Remove exit_candidates that are not returned as dispersy verified candidates
        current_candidates = set(c.get_member().public_key for c in self.dispersy_yield_verified_candidates())
        ckeys = self.exit_candidates.keys()
        for pubkey in ckeys:
            if pubkey not in current_candidates:
                self.exit_candidates.pop(pubkey)
                self.tunnel_logger.info("Removed candidate from exit_candidates dictionary")

    def create_circuit(self, goal_hops, ctype=CIRCUIT_TYPE_DATA, callback=None, max_retries=0,
                       required_endpoint=None, info_hash=None):
        assert required_endpoint is None or isinstance(required_endpoint, tuple), type(required_endpoint)
        assert required_endpoint is None or len(required_endpoint) == 3, required_endpoint
        retry_lambda = first_hop = None

        if max_retries > 0:
            retry_lambda = lambda h=goal_hops, t=ctype, c=callback, r=max_retries - 1, e=required_endpoint: \
                self.create_circuit(h, t, c, r, e)

        if not required_endpoint:
            for c in self.dispersy_yield_verified_candidates():
                pubkey = c.get_member().public_key
                exit_candidate = self.exit_candidates[pubkey]
                if ctype == CIRCUIT_TYPE_DATA:
                    self.tunnel_logger.info("Look for an exit node to set as required_endpoint for this circuit")
                    if exit_candidate.become_exit:
                        self.tunnel_logger.info("Valid exit candidate found for this circuit")
                        required_endpoint = (c.sock_addr[0], c.sock_addr[1], pubkey)
                        break
                else:
                    self.tunnel_logger.info("Try to find connectable node to set as required_endpoint for circuit")
                    required_endpoint = (c.sock_addr[0], c.sock_addr[1], pubkey)
                    if self.candidate_is_connectable(c) and not exit_candidate.become_exit:
                        # Prefer non exit candidate, because the real exit candidates are scarce, save their bandwidth
                        self.tunnel_logger.info("Connectable non-exit required_endpoint found, stop looking further")
                        break

        # If the number of hops is 1, it should immediately be the required_endpoint hop.
        if goal_hops == 1 and required_endpoint:
            self.tunnel_logger.info("Associate first hop with a candidate and member object")
            first_hop = Candidate((required_endpoint[0], required_endpoint[1]), False)
            first_hop.associate(self.get_member(public_key=required_endpoint[2]))
        else:
            self.tunnel_logger.info("Look for a first hop that is not an exit node and is not used before")
            hops = set([c.first_hop for c in self.circuits.values()])
            for c in self.dispersy_yield_verified_candidates():
                if (c.sock_addr not in hops) and self.crypto.is_key_compatible(c.get_member()._ec) and \
                        (not required_endpoint or c.sock_addr != tuple(required_endpoint[:2])) and \
                        not self.exit_candidates[c.get_member().public_key].become_exit:
                    first_hop = c
                    break

        if not required_endpoint:
            if retry_lambda:
                self.tunnel_logger.info(
                    "could not create circuit, no available exit-nodes found, will retry in 5 seconds.")
                # TODO Getting warning that callLater does not exist in reactor.py
                self.register_task(retry_lambda, reactor.callLater(5, retry_lambda))
            else:
                self.tunnel_logger.info("could not create circuit, no available exit-nodes.")
            return False

        if not first_hop:
            if retry_lambda:
                self.tunnel_logger.info(
                    "could not create circuit, no available relay for first hop, will retry in 5 seconds.")
                # TODO Getting warning that callLater does not exist in reactor.py
                self.register_task(retry_lambda, reactor.callLater(5, retry_lambda))
            else:
                self.tunnel_logger.info("could not create circuit, no available relay for first hop.")
            return False

        circuit_id = self._generate_circuit_id(first_hop.sock_addr)
        circuit = Circuit(circuit_id, goal_hops, first_hop.sock_addr, self, ctype, callback,
                          required_endpoint, first_hop.get_member().mid.encode('hex'), info_hash)

        self.request_cache.add(CircuitRequestCache(self, circuit, retry_lambda))

        circuit.unverified_hop = Hop(first_hop.get_member()._ec)
        circuit.unverified_hop.address = first_hop.sock_addr
        circuit.unverified_hop.dh_secret, circuit.unverified_hop.dh_first_part = self.crypto.generate_diffie_secret()

        self.tunnel_logger.info("creating circuit %d of %d hops. First hop: %s:%d", circuit_id, circuit.goal_hops,
                                first_hop.sock_addr[0], first_hop.sock_addr[1])

        self.circuits[circuit_id] = circuit
        self.waiting_for.add(circuit_id)

        self.increase_bytes_sent(circuit, self.send_cell([first_hop],
                                                         u"create", (circuit_id,
                                                                     circuit.unverified_hop.node_id,
                                                                     circuit.unverified_hop.node_public_key,
                                                                     circuit.unverified_hop.dh_first_part)))

        _barter_statistics.dict_inc_bartercast(BartercastStatisticTypes.TUNNELS_CREATED, "%s:%s" %
                                               (first_hop.sock_addr[0], first_hop.sock_addr[1]))
        return circuit_id

    def readd_bittorrent_peers(self):
        for torrent, peers in self.bittorrent_peers.items():
            infohash = torrent.tdef.get_infohash().encode("hex")
            for peer in peers:
                self.tunnel_logger.info("Re-adding peer %s to torrent %s", peer, infohash)
                torrent.add_peer(peer)
            del self.bittorrent_peers[torrent]

    def remove_circuit(self, circuit_id, additional_info='', destroy=False):
        assert isinstance(circuit_id, (long, int)), type(circuit_id)

        if circuit_id in self.circuits:
            self.tunnel_logger.info("removing circuit %d " + additional_info, circuit_id)

            if destroy:
                self.destroy_circuit(circuit_id)

            circuit = self.circuits.pop(circuit_id)
            circuit.destroy()

            affected_peers = self.socks_server.circuit_dead(circuit)
            ltmgr = self.trsession.lm.ltmgr if self.trsession and self.trsession.get_libtorrent() else None
            if ltmgr:
                affected_torrents = {d: affected_peers.intersection(peer.ip for peer in d.handle.get_peer_info())
                                     for d, s in ltmgr.torrents.values() if s == ltmgr.get_session(d.get_hops())}

                for download, peers in affected_torrents.iteritems():
                    if peers:
                        if download not in self.bittorrent_peers:
                            self.bittorrent_peers[download] = peers
                        else:
                            self.bittorrent_peers[download] = peers | self.bittorrent_peers[download]

                # If there are active circuits, add peers immediately. Otherwise postpone.
                if self.active_data_circuits():
                    self.readd_bittorrent_peers()

            return True
        return False

    def remove_relay(self, circuit_id, additional_info='', destroy=False, got_destroy_from=None, both_sides=True):
        # Find other side of relay
        to_remove = [circuit_id]
        if both_sides:
            for k, v in self.relay_from_to.iteritems():
                if circuit_id == v.circuit_id:
                    to_remove.append(k)

        # Send destroy
        if destroy:
            self.destroy_relay(to_remove, got_destroy_from=got_destroy_from)

        for cid in to_remove:
            if cid in self.relay_from_to:
                self.tunnel_logger.warning("Removing relay %d %s", cid, additional_info)
                # Remove the relay
                del self.relay_from_to[cid]
                # Remove old session key
                if cid in self.relay_session_keys:
                    del self.relay_session_keys[cid]
            else:
                self.tunnel_logger.error("Could not remove relay %d %s", circuit_id, additional_info)

    def remove_exit_socket(self, circuit_id, additional_info='', destroy=False):
        if circuit_id in self.exit_sockets:
            if destroy:
                self.destroy_exit_socket(circuit_id)
            # Close socket
            exit_socket = self.exit_sockets.pop(circuit_id)
            if exit_socket.enabled:
                self.tunnel_logger.info("Removing exit socket %d %s", circuit_id, additional_info)
                exit_socket.close()
                # Remove old session key
                if circuit_id in self.relay_session_keys:
                    del self.relay_session_keys[circuit_id]
            return
        self.tunnel_logger.error("could not remove exit socket %d %s", circuit_id, additional_info)

    def destroy_circuit(self, circuit_id, reason=0):
        if circuit_id in self.circuits:
            sock_addr = self.circuits[circuit_id].first_hop
            self.send_destroy(Candidate(sock_addr, False), circuit_id, reason)
            self.tunnel_logger.info("destroy_circuit %s %s", circuit_id, sock_addr)

    def destroy_relay(self, circuit_ids, reason=0, got_destroy_from=None):
        relays = {cid_from: (self.relay_from_to[cid_from].circuit_id,
                             self.relay_from_to[cid_from].sock_addr) for cid_from in circuit_ids
                  if cid_from in self.relay_from_to}

        if got_destroy_from and got_destroy_from not in relays.values():
            self.tunnel_logger.error("%s not allowed send destroy for circuit %s",
                                     *reversed(got_destroy_from))
            return

        for cid_from, (cid_to, sock_addr) in relays.iteritems():
            self.tunnel_logger.info("found relay %s -> %s (%s)", cid_from, cid_to, sock_addr)
            if (cid_to, sock_addr) != got_destroy_from:
                self.send_destroy(Candidate(sock_addr, False), cid_to, reason)
                self.tunnel_logger.info("fw destroy to %s %s", cid_to, sock_addr)

    def destroy_exit_socket(self, circuit_id, reason=0):
        if circuit_id in self.exit_sockets:
            sock_addr = self.exit_sockets[circuit_id].sock_addr
            self.send_destroy(Candidate(sock_addr, False), circuit_id, reason)
            self.tunnel_logger.info("destroy_exit_socket %s %s", circuit_id, sock_addr)

    def data_circuits(self, hops=None):
        return {cid: c for cid, c in self.circuits.items()
                if c.ctype == CIRCUIT_TYPE_DATA and (hops is None or hops == len(c.hops))}

    def active_data_circuits(self, hops=None):
        return {cid: c for cid, c in self.circuits.items()
                if c.state == CIRCUIT_STATE_READY and c.ctype == CIRCUIT_TYPE_DATA and
                (hops is None or hops == len(c.hops))}

    def is_relay(self, circuit_id):
        return circuit_id > 0 and circuit_id in self.relay_from_to and circuit_id not in self.waiting_for

    def send_cell(self, candidates, message_type, payload):
        meta = self.get_meta_message(message_type)
        message = meta.impl(distribution=(self.global_time,), payload=payload)
        packet = TunnelConversion.convert_to_cell(message.packet)

        plaintext, encrypted = TunnelConversion.split_encrypted_packet(packet, u'cell')
        if message_type not in [u'create', u'created']:
            try:
                encrypted = self.crypto_out(self.circuits[message.payload.circuit_id], encrypted)
            except CryptoException, e:
                self.tunnel_logger.error(str(e))
                return 0
        packet = plaintext + encrypted

        return self.send_packet(candidates, message_type, packet)

    def send_data(self, candidates, message_type, packet):
        circuit_id = TunnelConversion.get_circuit_id(packet, message_type)

        plaintext, unencrypted = TunnelConversion.split_encrypted_packet(packet, message_type)
        try:
<<<<<<< HEAD
            encrypted = self.crypto_out(circuit_id, unencrypted, is_data=True)
=======
            encrypted = self.crypto_out(self.circuits[circuit_id], unencrypted, is_data=True)
>>>>>>> b7e12d3e
        except CryptoException, e:
            self.tunnel_logger.error(str(e))
            return 0
        packet = plaintext + encrypted
        return self.send_packet(candidates, u'data', packet)

    def send_packet(self, candidates, message_type, packet):
        self.dispersy.endpoint.send(candidates, [packet], prefix=self.data_prefix if message_type == u"data" else None)
        self.statistics.increase_msg_count(u"outgoing", message_type, len(candidates))
        self.tunnel_logger.debug("send %s to %s candidates: %s", message_type, len(candidates), map(str, candidates))
        return len(packet)

    def send_destroy(self, candidate, circuit_id, reason):
        meta = self.get_meta_message(u"destroy")
        destroy = meta.impl(authentication=(self._my_member,), distribution=(
            self.global_time,), payload=(circuit_id, reason))
        self.send_packet([candidate], meta.name, destroy.packet)

    def relay_cell(self, circuit_id, message_type, message):
        return self.relay_packet(circuit_id, message_type, message.packet)

    def relay_packet(self, circuit_id, message_type, packet):
        if self.is_relay(circuit_id):
            next_relay = self.relay_from_to[circuit_id]
            this_relay = self.relay_from_to.get(next_relay.circuit_id, None)

            if this_relay:
                this_relay.last_incoming = time.time()
                self.increase_bytes_received(this_relay, len(packet))

            plaintext, encrypted = TunnelConversion.split_encrypted_packet(packet, message_type)
            try:
                if next_relay.rendezvous_relay:
                    decrypted = self.crypto_in(self.circuits[circuit_id], encrypted)
                    encrypted = self.crypto_out(self.circuits[next_relay.circuit_id], decrypted)
                else:
                    encrypted = self.crypto_relay(circuit_id, encrypted)
            except CryptoException, e:
                self.tunnel_logger.error(str(e))
                return False
            packet = plaintext + encrypted

            packet = TunnelConversion.swap_circuit_id(packet, message_type, circuit_id, next_relay.circuit_id)
            self.increase_bytes_sent(next_relay, self.send_packet(
                [Candidate(next_relay.sock_addr, False)], message_type, packet))

            return True
        return False

    def check_create(self, messages):
        for message in messages:
            if self.crypto.key and self.crypto.key.key_to_hash() != message.payload.node_id:
                yield DropMessage(message, "node ids do not match")
                continue

            if self.crypto.key and self.crypto.key.pub().key_to_bin() != message.payload.node_public_key:
                yield DropMessage(message, "TunnelCommunity: public keys do not match")
                continue

            yield message

    def check_extend(self, messages):
        for message in messages:
            if not self.is_relay(message.payload.circuit_id):
                request = self.request_cache.get(u"anon-created", message.payload.circuit_id)
                if not request:
                    yield DropMessage(message, "invalid extend request circuit_id")
                    continue
            yield message

    def check_created(self, messages):
        for message in messages:
            if not self.is_relay(message.payload.circuit_id) and message.payload.circuit_id in self.circuits:
                request = self.request_cache.get(u"anon-circuit", message.payload.circuit_id)
                if not request:
                    yield DropMessage(message, "invalid created response circuit_id")
                    continue
            yield message

    def check_extended(self, messages):
        for message in messages:
            if not self.is_relay(message.payload.circuit_id):
                request = self.request_cache.get(u"anon-circuit", message.payload.circuit_id)
                if not request:
                    yield DropMessage(message, "invalid extended response circuit_id")
                    continue
            yield message

    def check_pong(self, messages):
        for message in messages:
            if not self.is_relay(message.payload.circuit_id):
                request = self.request_cache.get(u"ping", message.payload.identifier)
                if not request:
                    yield DropMessage(message, "invalid ping identifier")
                    continue
            yield message

    def _ours_on_created_extended(self, circuit, message):
        hop = circuit.unverified_hop

        try:
            shared_secret = self.crypto.verify_and_generate_shared_secret(
                hop.dh_secret, message.payload.key, message.payload.auth, hop.public_key.key.pk)
            hop.session_keys = self.crypto.generate_session_keys(shared_secret)

        except CryptoException:
            self.remove_circuit(circuit.circuit_id, "error while verifying shared secret, bailing out.")
            return

        circuit.add_hop(hop)
        circuit.unverified_hop = None

        if circuit.state == CIRCUIT_STATE_EXTENDING:
            ignore_candidates = [self.crypto.key_to_bin(hop.public_key) for hop in circuit.hops] + \
                                [self.my_member.public_key]
            if circuit.required_endpoint:
                ignore_candidates.append(circuit.required_endpoint[2])

            become_exit = circuit.goal_hops - 1 == len(circuit.hops)
            if become_exit and circuit.required_endpoint:
                # Set the required exit according to the circuit setting (e.g. for linking e2e circuits)
                host, port, pub_key = circuit.required_endpoint
                extend_hop_public_bin = pub_key
                extend_hop_addr = (host, port)
            else:
                # The next candidate is chosen from the returned list of possible candidates
                candidate_list_enc = message.payload.candidate_list
                _, candidate_list = decode(self.crypto.decrypt_str(
                    candidate_list_enc, hop.session_keys[EXIT_NODE], hop.session_keys[EXIT_NODE_SALT]))
                for ignore_candidate in ignore_candidates:
                    if ignore_candidate in candidate_list:
                        candidate_list.remove(ignore_candidate)

                for i in range(len(candidate_list) - 1, -1, -1):
                    public_key = self.crypto.key_from_public_bin(candidate_list[i])
                    if not self.crypto.is_key_compatible(public_key):
                        candidate_list.pop(i)
                pub_key = next(iter(candidate_list), None)
                extend_hop_public_bin = pub_key
                extend_hop_addr = None

            if extend_hop_public_bin:
                extend_hop_public_key = self.dispersy.crypto.key_from_public_bin(extend_hop_public_bin)
                circuit.unverified_hop = Hop(extend_hop_public_key)
                circuit.unverified_hop.dh_secret, circuit.unverified_hop.dh_first_part = \
                    self.crypto.generate_diffie_secret()

                self.tunnel_logger.info(
                    "extending circuit %d with %s", circuit.circuit_id, extend_hop_public_bin[:20].encode('hex'))
                self.increase_bytes_sent(
                    circuit, self.send_cell([Candidate(circuit.first_hop, False)],
                                            u"extend", (circuit.circuit_id,
                                                        circuit.unverified_hop.node_id,
                                                        circuit.unverified_hop.node_public_key,
                                                        extend_hop_addr,
                                                        circuit.unverified_hop.dh_first_part)))

            else:
                self.remove_circuit(circuit.circuit_id, "no candidates to extend, bailing out.")

        elif circuit.state == CIRCUIT_STATE_READY:
            self.request_cache.pop(u"anon-circuit", circuit.circuit_id)
            # Re-add BitTorrent peers, if needed.
            self.readd_bittorrent_peers()
            # Execute callback
            if circuit.callback:
                circuit.callback(circuit)
                circuit.callback = None
        else:
            return

        if self.notifier:
            from Tribler.Core.simpledefs import NTFY_TUNNEL, NTFY_CREATED, NTFY_EXTENDED
            self.notifier.notify(NTFY_TUNNEL, NTFY_CREATED if len(circuit.hops) == 1 else NTFY_EXTENDED, circuit)

    def on_introduction_request(self, messages):
        exitnode = self.become_exitnode()
        extra_payload = [exitnode]
        super(TunnelCommunity, self).on_introduction_request(messages, extra_payload)
        for message in messages:
            pubkey = message.candidate.get_member().public_key
            self.exit_candidates[pubkey] = ExitCandidate(message.payload.exitnode)

    def create_introduction_request(self, destination, allow_sync, forward=True, is_fast_walker=False):
        exitnode = self.become_exitnode()
        extra_payload = [exitnode]
        super(TunnelCommunity, self).create_introduction_request(destination, allow_sync, forward,
                                                                 is_fast_walker, extra_payload)

    def on_introduction_response(self, messages):
        super(TunnelCommunity, self).on_introduction_response(messages)
        for message in messages:
            pubkey = message.candidate.get_member().public_key
            self.exit_candidates[pubkey] = ExitCandidate(message.payload.exitnode)

    def on_cell(self, messages):
        for message in messages:
            circuit_id = message.payload.circuit_id
            self.tunnel_logger.debug("Got %s (%d) from %s", message.payload.message_type,
                                     message.payload.circuit_id, message.candidate.sock_addr)
            # TODO: if crypto fails for relay messages, call remove_relay
            # TODO: if crypto fails for other messages, call remove_circuit
            if not self.relay_cell(circuit_id, message.payload.message_type, message):

                plaintext, encrypted = TunnelConversion.split_encrypted_packet(message.packet, message.name)

<<<<<<< HEAD
                if message.payload.message_type not in [u'create', u'created']:
                    try:
                        decrypted = self.crypto_in(circuit_id, encrypted)
=======
                # We don't know this circuit, so continue.
                if circuit_id not in self.circuits:
                    continue

                circuit = self.circuits[circuit_id]
                if message.payload.message_type not in [u'create', u'created']:
                    try:
                        decrypted = self.crypto_in(circuit, encrypted)
>>>>>>> b7e12d3e
                    except CryptoException, e:
                        self.tunnel_logger.warning(str(e))
                        continue

                packet = plaintext + decrypted

                self.dispersy.on_incoming_packets(
                    [(message.candidate, TunnelConversion.convert_from_cell(packet))], False,
                    source=u"circuit_%d" % circuit_id)

<<<<<<< HEAD
                if circuit_id not in self.circuits:
                    circuit = self.circuits[circuit_id]
                    circuit.beat_heart()
                    self.increase_bytes_received(circuit, len(message.packet))
=======
                circuit.beat_heart()
                self.increase_bytes_received(circuit, len(message.packet))
>>>>>>> b7e12d3e

    def on_create(self, messages):
        for message in messages:
            candidate = message.candidate
            circuit_id = message.payload.circuit_id

            if self.settings.max_relays_or_exits <= len(self.relay_from_to) + len(self.exit_sockets):
                self.tunnel_logger.error('TunnelCommunity: ignoring create for circuit %d from %s (too many relays %d)',
                                         circuit_id,
                                         candidate.sock_addr,
                                         len(self.relay_from_to) + len(self.exit_sockets))
                continue

            if self._request_cache.has(u"anon-created", circuit_id):
                self.tunnel_logger.error('TunnelCommunity: circuit_id collision in on_create (%d)', circuit_id)
                continue

            self.directions[circuit_id] = EXIT_NODE
            self.tunnel_logger.info(
                'TunnelCommunity: we joined circuit %d with neighbour %s', circuit_id, candidate.sock_addr)

            shared_secret, y, auth = self.crypto.generate_diffie_shared_secret(message.payload.key)
            self.relay_session_keys[circuit_id] = self.crypto.generate_session_keys(shared_secret)

            candidates = {}
            for c in self.dispersy_yield_verified_candidates():
                pubkey = c.get_member().public_key
                vc = self.exit_candidates[pubkey]
                if vc.become_exit:
                    # Exit nodes are chosen by the circuit initiator, we decided not to use exit nodes as normal relay
                    continue

                candidates[pubkey] = c
                if len(candidates) >= 4:
                    break

            self.request_cache.add(CreatedRequestCache(self, circuit_id, candidate, candidates))
            if candidate.get_member() is not None:
                candidate_mid = candidate.get_member().mid.encode('hex')
            else:
                candidate_mid = 0
            self.exit_sockets[circuit_id] = TunnelExitSocket(circuit_id, self, candidate.sock_addr, candidate_mid)

            if self.notifier:
                from Tribler.Core.simpledefs import NTFY_TUNNEL, NTFY_JOINED
                self.notifier.notify(NTFY_TUNNEL, NTFY_JOINED, candidate.sock_addr, circuit_id)

            candidate_list_enc = self.crypto.encrypt_str(
                encode(candidates.keys()), *self.get_session_keys(self.relay_session_keys[circuit_id], EXIT_NODE))
            self.send_cell([candidate], u"created", (circuit_id, y, auth, candidate_list_enc))

    def on_created(self, messages):
        for message in messages:
            candidate = message.candidate
            circuit_id = message.payload.circuit_id

            if circuit_id not in self.waiting_for:
                self.tunnel_logger.error(
                    "Got an unexpected CREATED message for circuit %d from %s:%d", circuit_id, *candidate.sock_addr)
                continue
            self.waiting_for.remove(circuit_id)

            self.directions[circuit_id] = ORIGINATOR
            if circuit_id in self.relay_from_to:
                self.tunnel_logger.info("Got CREATED message forward as EXTENDED to origin.")

                forwarding_relay = self.relay_from_to[circuit_id]
                self.send_cell(
                    [Candidate(forwarding_relay.sock_addr, False)], u"extended", (forwarding_relay.circuit_id,
                                                                                  message.payload.key,
                                                                                  message.payload.auth,
                                                                                  message.payload.candidate_list))

            # Circuit is ours.
            if circuit_id in self.circuits:
                circuit = self.circuits[circuit_id]
                self._ours_on_created_extended(circuit, message)

    def on_extend(self, messages):
        for message in messages:
            if message.payload.node_public_key:
                candidate = message.candidate
                circuit_id = message.payload.circuit_id
                request = self.request_cache.pop(u"anon-created", circuit_id)

                if message.payload.node_public_key in request.candidates:
                    extend_candidate = request.candidates[message.payload.node_public_key]
                else:
                    extend_candidate = Candidate(message.payload.node_addr, False)

                self.tunnel_logger.info("on_extend send CREATE for circuit (%s, %d) to %s:%d!", candidate.sock_addr,
                                        circuit_id,
                                        extend_candidate.sock_addr[0],
                                        extend_candidate.sock_addr[1])
            else:
                self.tunnel_logger.error("cancelling EXTEND, no candidate!")
                continue

            if circuit_id in self.relay_from_to:
                current_relay = self.relay_from_to.pop(circuit_id)
                assert not current_relay.online, "shouldn't be called whenever relay is online the extend message \
                should have been forwarded"

                # We will just forget the attempt and try again, possibly with another candidate.
                del self.relay_from_to[current_relay.circuit_id]

            new_circuit_id = self._generate_circuit_id(extend_candidate.sock_addr)

            if extend_candidate.get_member() is not None:
                candidate_extend_mid = extend_candidate.get_member().mid.encode('hex')
            else:
                candidate_extend_mid = 0

            if candidate.get_member() is not None:
                candidate_mid = candidate.get_member().mid.encode('hex')
            else:
                candidate_mid = 0

            self.waiting_for.add(new_circuit_id)
            self.relay_from_to[new_circuit_id] = RelayRoute(circuit_id, candidate.sock_addr,
                                                            mid=candidate_mid)
            self.relay_from_to[circuit_id] = RelayRoute(new_circuit_id, extend_candidate.sock_addr,
                                                        mid=candidate_extend_mid)

            self.relay_session_keys[new_circuit_id] = self.relay_session_keys[circuit_id]

            self.directions[new_circuit_id] = ORIGINATOR
            self.directions[circuit_id] = EXIT_NODE

            self.remove_exit_socket(circuit_id)

            self.tunnel_logger.info("extending circuit, got candidate with IP %s:%d from cache",
                                    *extend_candidate.sock_addr)

            self.increase_bytes_sent(new_circuit_id, self.send_cell([extend_candidate],
                                                                    u"create", (new_circuit_id,
                                                                                message.payload.node_id,
                                                                                message.payload.node_public_key,
                                                                                message.payload.key)))

    def on_extended(self, messages):
        for message in messages:
            circuit_id = message.payload.circuit_id
            circuit = self.circuits[circuit_id]
            self._ours_on_created_extended(circuit, message)

    @call_on_reactor_thread
    def on_data(self, sock_addr, packet):
        # If it's our circuit, the messenger is the candidate assigned to that circuit and the DATA's destination
        # is set to the zero-address then the packet is from the outside world and addressed to us from.

        message_type = u'data'
        circuit_id = TunnelConversion.get_circuit_id(packet, message_type)

        self.tunnel_logger.debug("Got data (%d) from %s", circuit_id, sock_addr)

        if not self.relay_packet(circuit_id, message_type, packet):
            plaintext, encrypted = TunnelConversion.split_encrypted_packet(packet, message_type)
<<<<<<< HEAD
            try:
                decrypted = self.crypto_in(circuit_id, encrypted, is_data=True)
=======
            circuit = self.circuits[circuit_id]
            try:
                decrypted = self.crypto_in(circuit, encrypted, is_data=True)
>>>>>>> b7e12d3e
            except CryptoException, e:
                self.tunnel_logger.warning(str(e))
                return

            packet = plaintext + decrypted
            circuit_id, destination, origin, data = TunnelConversion.decode_data(packet)

            if circuit_id in self.circuits and origin and sock_addr == circuit.first_hop:
<<<<<<< HEAD
                circuit = self.circuits[circuit_id]
=======
>>>>>>> b7e12d3e
                circuit.beat_heart()
                self.increase_bytes_received(circuit, len(packet))

                if TunnelConversion.could_be_dispersy(data):
                    self.tunnel_logger.debug("Giving incoming data packet to dispersy")
                    self.dispersy.on_incoming_packets(
                        [(Candidate(origin, False), data[TUNNEL_PREFIX_LENGHT:])],
                        False, source=u"circuit_%d" % circuit_id)
                else:
                    anon_seed = circuit.ctype == CIRCUIT_TYPE_RP
                    self.socks_server.on_incoming_from_tunnel(self, circuit, origin, data, anon_seed)

            # It is not our circuit so we got it from a relay, we need to EXIT it!
            else:
                self.tunnel_logger.debug("data for circuit %d exiting tunnel (%s)", circuit_id, destination)
                if destination != ('0.0.0.0', 0):
                    self.exit_data(circuit_id, sock_addr, destination, data)
                else:
                    self.tunnel_logger.error("cannot exit data, destination is 0.0.0.0:0")

    def on_ping(self, messages):
        for message in messages:
            if self.exit_sockets.keys():
                self.send_cell([message.candidate], u"pong", (message.payload.circuit_id, message.payload.identifier))
                self.tunnel_logger.info("Got ping from %s", message.candidate)
            else:
                self.tunnel_logger.warning("Got ping from %s (not responding)", message.candidate)

    def on_pong(self, messages):
        for message in messages:
            self.request_cache.pop(u"ping", message.payload.identifier)
            self.tunnel_logger.info("Got pong from %s", message.candidate)

    def do_ping(self):
        # Ping circuits. Pings are only sent to the first hop, subsequent hops will relay the ping.
        for circuit in self.circuits.values():
            if circuit.state == CIRCUIT_STATE_READY and circuit.ctype != CIRCUIT_TYPE_RENDEZVOUS:
                cache = self.request_cache.add(PingRequestCache(self, circuit))
                self.increase_bytes_sent(circuit, self.send_cell(
                    [Candidate(circuit.first_hop, False)], u"ping", (circuit.circuit_id, cache.number)))

    def on_destroy(self, messages):
        for message in messages:
            circuit_id = message.payload.circuit_id
            cand_sock_addr = message.candidate.sock_addr
            self.tunnel_logger.info("Got destroy from %s for circuit %s", message.candidate, circuit_id)

            if circuit_id in self.relay_from_to:
                self.remove_relay(circuit_id, "Got destroy", True, (circuit_id, cand_sock_addr))

            elif circuit_id in self.exit_sockets:
                self.tunnel_logger.info("Got an exit socket %s %s", circuit_id, cand_sock_addr)
                if cand_sock_addr != self.exit_sockets[circuit_id].sock_addr:
                    self.tunnel_logger.error("%s not allowed send destroy", cand_sock_addr)
                    continue
                self.remove_exit_socket(circuit_id, "Got destroy")

            elif circuit_id in self.circuits:
                self.tunnel_logger.info("Got a circuit %s %s", circuit_id, cand_sock_addr)
                if cand_sock_addr != self.circuits[circuit_id].first_hop:
                    self.tunnel_logger.error("%s not allowed send destroy", cand_sock_addr)
                    continue
                self.remove_circuit(circuit_id, "Got destroy")

            else:
                self.tunnel_logger.warning("Circuit is already removed? %s %s", circuit_id, cand_sock_addr)

    def on_stats_request(self, messages):
        for request in messages:
            if request.candidate.get_member().mid in self.crawler_mids:
                meta = self.get_meta_message(u"stats-response")
                stats = dict(self.stats)
                stats['uptime'] = time.time() - self.creation_time
                response = meta.impl(authentication=(self._my_member,), distribution=(
                    self.global_time,), payload=(request.payload.identifier, stats))
                self.send_packet([request.candidate], u"stats-response", response.packet)
            else:
                self.tunnel_logger.error("Got stats request from unknown crawler %s", request.candidate.sock_addr)

    def on_stats_response(self, messages):
        for message in messages:
            request = self.request_cache.get(u"stats", message.payload.identifier)
            if not request:
                self.tunnel_logger.error("Got unexpected stats response from %s", message.candidate.sock_addr)
                continue

            request.handler(message.candidate, message.payload.stats)
            self.tunnel_logger.info("Received stats response %s", message.payload.stats)

    def do_stats(self, candidate, handler):
        cache = self.request_cache.add(StatsRequestCache(self, handler))
        meta = self.get_meta_message(u"stats-request")
        request = meta.impl(authentication=(self._my_member,),
                            distribution=(self.global_time,), payload=(cache.number,))
        self.send_packet([candidate], u"stats-request", request.packet)

    def tunnel_data_to_end(self, ultimate_destination, data, circuit):
        self.tunnel_logger.debug("Tunnel data to end for circuit %s with ultimate destination %s",
                                 circuit.circuit_id, ultimate_destination)
        packet = TunnelConversion.encode_data(circuit.circuit_id, ultimate_destination, ('0.0.0.0', 0), data)
        self.increase_bytes_sent(circuit, self.send_data([Candidate(circuit.first_hop, False)], u'data', packet))

    def tunnel_data_to_origin(self, circuit_id, sock_addr, source_address, data):
        self.tunnel_logger.debug("Tunnel data to origin %s for circuit %s", sock_addr, circuit_id)
        packet = TunnelConversion.encode_data(circuit_id, ('0.0.0.0', 0), source_address, data)
        self.send_data([Candidate(sock_addr, False)], u'data', packet)

    def exit_data(self, circuit_id, sock_addr, destination, data):
        if not self.become_exitnode() and not TunnelConversion.could_be_dispersy(data):
            self.tunnel_logger.error("Dropping data packets, refusing to be an exit node for data")
        elif circuit_id in self.exit_sockets:
            if not self.exit_sockets[circuit_id].enabled:
                # Check that we got the correct circuit_id, but from a wrong IP.
                if sock_addr[0] == self.exit_sockets[circuit_id].sock_addr[0]:
                    self.exit_sockets[circuit_id].enable()
                else:
                    self._logger.error("Dropping outbound relayed packet: IP's are %s != %s", str(sock_addr),
                                       str(self.exit_sockets[circuit_id].sock_addr))
            try:
                self.exit_sockets[circuit_id].sendto(data, destination)
            except:
                self.tunnel_logger.error("Dropping data packets while EXITing")
        else:
            self.tunnel_logger.error("Dropping data packets with unknown circuit_id")

    def crypto_out(self, circuit, content, is_data=False):
        circuit_id = circuit.circuit_id
        if circuit:
            if circuit and is_data and circuit.ctype in [CIRCUIT_TYPE_RENDEZVOUS, CIRCUIT_TYPE_RP]:
                direction = int(circuit.ctype == CIRCUIT_TYPE_RP)
                content = self.crypto.encrypt_str(content, *self.get_session_keys(circuit.hs_session_keys, direction))
            for hop in reversed(circuit.hops):
                content = self.crypto.encrypt_str(content, *self.get_session_keys(hop.session_keys, EXIT_NODE))
            return content
        elif circuit_id in self.relay_session_keys:
            return self.crypto.encrypt_str(content,
                                           *self.get_session_keys(self.relay_session_keys[circuit_id], ORIGINATOR))
        raise CryptoException("Don't know how to encrypt outgoing message for circuit_id %d" % circuit_id)

    def crypto_in(self, circuit, content, is_data=False):
        circuit_id = circuit.circuit_id
        if circuit:
            if len(circuit.hops) > 0:
                # Remove all the encryption layers
                layer = 0
                for hop in circuit.hops:
                    layer += 1
                    try:
                        content = self.crypto.decrypt_str(
                            content, hop.session_keys[ORIGINATOR], hop.session_keys[ORIGINATOR_SALT])
                    except InvalidTag as e:
                        raise CryptoException("Got exception %r when trying to remove encryption layer %s "
                                              "for message: %r received for circuit_id: %s, is_data: %i, "
                                              "circuit_hops: %d" % (e, layer, content, circuit_id, is_data, circuit.hops
                                                                    ))

                if circuit and is_data and circuit.ctype in [CIRCUIT_TYPE_RENDEZVOUS, CIRCUIT_TYPE_RP]:
                    direction = int(circuit.ctype != CIRCUIT_TYPE_RP)
                    direction_salt = direction + 2
                    content = self.crypto.decrypt_str(
                        content, circuit.hs_session_keys[direction], circuit.hs_session_keys[direction_salt])
                return content
            else:
                raise CryptoException("Error decrypting message for circuit %d, circuit is set to 0 hops.")
        elif circuit_id in self.relay_session_keys:
            return self.crypto.decrypt_str(content,
                                           self.relay_session_keys[circuit_id][EXIT_NODE],
                                           self.relay_session_keys[circuit_id][EXIT_NODE_SALT])

        raise CryptoException("Received message for unknown circuit ID: %d" % circuit_id)

    def crypto_relay(self, circuit_id, content):
        direction = self.directions[circuit_id]
        if direction == ORIGINATOR:
            return self.crypto.encrypt_str(content,
                                           *self.get_session_keys(self.relay_session_keys[circuit_id], ORIGINATOR))
        elif direction == EXIT_NODE:
            return self.crypto.decrypt_str(content,
                                           self.relay_session_keys[circuit_id][EXIT_NODE],
                                           self.relay_session_keys[circuit_id][EXIT_NODE_SALT])
        raise CryptoException("Direction must be either ORIGINATOR or EXIT_NODE")

    def increase_bytes_sent(self, obj, num_bytes):
        if isinstance(obj, Circuit):
            obj.bytes_up += num_bytes
            self.stats['bytes_up'] += num_bytes
            _barter_statistics.dict_inc_bartercast(BartercastStatisticTypes.TUNNELS_BYTES_SENT, "%s:%s" %
                                                   (obj.first_hop[0], obj.first_hop[1]), num_bytes)
        elif isinstance(obj, RelayRoute):
            obj.bytes_up += num_bytes
            self.stats['bytes_relay_up'] += num_bytes
            _barter_statistics.dict_inc_bartercast(BartercastStatisticTypes.TUNNELS_RELAY_BYTES_SENT, "%s:%s" %
                                                   (obj.sock_addr[0], obj.sock_addr[1]), num_bytes)
        elif isinstance(obj, TunnelExitSocket):
            obj.bytes_up += num_bytes
            self.stats['bytes_exit'] += num_bytes
            _barter_statistics.dict_inc_bartercast(BartercastStatisticTypes.TUNNELS_EXIT_BYTES_SENT, "%s:%s" %
                                                   (obj.sock_addr[0], obj.sock_addr[1]), num_bytes)

    def increase_bytes_received(self, obj, num_bytes):
        if isinstance(obj, Circuit):
            obj.bytes_down += num_bytes
            self.stats['bytes_down'] += num_bytes
            _barter_statistics.dict_inc_bartercast(BartercastStatisticTypes.TUNNELS_BYTES_RECEIVED, "%s:%s" %
                                                   (obj.first_hop[0], obj.first_hop[1]), num_bytes)
        elif isinstance(obj, RelayRoute):
            obj.bytes_down += num_bytes
            self.stats['bytes_relay_down'] += num_bytes
            _barter_statistics.dict_inc_bartercast(BartercastStatisticTypes.TUNNELS_RELAY_BYTES_RECEIVED, "%s:%s" %
                                                   (obj.sock_addr[0], obj.sock_addr[1]), num_bytes)
        elif isinstance(obj, TunnelExitSocket):
            obj.bytes_down += num_bytes
            self.stats['bytes_enter'] += num_bytes
            _barter_statistics.dict_inc_bartercast(BartercastStatisticTypes.TUNNELS_EXIT_BYTES_RECEIVED, "%s:%s" %
                                                   (obj.sock_addr[0], obj.sock_addr[1]), num_bytes)<|MERGE_RESOLUTION|>--- conflicted
+++ resolved
@@ -677,31 +677,31 @@
 
         plaintext, unencrypted = TunnelConversion.split_encrypted_packet(packet, message_type)
         try:
-<<<<<<< HEAD
             encrypted = self.crypto_out(circuit_id, unencrypted, is_data=True)
-=======
-            encrypted = self.crypto_out(self.circuits[circuit_id], unencrypted, is_data=True)
->>>>>>> b7e12d3e
         except CryptoException, e:
             self.tunnel_logger.error(str(e))
             return 0
         packet = plaintext + encrypted
         return self.send_packet(candidates, u'data', packet)
 
+
     def send_packet(self, candidates, message_type, packet):
         self.dispersy.endpoint.send(candidates, [packet], prefix=self.data_prefix if message_type == u"data" else None)
         self.statistics.increase_msg_count(u"outgoing", message_type, len(candidates))
         self.tunnel_logger.debug("send %s to %s candidates: %s", message_type, len(candidates), map(str, candidates))
         return len(packet)
 
+
     def send_destroy(self, candidate, circuit_id, reason):
         meta = self.get_meta_message(u"destroy")
         destroy = meta.impl(authentication=(self._my_member,), distribution=(
             self.global_time,), payload=(circuit_id, reason))
         self.send_packet([candidate], meta.name, destroy.packet)
 
+
     def relay_cell(self, circuit_id, message_type, message):
         return self.relay_packet(circuit_id, message_type, message.packet)
+
 
     def relay_packet(self, circuit_id, message_type, packet):
         if self.is_relay(circuit_id):
@@ -731,6 +731,7 @@
             return True
         return False
 
+
     def check_create(self, messages):
         for message in messages:
             if self.crypto.key and self.crypto.key.key_to_hash() != message.payload.node_id:
@@ -742,6 +743,7 @@
                 continue
 
             yield message
+
 
     def check_extend(self, messages):
         for message in messages:
@@ -752,6 +754,7 @@
                     continue
             yield message
 
+
     def check_created(self, messages):
         for message in messages:
             if not self.is_relay(message.payload.circuit_id) and message.payload.circuit_id in self.circuits:
@@ -761,6 +764,7 @@
                     continue
             yield message
 
+
     def check_extended(self, messages):
         for message in messages:
             if not self.is_relay(message.payload.circuit_id):
@@ -770,6 +774,7 @@
                     continue
             yield message
 
+
     def check_pong(self, messages):
         for message in messages:
             if not self.is_relay(message.payload.circuit_id):
@@ -778,6 +783,7 @@
                     yield DropMessage(message, "invalid ping identifier")
                     continue
             yield message
+
 
     def _ours_on_created_extended(self, circuit, message):
         hop = circuit.unverified_hop
@@ -857,6 +863,7 @@
             from Tribler.Core.simpledefs import NTFY_TUNNEL, NTFY_CREATED, NTFY_EXTENDED
             self.notifier.notify(NTFY_TUNNEL, NTFY_CREATED if len(circuit.hops) == 1 else NTFY_EXTENDED, circuit)
 
+
     def on_introduction_request(self, messages):
         exitnode = self.become_exitnode()
         extra_payload = [exitnode]
@@ -864,6 +871,7 @@
         for message in messages:
             pubkey = message.candidate.get_member().public_key
             self.exit_candidates[pubkey] = ExitCandidate(message.payload.exitnode)
+
 
     def create_introduction_request(self, destination, allow_sync, forward=True, is_fast_walker=False):
         exitnode = self.become_exitnode()
@@ -871,11 +879,13 @@
         super(TunnelCommunity, self).create_introduction_request(destination, allow_sync, forward,
                                                                  is_fast_walker, extra_payload)
 
+
     def on_introduction_response(self, messages):
         super(TunnelCommunity, self).on_introduction_response(messages)
         for message in messages:
             pubkey = message.candidate.get_member().public_key
             self.exit_candidates[pubkey] = ExitCandidate(message.payload.exitnode)
+
 
     def on_cell(self, messages):
         for message in messages:
@@ -888,20 +898,10 @@
 
                 plaintext, encrypted = TunnelConversion.split_encrypted_packet(message.packet, message.name)
 
-<<<<<<< HEAD
                 if message.payload.message_type not in [u'create', u'created']:
                     try:
                         decrypted = self.crypto_in(circuit_id, encrypted)
-=======
-                # We don't know this circuit, so continue.
-                if circuit_id not in self.circuits:
-                    continue
-
-                circuit = self.circuits[circuit_id]
-                if message.payload.message_type not in [u'create', u'created']:
-                    try:
-                        decrypted = self.crypto_in(circuit, encrypted)
->>>>>>> b7e12d3e
+
                     except CryptoException, e:
                         self.tunnel_logger.warning(str(e))
                         continue
@@ -912,15 +912,11 @@
                     [(message.candidate, TunnelConversion.convert_from_cell(packet))], False,
                     source=u"circuit_%d" % circuit_id)
 
-<<<<<<< HEAD
                 if circuit_id not in self.circuits:
                     circuit = self.circuits[circuit_id]
                     circuit.beat_heart()
                     self.increase_bytes_received(circuit, len(message.packet))
-=======
-                circuit.beat_heart()
-                self.increase_bytes_received(circuit, len(message.packet))
->>>>>>> b7e12d3e
+
 
     def on_create(self, messages):
         for message in messages:
@@ -972,6 +968,7 @@
                 encode(candidates.keys()), *self.get_session_keys(self.relay_session_keys[circuit_id], EXIT_NODE))
             self.send_cell([candidate], u"created", (circuit_id, y, auth, candidate_list_enc))
 
+
     def on_created(self, messages):
         for message in messages:
             candidate = message.candidate
@@ -999,6 +996,7 @@
                 circuit = self.circuits[circuit_id]
                 self._ours_on_created_extended(circuit, message)
 
+
     def on_extend(self, messages):
         for message in messages:
             if message.payload.node_public_key:
@@ -1022,7 +1020,7 @@
             if circuit_id in self.relay_from_to:
                 current_relay = self.relay_from_to.pop(circuit_id)
                 assert not current_relay.online, "shouldn't be called whenever relay is online the extend message \
-                should have been forwarded"
+                    should have been forwarded"
 
                 # We will just forget the attempt and try again, possibly with another candidate.
                 del self.relay_from_to[current_relay.circuit_id]
@@ -1061,11 +1059,13 @@
                                                                                 message.payload.node_public_key,
                                                                                 message.payload.key)))
 
+
     def on_extended(self, messages):
         for message in messages:
             circuit_id = message.payload.circuit_id
             circuit = self.circuits[circuit_id]
             self._ours_on_created_extended(circuit, message)
+
 
     @call_on_reactor_thread
     def on_data(self, sock_addr, packet):
@@ -1079,14 +1079,9 @@
 
         if not self.relay_packet(circuit_id, message_type, packet):
             plaintext, encrypted = TunnelConversion.split_encrypted_packet(packet, message_type)
-<<<<<<< HEAD
-            try:
-                decrypted = self.crypto_in(circuit_id, encrypted, is_data=True)
-=======
             circuit = self.circuits[circuit_id]
             try:
                 decrypted = self.crypto_in(circuit, encrypted, is_data=True)
->>>>>>> b7e12d3e
             except CryptoException, e:
                 self.tunnel_logger.warning(str(e))
                 return
@@ -1095,10 +1090,6 @@
             circuit_id, destination, origin, data = TunnelConversion.decode_data(packet)
 
             if circuit_id in self.circuits and origin and sock_addr == circuit.first_hop:
-<<<<<<< HEAD
-                circuit = self.circuits[circuit_id]
-=======
->>>>>>> b7e12d3e
                 circuit.beat_heart()
                 self.increase_bytes_received(circuit, len(packet))
 
@@ -1119,6 +1110,7 @@
                 else:
                     self.tunnel_logger.error("cannot exit data, destination is 0.0.0.0:0")
 
+
     def on_ping(self, messages):
         for message in messages:
             if self.exit_sockets.keys():
@@ -1127,10 +1119,12 @@
             else:
                 self.tunnel_logger.warning("Got ping from %s (not responding)", message.candidate)
 
+
     def on_pong(self, messages):
         for message in messages:
             self.request_cache.pop(u"ping", message.payload.identifier)
             self.tunnel_logger.info("Got pong from %s", message.candidate)
+
 
     def do_ping(self):
         # Ping circuits. Pings are only sent to the first hop, subsequent hops will relay the ping.
@@ -1140,6 +1134,7 @@
                 self.increase_bytes_sent(circuit, self.send_cell(
                     [Candidate(circuit.first_hop, False)], u"ping", (circuit.circuit_id, cache.number)))
 
+
     def on_destroy(self, messages):
         for message in messages:
             circuit_id = message.payload.circuit_id
@@ -1165,6 +1160,7 @@
 
             else:
                 self.tunnel_logger.warning("Circuit is already removed? %s %s", circuit_id, cand_sock_addr)
+
 
     def on_stats_request(self, messages):
         for request in messages:
@@ -1178,6 +1174,7 @@
             else:
                 self.tunnel_logger.error("Got stats request from unknown crawler %s", request.candidate.sock_addr)
 
+
     def on_stats_response(self, messages):
         for message in messages:
             request = self.request_cache.get(u"stats", message.payload.identifier)
@@ -1187,6 +1184,7 @@
 
             request.handler(message.candidate, message.payload.stats)
             self.tunnel_logger.info("Received stats response %s", message.payload.stats)
+
 
     def do_stats(self, candidate, handler):
         cache = self.request_cache.add(StatsRequestCache(self, handler))
@@ -1195,16 +1193,19 @@
                             distribution=(self.global_time,), payload=(cache.number,))
         self.send_packet([candidate], u"stats-request", request.packet)
 
+
     def tunnel_data_to_end(self, ultimate_destination, data, circuit):
         self.tunnel_logger.debug("Tunnel data to end for circuit %s with ultimate destination %s",
                                  circuit.circuit_id, ultimate_destination)
         packet = TunnelConversion.encode_data(circuit.circuit_id, ultimate_destination, ('0.0.0.0', 0), data)
         self.increase_bytes_sent(circuit, self.send_data([Candidate(circuit.first_hop, False)], u'data', packet))
 
+
     def tunnel_data_to_origin(self, circuit_id, sock_addr, source_address, data):
         self.tunnel_logger.debug("Tunnel data to origin %s for circuit %s", sock_addr, circuit_id)
         packet = TunnelConversion.encode_data(circuit_id, ('0.0.0.0', 0), source_address, data)
         self.send_data([Candidate(sock_addr, False)], u'data', packet)
+
 
     def exit_data(self, circuit_id, sock_addr, destination, data):
         if not self.become_exitnode() and not TunnelConversion.could_be_dispersy(data):
@@ -1224,6 +1225,7 @@
         else:
             self.tunnel_logger.error("Dropping data packets with unknown circuit_id")
 
+
     def crypto_out(self, circuit, content, is_data=False):
         circuit_id = circuit.circuit_id
         if circuit:
@@ -1237,6 +1239,7 @@
             return self.crypto.encrypt_str(content,
                                            *self.get_session_keys(self.relay_session_keys[circuit_id], ORIGINATOR))
         raise CryptoException("Don't know how to encrypt outgoing message for circuit_id %d" % circuit_id)
+
 
     def crypto_in(self, circuit, content, is_data=False):
         circuit_id = circuit.circuit_id
@@ -1270,6 +1273,7 @@
 
         raise CryptoException("Received message for unknown circuit ID: %d" % circuit_id)
 
+
     def crypto_relay(self, circuit_id, content):
         direction = self.directions[circuit_id]
         if direction == ORIGINATOR:
@@ -1280,6 +1284,7 @@
                                            self.relay_session_keys[circuit_id][EXIT_NODE],
                                            self.relay_session_keys[circuit_id][EXIT_NODE_SALT])
         raise CryptoException("Direction must be either ORIGINATOR or EXIT_NODE")
+
 
     def increase_bytes_sent(self, obj, num_bytes):
         if isinstance(obj, Circuit):
@@ -1298,6 +1303,7 @@
             _barter_statistics.dict_inc_bartercast(BartercastStatisticTypes.TUNNELS_EXIT_BYTES_SENT, "%s:%s" %
                                                    (obj.sock_addr[0], obj.sock_addr[1]), num_bytes)
 
+
     def increase_bytes_received(self, obj, num_bytes):
         if isinstance(obj, Circuit):
             obj.bytes_down += num_bytes
