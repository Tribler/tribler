--- conflicted
+++ resolved
@@ -192,11 +192,7 @@
 
 
 class ExitCandidate(object):
-<<<<<<< HEAD
-    
-=======
-
->>>>>>> be925fe5
+
     def __init__(self, become_exit):
         self.become_exit = become_exit
         self.creation_time = time.time()
@@ -260,11 +256,7 @@
         self.trsession = tribler_session
         self.settings = settings if settings else TunnelSettings(tribler_session=tribler_session)
 
-<<<<<<< HEAD
-        self._logger.debug("TunnelCommunity: become_exitnide = %s" % settings.become_exitnode)
-=======
         self._logger.debug("TunnelCommunity: become_exitnode = %s" % settings.become_exitnode)
->>>>>>> be925fe5
 
         super(TunnelCommunity, self).initialize()
 
@@ -884,12 +876,9 @@
                 if message.payload.exit_candidates and not (exit_candidate.become_exit and message.candidate.connection_type == u"public"):
                     # Next candidates need to be connectable exit nodes, and this candidate isn't
                     continue
-<<<<<<< HEAD
-=======
                 if not message.payload.exit_candidates and (exit_candidate.become_exit):
                     # Reserve exit node candidates just for exiting data
                     continue
->>>>>>> be925fe5
 
                 candidates[pubkey] = c
                 if len(candidates) >= 4:
