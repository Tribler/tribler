--- conflicted
+++ resolved
@@ -76,26 +76,14 @@
         download = self.download_state.get_download()
         if download.get_def().get_def_type() == 'torrent':
             if self.udc.get_download_state(download.get_def().get_id()) != 'restartseed' and download.get_mode() != DLMODE_VOD:
-<<<<<<< HEAD
-                if not self.policy.apply(self.download_state, self.download_state.get_seeding_statistics()):
-                    if DEBUG:
-                        print("Stop seeding with libtorrent: ", self.download_state.get_download().get_dest_files(), file=sys.stderr)
-=======
                 if not self.policy.apply(None, self.download_state, self.download_state.get_seeding_statistics()):
                     self._logger.debug("Stop seeding with libtorrent: %s", self.download_state.get_download().get_dest_files())
->>>>>>> e0cc558f
                     self.udc.set_download_state(download.get_def().get_id(), 'stop')
                     self.download_state.get_download().stop()
         else:
             if self.udc.get_download_state(download.get_def().get_id()) != 'restartseed' and download.get_mode() != DLMODE_VOD:
-<<<<<<< HEAD
-                if not self.policy.apply(self.download_state, self.download_state.get_seeding_statistics()):
-                    if DEBUG:
-                        print("Stop seeding with libswift: ", self.download_state.get_download().get_dest_files(), file=sys.stderr)
-=======
                 if not self.policy.apply(None, self.download_state, self.download_state.get_seeding_statistics()):
                     self._logger.debug("Stop seeding with libswift: %s", self.download_state.get_download().get_dest_files())
->>>>>>> e0cc558f
                     self.download_state.get_download().stop()
 
     def set_policy(self, policy):
