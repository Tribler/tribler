from __future__ import absolute_import

import random
import string
from unittest import TestCase

<<<<<<< HEAD
from Tribler.community.popularity.payload import ContentSubscription, TorrentHealthPayload, decode_values, encode_values
=======
from six.moves import xrange

from Tribler.community.popularity.payload import (ChannelHealthPayload, ContentInfoRequest, ContentInfoResponse,
                                                  ContentSubscription, Pagination, SearchResponseItemPayload,
                                                  SearchResponsePayload, TorrentHealthPayload,
                                                  TorrentInfoResponsePayload, decode_values, encode_values,
                                                  unpack_responses)
>>>>>>> 660fd71e
from Tribler.pyipv8.ipv8.messaging.serialization import Serializer


class TestSerializer(TestCase):

    def setUp(self):
        self.serializer = Serializer()

    def random_string(self, size=6, chars=string.ascii_uppercase + string.digits):
        return ''.join(random.choice(chars) for _ in range(size))

    def random_infohash(self):
        return ''.join(random.choice('0123456789abcdef') for _ in range(20))

    def test_encode_decode(self):
        value_list = [u'\u0432\u0441\u0435\u043c', u'\u043f\u0440\u0438\u0432\u0435\u0442']
        encoded_value = encode_values(value_list)
        decoded_value = decode_values(encoded_value)
        self.assertEqual(value_list, decoded_value)

    def test_content_subscription(self):
        """ Test serialization/deserialization of Content subscription """
        subscribe = True
        identifier = 123123
        subscription = ContentSubscription(identifier, subscribe)
        serialized = self.serializer.pack_multiple(subscription.to_pack_list())[0]

        # Deserialize and test it
        (deserialized, _) = self.serializer.unpack_multiple(ContentSubscription.format_list, serialized)
        deserialized_subscription = ContentSubscription.from_unpack_list(*deserialized)

        self.assertEqual(deserialized_subscription.identifier, identifier)
        self.assertTrue(deserialized_subscription.subscribe)

    def test_torrent_health_payload(self):
        """ Test serialization/deserialization of Torrent health payload """
        infohash = 'a' * 20
        num_seeders = 10
        num_leechers = 5
        timestamp = 123123123

        health_payload = TorrentHealthPayload(infohash, num_seeders, num_leechers, timestamp)
        serialized = self.serializer.pack_multiple(health_payload.to_pack_list())[0]

        # Deserialize and test it
        (deserialized, _) = self.serializer.unpack_multiple(TorrentHealthPayload.format_list, serialized)
        deserialized_payload = TorrentHealthPayload.from_unpack_list(*deserialized)

        self.assertEqual(infohash, deserialized_payload.infohash)
        self.assertEqual(num_seeders, deserialized_payload.num_seeders)
        self.assertEqual(num_leechers, deserialized_payload.num_leechers)
<<<<<<< HEAD
        self.assertEqual(timestamp, deserialized_payload.timestamp)
=======
        self.assertEqual(timestamp, deserialized_payload.timestamp)

    def test_channel_health_payload(self):
        """ Test serialization/deserialization of Channel health payload """
        channel_id = self.random_string(size=20)
        num_votes = 100
        num_torrents = 5
        swarm_size_sum = 20
        timestamp = 123123123

        health_payload = ChannelHealthPayload(channel_id, num_votes, num_torrents, swarm_size_sum, timestamp)
        serialized = self.serializer.pack_multiple(health_payload.to_pack_list())[0]

        # Deserialize and test it
        (deserialized, _) = self.serializer.unpack_multiple(ChannelHealthPayload.format_list, serialized)
        deserialized_payload = ChannelHealthPayload.from_unpack_list(*deserialized)

        self.assertEqual(channel_id, deserialized_payload.channel_id)
        self.assertEqual(num_votes, deserialized_payload.num_votes)
        self.assertEqual(num_torrents, deserialized_payload.num_torrents)
        self.assertEqual(swarm_size_sum, deserialized_payload.swarm_size_sum)
        self.assertEqual(timestamp, deserialized_payload.timestamp)

    def test_torrent_info_response_payload_for_default_values(self):
        """ Test serialization/deserialization of Torrent health info response payload for default values. """
        infohash = 'a' * 20
        name = None
        length = None
        creation_date = None
        num_files = None
        comment = None

        health_payload = TorrentInfoResponsePayload(infohash, name, length, creation_date, num_files, comment)
        serialized = self.serializer.pack_multiple(health_payload.to_pack_list())[0]

        # Deserialize and test it
        (deserialized, _) = self.serializer.unpack_multiple(TorrentInfoResponsePayload.format_list, serialized)
        deserialized_payload = TorrentInfoResponsePayload.from_unpack_list(*deserialized)

        self.assertEqual(infohash, deserialized_payload.infohash)
        self.assertEqual('', deserialized_payload.name)
        self.assertEqual(0, deserialized_payload.length)
        self.assertEqual(0, deserialized_payload.creation_date)
        self.assertEqual(0, deserialized_payload.num_files)
        self.assertEqual('', deserialized_payload.comment)

    def test_search_result_payload_serialization(self):
        """ Test serialization & deserialization of search payload """
        # sample search response items
        sample_items = []
        for index in range(10):
            infohash = self.random_infohash()
            name = self.random_string()
            length = random.randint(1000, 9999)
            num_files = random.randint(1, 10)
            category_list = ['video', 'audio']
            creation_date = random.randint(1000000, 111111111)
            seeders = random.randint(10, 200)
            leechers = random.randint(5, 1000)
            cid = self.random_string(size=20)

            sample_items.append(SearchResponseItemPayload(infohash, name, length, num_files, category_list,
                                                          creation_date, seeders, leechers, cid))

        # Search identifier
        identifier = 111
        response_type = 1

        # Serialize the results
        results = ''
        for item in sample_items:
            results += self.serializer.pack_multiple(item.to_pack_list())[0]
        serialized_results = self.serializer.pack_multiple(
            SearchResponsePayload(identifier, response_type, results).to_pack_list())[0]

        # De-serialize the response payload and check the identifier and get the results
        response_format = SearchResponsePayload.format_list
        (search_results, _) = self.serializer.unpack_multiple(response_format, serialized_results)

        # De-serialize each individual search result items
        all_items = unpack_responses(search_results[2], True)
        for index in xrange(len(all_items)):
            response_item = all_items[index]
            sample_item = sample_items[index]

            self.assertEqual(sample_item.infohash, response_item.infohash)
            self.assertEqual(sample_item.name, response_item.name)
            self.assertEqual(sample_item.length, response_item.length)
            self.assertEqual(sample_item.num_files, response_item.num_files)
            self.assertEqual(sample_item.creation_date, response_item.creation_date)
            self.assertEqual(sample_item.category_list, response_item.category_list)
            self.assertEqual(sample_item.seeders, response_item.seeders)
            self.assertEqual(sample_item.leechers, response_item.leechers)
            self.assertEqual(sample_item.cid, response_item.cid)

    def test_pagination(self):
        """ Test if pagination serialization & deserialization works as expected. """
        page_num = 1
        page_size = 10
        max_results = 50
        more = False

        page = Pagination(page_num, page_size, max_results, more)
        serialized_page = page.serialize()

        # Deserialize and test the parameters
        deserialized_page = Pagination.deserialize(serialized_page)
        self.assertEqual(page.page_number, deserialized_page.page_number)
        self.assertEqual(page.page_size, deserialized_page.page_size)
        self.assertEqual(page.max_results, deserialized_page.max_results)
        self.assertEqual(page.more, deserialized_page.more)

    def test_content_info_request(self):
        """ Test serialization & deserialization of content info request """
        identifier = 1
        content_type = 1
        query_list = "ubuntu 18.04".split()
        limit = 10

        # Serialize request
        in_request = ContentInfoRequest(identifier, content_type, query_list, limit)
        serialized_request = self.serializer.pack_multiple(in_request.to_pack_list())[0]

        # Deserialize request and test it
        (deserialized_request, _) = self.serializer.unpack_multiple(ContentInfoRequest.format_list, serialized_request)
        out_request = ContentInfoRequest.from_unpack_list(*deserialized_request)
        self.assertEqual(in_request.identifier, out_request.identifier)
        self.assertEqual(in_request.query_list, out_request.query_list)
        self.assertEqual(in_request.content_type, out_request.content_type)
        self.assertEqual(in_request.limit, out_request.limit)

    def test_content_info_response(self):
        """ Test serialization & deserialization of content info response """
        identifier = 1
        content_type = 1
        response = self.random_string(size=128)
        more = True
        pagination = Pagination(1, 10, 50, more)

        # Serialize request
        in_response = ContentInfoResponse(identifier, content_type, response, pagination)
        serialized_response = self.serializer.pack_multiple(in_response.to_pack_list())[0]

        # Deserialize request and test it
        (deserialized_response, _) = self.serializer.unpack_multiple(ContentInfoResponse.format_list,
                                                                     serialized_response)
        out_request = ContentInfoResponse.from_unpack_list(*deserialized_response)
        self.assertEqual(in_response.identifier, out_request.identifier)
        self.assertEqual(in_response.response, out_request.response)
        self.assertEqual(in_response.content_type, out_request.content_type)
        self.assertEqual(in_response.pagination.page_number, out_request.pagination.page_number)
        self.assertEqual(in_response.pagination.page_size, out_request.pagination.page_size)
        self.assertEqual(in_response.pagination.max_results, out_request.pagination.max_results)
>>>>>>> 660fd71e
<|MERGE_RESOLUTION|>--- conflicted
+++ resolved
@@ -4,9 +4,6 @@
 import string
 from unittest import TestCase
 
-<<<<<<< HEAD
-from Tribler.community.popularity.payload import ContentSubscription, TorrentHealthPayload, decode_values, encode_values
-=======
 from six.moves import xrange
 
 from Tribler.community.popularity.payload import (ChannelHealthPayload, ContentInfoRequest, ContentInfoResponse,
@@ -14,7 +11,6 @@
                                                   SearchResponsePayload, TorrentHealthPayload,
                                                   TorrentInfoResponsePayload, decode_values, encode_values,
                                                   unpack_responses)
->>>>>>> 660fd71e
 from Tribler.pyipv8.ipv8.messaging.serialization import Serializer
 
 
@@ -66,9 +62,6 @@
         self.assertEqual(infohash, deserialized_payload.infohash)
         self.assertEqual(num_seeders, deserialized_payload.num_seeders)
         self.assertEqual(num_leechers, deserialized_payload.num_leechers)
-<<<<<<< HEAD
-        self.assertEqual(timestamp, deserialized_payload.timestamp)
-=======
         self.assertEqual(timestamp, deserialized_payload.timestamp)
 
     def test_channel_health_payload(self):
@@ -221,5 +214,4 @@
         self.assertEqual(in_response.content_type, out_request.content_type)
         self.assertEqual(in_response.pagination.page_number, out_request.pagination.page_number)
         self.assertEqual(in_response.pagination.page_size, out_request.pagination.page_size)
-        self.assertEqual(in_response.pagination.max_results, out_request.pagination.max_results)
->>>>>>> 660fd71e
+        self.assertEqual(in_response.pagination.max_results, out_request.pagination.max_results)