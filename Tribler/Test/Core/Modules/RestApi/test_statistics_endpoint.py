--- conflicted
+++ resolved
@@ -1,15 +1,11 @@
-<<<<<<< HEAD
+from __future__ import absolute_import
+
 import os
 
-from Tribler.Core.Modules.MetadataStore.store import MetadataStore
-from Tribler.Test.tools import trial_timeout
-=======
-from __future__ import absolute_import
-
->>>>>>> 660fd71e
 from twisted.internet.defer import inlineCallbacks
 
 import Tribler.Core.Utilities.json_util as json
+from Tribler.Core.Modules.MetadataStore.store import MetadataStore
 from Tribler.Test.Core.Modules.RestApi.base_api_test import AbstractApiTest
 from Tribler.Test.tools import trial_timeout
 from Tribler.pyipv8.ipv8.attestation.trustchain.community import TrustChainCommunity
@@ -32,7 +28,8 @@
         self.session.lm.ipv8 = self.mock_ipv8
         self.session.config.set_ipv8_enabled(True)
         my_key = default_eccrypto.generate_key(u"curve25519")
-        self.session.lm.mds = MetadataStore(os.path.join(self.session_base_dir, 'test.db'), self.session_base_dir, my_key)
+        self.session.lm.mds = MetadataStore(os.path.join(self.session_base_dir, 'test.db'), self.session_base_dir,
+                                            my_key)
 
     @inlineCallbacks
     def tearDown(self):
@@ -46,6 +43,7 @@
         """
         Testing whether the API returns a correct Tribler statistics dictionary when requested
         """
+
         def verify_dict(data):
             self.assertIn("tribler_statistics", json.loads(data))
 
@@ -57,6 +55,7 @@
         """
         Testing whether the API returns a correct Dispersy statistics dictionary when requested
         """
+
         def verify_dict(data):
             self.assertTrue(json.loads(data)["ipv8_statistics"])
 
