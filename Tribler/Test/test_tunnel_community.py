# Written by Niels Zeilemaker
# see LICENSE.txt for license information
import os
import time
<<<<<<< HEAD
=======
from threading import Event
>>>>>>> a5a65f5a
from traceback import print_exc

from nose.tools import timed

from Tribler.Core.DecentralizedTracking.pymdht.core.identifier import Id
from Tribler.Core.Utilities.twisted_thread import reactor
from Tribler.Core.simpledefs import dlstatus_strings
from Tribler.Test.test_as_server import TestGuiAsServer, BASE_DIR
from Tribler.dispersy.candidate import Candidate
from Tribler.dispersy.util import blockingCallFromThread
from Tribler.community.tunnel.tunnel_community import TunnelSettings
from Tribler.community.tunnel.hidden_community import HiddenTunnelCommunity


class TestTunnelCommunity(TestGuiAsServer):

    @timed(120)
    def test_anon_download(self):
        def take_second_screenshot():
            self.screenshot()
            self.quit()

        def take_screenshot(download_time):
            self.screenshot("After an anonymous libtorrent download (took %.2f s)" % download_time)
            self.guiUtility.ShowPage('networkgraph')
            self.Call(1, take_second_screenshot)

        def on_fail(expected, reason, do_assert):
            dispersy = self.session.lm.dispersy
            tunnel_community = next(c for c in dispersy.get_communities() if isinstance(c, HiddenTunnelCommunity))

            self.guiUtility.ShowPage('networkgraph')

            def do_asserts():
                self.assert_(len(tunnel_community.circuits) >= 4,
                             "At least 4 circuits should have been created (got %d)" % len(tunnel_community.circuits),
                             False)
                self.assert_(expected, reason, do_assert)

            self.Call(1, do_asserts)

        def do_progress(download, start_time):
            self.CallConditional(120,
                                 lambda: download.get_progress() == 1.0,
                                 lambda: take_screenshot(time.time() - start_time),
                                 'Anonymous download should be finished in 120 seconds (%.1f%% downloaded)' % (
                                     download.get_progress() * 100),
                                 on_fail
                                 )

        def do_create_local_torrent(_):
            tf = self.setupSeeder()
            start_time = time.time()
            download = self.guiUtility.frame.startDownload(torrentfilename=tf, destdir=self.getDestDir(),
                                                           hops=3, try_hidden_services=False)

            self.guiUtility.ShowPage('my_files')
            self.Call(5, lambda: download.add_peer(("127.0.0.1", self.session2.get_listen_port())))

            do_progress(download, start_time)

        self.startTest(do_create_local_torrent)

    @timed(180)
    def test_anon_download_without_relays(self):
        def take_second_screenshot():
            self.screenshot()
            self.quit()

        def take_screenshot(download_time):
            self.screenshot("After an anonymous libtorrent download without relays")
            self.guiUtility.ShowPage('networkgraph')
            self.Call(1, take_second_screenshot)

        def on_success(download, start_time):
            take_screenshot(time.time() - start_time)

        def on_fail(expected, reason, do_assert):
            dispersy = self.session.lm.dispersy
            tunnel_community = next(c for c in dispersy.get_communities() if isinstance(c, HiddenTunnelCommunity))

            self.guiUtility.ShowPage('networkgraph')

            def do_asserts():
                self.assert_(len(tunnel_community.circuits) == 0,
                             "No circuits should have been created (got %d)" % len(tunnel_community.circuits),
                             False)
                self.assert_(expected, reason, do_assert)

            self.Call(1, do_asserts)

        def check_progress(download, start_time):
            self.CallConditional(1,
                                 lambda: download.get_progress() == 0.0,
                                 lambda: on_success(download, start_time),
                                 'Anonymous download without relays should not have any progress (%.1f%% downloaded)' % (
                                     download.get_progress() * 100),
                                 on_fail
                                 )

        def do_create_local_torrent(_):
            tf = self.setupSeeder()
            start_time = time.time()
            download = self.guiUtility.frame.startDownload(torrentfilename=tf, destdir=self.getDestDir(),
                                                           hops=3, try_hidden_services=False)

            self.guiUtility.ShowPage('my_files')
            self.Call(5, lambda: download.add_peer(("127.0.0.1", self.session2.get_listen_port())))
            self.Call(120, lambda: check_progress(download, start_time))

        self.startTest(do_create_local_torrent, nr_exitnodes=5, nr_relays=0)

    @timed(180)
    def test_anon_download_without_exitnodes(self):
        def take_second_screenshot():
            self.screenshot()
            self.quit()

        def take_screenshot(download_time):
            self.screenshot("After an anonymous libtorrent download without exitnodes")
            self.guiUtility.ShowPage('networkgraph')
            self.Call(1, take_second_screenshot)

        def on_success(download, start_time):
            take_screenshot(time.time() - start_time)

        def on_fail(expected, reason, do_assert):
            dispersy = self.session.lm.dispersy
            tunnel_community = next(c for c in dispersy.get_communities() if isinstance(c, HiddenTunnelCommunity))

            self.guiUtility.ShowPage('networkgraph')

            def do_asserts():
                self.assert_(len(tunnel_community.circuits) == 0,
                             "No circuits should have been created (got %d)" % len(tunnel_community.circuits),
                             False)
                self.assert_(expected, reason, do_assert)

            self.Call(1, do_asserts)

        def check_progress(download, start_time):
            self.CallConditional(1,
                                 lambda: download.get_progress() == 0.0,
                                 lambda: on_success(download, start_time),
                                 'Anonymous download without exit nodes should not have any progress (%.1f%% downloaded)' % (
                                     download.get_progress() * 100),
                                 on_fail
                                 )

        def do_create_local_torrent(_):
            tf = self.setupSeeder()
            start_time = time.time()
            download = self.guiUtility.frame.startDownload(torrentfilename=tf, destdir=self.getDestDir(),
                                                           hops=3, try_hidden_services=False)

            self.guiUtility.ShowPage('my_files')
            self.Call(5, lambda: download.add_peer(("127.0.0.1", self.session2.get_listen_port())))
            self.Call(120, lambda: check_progress(download, start_time))

        self.startTest(do_create_local_torrent, nr_exitnodes=0, nr_relays=5)

    @timed(120)
    def test_anon_download_exitnode_changeofmind(self):

        def changed_my_mind(tunnel_communities):
            for tunnel_community in tunnel_communities:
                # Disables exitnode flag during runtime
                tunnel_community.settings.become_exitnode = False

        def compare_progress(lastprogress, download):
            progress = download.get_progress()
            self.assert_(progress == lastprogress,
                         "Expected no progress, but actual progress was progress=%s, lastprogress=%s" % (progress, lastprogress))
            quit()

        def check_progress(download, start_time):
            lastprogress = download.get_progress()
            self.Call(10, lambda d=download, lp=lastprogress: compare_progress(lp, d))

        def do_create_local_torrent(tunnel_communities):
            tf = self.setupSeeder()
            start_time = time.time()
            download = self.guiUtility.frame.startDownload(torrentfilename=tf, destdir=self.getDestDir(),
                                                           hops=3, try_hidden_services=False)

            self.guiUtility.ShowPage('my_files')
            self.Call(5, lambda: download.add_peer(("127.0.0.1", self.session2.get_listen_port())))
            self.Call(20, lambda: changed_my_mind(tunnel_communities))
            self.Call(40, lambda d=download, s=start_time: check_progress(d, s))

        self.startTest(do_create_local_torrent, nr_exitnodes=4, nr_relays=6)

    @timed(120)
    def test_anon_tunnel(self):
        got_data = Event()
        this = self

        def on_incoming_from_tunnel(socks_server, community, circuit, origin, data):
            this.assert_(data == "4242", "Data is not 4242, it is '%s'" % data.encode("HEX"))
            this.assert_(origin == ("127.0.0.1", 12345),
                         "Origin is not 127.0.0.1:12345, it is '%s:%d'" % (origin[0], origin[1]))
            got_data.set()

        def exit_data(community, circuit_id, sock_addr, destination, data):
            self.assert_(data == "42", "Data is not 42, it is '%s'" % data.encode("HEX"))
            self.assert_(destination == ("127.0.0.1", 12345), "Destination is not 127.0.0.1:12345, it is '%s:%d'" %
                         (destination[0], destination[1]))
            community.tunnel_data_to_origin(circuit_id, sock_addr, ("127.0.0.1", 12345), "4242")

        def start_test(tunnel_communities):
            # assuming that the last tunnel community is that loaded by the tribler gui
            tunnel_community = tunnel_communities[-1]
            first_circuit = tunnel_community.active_data_circuits().values()[0]
            first_circuit.tunnel_data(("127.0.0.1", 12345), "42")
            self.CallConditional(30, got_data.is_set, self.quit)

        def replace_socks(tunnel_communities):
            for tunnel_community in tunnel_communities:
                socks_server = tunnel_community.socks_server
                socks_server.on_incoming_from_tunnel = lambda community, circuit, origin, data, socks_server = socks_server: on_incoming_from_tunnel(
                    socks_server, community, circuit, origin, data)
                tunnel_community.exit_data = lambda circuit_id, sock_addr, destination, data, community = tunnel_community: exit_data(
                    community, circuit_id, sock_addr, destination, data)
            tunnel_communities[-1].circuits_needed[3] = 4

            self.CallConditional(30, lambda: len(tunnel_communities[-1].active_data_circuits()) == 4,
                                 lambda: start_test(tunnel_communities))

        self.startTest(replace_socks)

    @timed(180)
    def test_hidden_services(self):
        def take_second_screenshot():
            self.screenshot()
            self.quit()

        def take_screenshot(download_time):
            self.screenshot("After libtorrent download over hidden services (took %.2f s)" % download_time)
            self.guiUtility.ShowPage('networkgraph')
            self.Call(1, take_second_screenshot)

        def on_fail(expected, reason, do_assert):
            dispersy = self.session.lm.dispersy
            tunnel_community = next(c for c in dispersy.get_communities() if isinstance(c, HiddenTunnelCommunity))

            self.guiUtility.ShowPage('networkgraph')

            def do_asserts():
                self.assert_(len(tunnel_community.circuits) >= 4, "At least 4 circuits should have been created", False)
                self.assert_(expected, reason, do_assert)

            self.Call(1, do_asserts)

        def do_progress(download, start_time):
            self.CallConditional(120,
                                 lambda: download.get_progress() == 1.0,
                                 lambda: take_screenshot(time.time() - start_time),
                                 'Hidden services download should be finished in 180 seconds (%.1f%% downloaded)' % (
                                     download.get_progress() * 100),
                                 on_fail
                                 )

        def start_download(tf):
            start_time = time.time()
            download = self.guiUtility.frame.startDownload(torrentfilename=tf, destdir=self.getDestDir(),
                                                           hops=2, try_hidden_services=True)
            self.guiUtility.ShowPage('my_files')
            do_progress(download, start_time)

        def setup_seeder(tunnel_communities):
            # Setup the first session to be the seeder
            def download_states_callback(dslist):
                try:
                    tunnel_communities[0].monitor_downloads(dslist)
                except:
                    print_exc()
                return (1.0, [])
            tunnel_communities[0].settings.min_circuits = 0
            tunnel_communities[0].settings.max_circuits = 0
            seeder_session = self.sessions[0]
            seeder_session.set_anon_proxy_settings(
                2, ("127.0.0.1", seeder_session.get_tunnel_community_socks5_listen_ports()))
            seeder_session.set_download_states_callback(download_states_callback, False)

            # Create an anonymous torrent
            from Tribler.Core.TorrentDef import TorrentDef
            tdef = TorrentDef()
            tdef.add_content(os.path.join(BASE_DIR, "data", "video.avi"))
            tdef.set_tracker("http://fake.net/announce")
            tdef.set_private()  # disable dht
            tdef.set_anonymous(True)
            tdef.finalize()
            tf = os.path.join(seeder_session.get_state_dir(), "gen.torrent")
            tdef.save(tf)

            # Start seeding
            from Tribler.Core.DownloadConfig import DownloadStartupConfig
            dscfg = DownloadStartupConfig()
            dscfg.set_dest_dir(os.path.join(BASE_DIR, "data"))  # basedir of the file we are seeding
            dscfg.set_hops(2)
            d = seeder_session.start_download(tdef, dscfg)
            d.set_state_callback(self.seeder_state_callback)

            # Replace pymdht with a fake one
            class FakeDHT(object):

                def __init__(self, dht_dict, mainline_dht):
                    self.dht_dict = dht_dict
                    self.mainline_dht = mainline_dht

                def get_peers(self, lookup_id, _, callback_f, bt_port=0):
                    if bt_port != 0:
                        self.dht_dict[lookup_id] = self.dht_dict.get(lookup_id, []) + [('127.0.0.1', bt_port)]
                    callback_f(lookup_id, self.dht_dict.get(lookup_id, None), None)

                def stop(self):
                    self.mainline_dht.stop()

            dht_dict = {}
            for session in self.sessions + [self.session]:
                session.lm.mainline_dht = FakeDHT(dht_dict, session.lm.mainline_dht)

            # Wait for the introduction point to announce itself to the DHT
            dht = Event()

            def dht_announce(info_hash, community):
                def cb_dht(info_hash, peers, source):
                    self._logger.debug("announced %s to the DHT", info_hash.encode('hex'))
                    dht.set()
                port = community.trsession.get_dispersy_port()
                community.trsession.lm.mainline_dht.get_peers(info_hash, Id(info_hash), cb_dht, bt_port=port)
            for community in tunnel_communities:
                community.dht_announce = lambda ih, com = community: dht_announce(ih, com)
            self.CallConditional(60, dht.is_set, lambda: self.Call(5, lambda: start_download(tf)),
                                 'Introduction point did not get announced')

        self.startTest(setup_seeder)

    def startTest(self, callback, min_timeout=5, nr_relays=5, nr_exitnodes=3):
        from Tribler.Main import tribler_main
        tribler_main.FORCE_ENABLE_TUNNEL_COMMUNITY = True
        tribler_main.TUNNEL_COMMUNITY_DO_TEST = False

        self.getStateDir()  # getStateDir copies the bootstrap file into the statedir

        def setup_proxies():
            tunnel_communities = []
            baseindex = 3
            for i in range(baseindex, baseindex + nr_relays):  # Normal relays
                tunnel_communities.append(create_proxy(i, False))

            baseindex += nr_relays + 1
            for i in range(baseindex, baseindex + nr_exitnodes):  # Exit nodes
                tunnel_communities.append(create_proxy(i, True))

            # Connect the proxies to the Tribler instance
            for community in self.lm.dispersy.get_communities():
                if isinstance(community, HiddenTunnelCommunity):
                    tunnel_communities.append(community)
                    community.settings.min_circuits = 3
                    # Cancel 50 MB test download
                    community.cancel_pending_task("start_test")

            candidates = []
            for session in self.sessions:
                dispersy = session.get_dispersy_instance()
                candidates.append(Candidate(dispersy.lan_address, tunnel=False))

            for community in tunnel_communities:
                for candidate in candidates:
                    # We are letting dispersy deal with addins the community's candidate to itself.
                    community.add_discovered_candidate(candidate)

            callback(tunnel_communities)

        def create_proxy(index, become_exit_node):
            from Tribler.Core.Session import Session

            self.setUpPreSession()
            config = self.config.copy()
            config.set_libtorrent(True)
            config.set_dispersy(True)
            config.set_state_dir(self.getStateDir(index))

            session = Session(config, ignore_singleton=True, autoload_discovery=False)
            upgrader = session.prestart()
            while not upgrader.is_done:
                time.sleep(0.1)
            session.start()
            self.sessions.append(session)

            while not session.lm.initComplete:
                time.sleep(1)

            dispersy = session.get_dispersy_instance()

            def load_community(session):
                keypair = dispersy.crypto.generate_key(u"curve25519")
                dispersy_member = dispersy.get_member(private_key=dispersy.crypto.key_to_bin(keypair))
                settings = TunnelSettings(tribler_session=session)
                settings.do_test = False
                settings.become_exitnode = become_exit_node
                return dispersy.define_auto_load(HiddenTunnelCommunity, dispersy_member, (session, settings), load=True)[0]

            return blockingCallFromThread(reactor, load_community, session)

        TestGuiAsServer.startTest(self, setup_proxies, autoload_discovery=False)

    def setupSeeder(self):
        from Tribler.Core.Session import Session
        from Tribler.Core.TorrentDef import TorrentDef
        from Tribler.Core.DownloadConfig import DownloadStartupConfig

        self.setUpPreSession()
        self.config.set_libtorrent(True)

        self.config2 = self.config.copy()
        self.config2.set_state_dir(self.getStateDir(2))
        self.session2 = Session(self.config2, ignore_singleton=True, autoload_discovery=False)
        upgrader = self.session2.prestart()
        while not upgrader.is_done:
            time.sleep(0.1)
        self.session2.start()

        tdef = TorrentDef()
        tdef.add_content(os.path.join(BASE_DIR, "data", "video.avi"))
        tdef.set_tracker("http://fake.net/announce")
        tdef.set_private()  # disable dht
        tdef.finalize()
        torrentfn = os.path.join(self.session2.get_state_dir(), "gen.torrent")
        tdef.save(torrentfn)

        dscfg = DownloadStartupConfig()
        dscfg.set_dest_dir(os.path.join(BASE_DIR, "data"))  # basedir of the file we are seeding
        d = self.session2.start_download(tdef, dscfg)
        d.set_state_callback(self.seeder_state_callback)

        return torrentfn

    def seeder_state_callback(self, ds):
        d = ds.get_download()
        self._logger.debug("seeder: %s %s %s", repr(d.get_def().get_name()),
                           dlstatus_strings[ds.get_status()], ds.get_progress())
        return 5.0, False

    def setUp(self):
        TestGuiAsServer.setUp(self)
        self.sessions = []
        self.session2 = None

    def quit(self):
        if self.session2:
            self._shutdown_session(self.session2)

        for session in self.sessions:
            self._shutdown_session(session)

        self.session2 = None
        self.sessions = []

        TestGuiAsServer.quit(self)

    def tearDown(self):
        if self.session2:
            self._shutdown_session(self.session2)

        for session in self.sessions:
            self._shutdown_session(session)

        time.sleep(10)
        TestGuiAsServer.tearDown(self)<|MERGE_RESOLUTION|>--- conflicted
+++ resolved
@@ -2,10 +2,7 @@
 # see LICENSE.txt for license information
 import os
 import time
-<<<<<<< HEAD
-=======
 from threading import Event
->>>>>>> a5a65f5a
 from traceback import print_exc
 
 from nose.tools import timed
@@ -179,7 +176,7 @@
             progress = download.get_progress()
             self.assert_(progress == lastprogress,
                          "Expected no progress, but actual progress was progress=%s, lastprogress=%s" % (progress, lastprogress))
-            quit()
+            self.quit()
 
         def check_progress(download, start_time):
             lastprogress = download.get_progress()
