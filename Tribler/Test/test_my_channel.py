--- conflicted
+++ resolved
@@ -1,212 +1,202 @@
-# Written by Niels Zeilemaker
-# see LICENSE.txt for license information
-
-import os
-import sys
-import json
-import time
-import binascii
-import threading
-
-from Tribler.Test.test_as_server import TestGuiAsServer, BASE_DIR
-from Tribler.Main.globals import DefaultDownloadStartupConfig
-from Tribler.Core.TorrentDef import TorrentDefNoMetainfo, TorrentDef
-
-DEBUG = True
-class TestMyChannel(TestGuiAsServer):
-
-    def test_rss_import(self):
-        def do_files_check():
-            self.screenshot('Torrents imported')
-            self.quit()
-
-        def added_rss():
-            self.screenshot('Rssfeed added')
-
-            # switch to files tab
-            mt_index = self.managechannel.GetPage(self.managechannel.notebook, "Manage torrents")
-            self.managechannel.notebook.SetSelection(mt_index)
-
-            managefiles = self.managechannel.fileslist
-            self.CallConditional(60, lambda: len(managefiles.GetItems()) > 0, do_files_check, 'Channel did not have torrents')
-
-        def do_rss():
-            self.managechannel.rss_url.SetValue('http://www.clearbits.net/feeds/creator/184-pioneer-one.rss')
-            self.managechannel.OnAddRss()
-
-            # switch to manage tab
-            m_index = self.managechannel.GetPage(self.managechannel.notebook, "Manage")
-            self.managechannel.notebook.SetSelection(m_index)
-
-            self.Call(1, added_rss)
-
-        def do_create():
-            self.managechannel = self.frame.managechannel
-
-            self.managechannel.name.SetValue('UNITTEST')
-            self.managechannel.description.SetValue('Channel created for UNITTESTING purposes')
-
-            self.managechannel.Save()
-            self.CallConditional(60, lambda: self.frame.managechannel.channel, do_rss, 'Channel instance did not arrive at managechannel')
-
-        def do_page():
-            self.guiUtility.ShowPage('mychannel')
-            self.Call(1, do_create)
-
-        self.startTest(do_page)
-
-    def test_add_torrents_playlists(self):
-
-        def do_overview():
-            self.guiUtility.showChannel(self.managechannel.channel)
-            self.screenshot('Resulting channel')
-            self.quit()
-
-        def do_modifications(torrentfilename):
-            infohash = TorrentDef.load(torrentfilename).get_infohash()
-
-            self.frame.librarylist.Select(infohash)
-            torrent = self.guiUtility.channelsearch_manager.getTorrentFromChannel(self.frame.managechannel.channel, infohash)
-
-            def check_for_modifications():
-                modifications = self.guiUtility.channelsearch_manager.getTorrentModifications(torrent)
-                videoinfo_valid = False
-                swiftthumbnails_valid = False
-                for modification in modifications:
-                    if modification.name == 'swift-thumbnails' and modification.value:
-                        swiftthumbnails_valid = True
-                    if modification.name == 'video-info' and modification.value:
-                        videoinfo_dict = json.loads(modification.value)
-                        if videoinfo_dict['duration'] and videoinfo_dict['resolution']:
-                            videoinfo_valid = True
-
-                return videoinfo_valid and swiftthumbnails_valid
-            self.CallConditional(10, check_for_modifications, do_overview, 'No valid channel modifications received')
-
-        def do_thumbnails(torrentfilename):
-            thumb_dir = os.path.join(self.session.get_torrent_collecting_dir(), 'thumbs-8bb88a02da691636a7ed929b87d467f24700e490')
-            self.CallConditional(120, lambda: os.path.isdir(thumb_dir) and len(os.listdir(thumb_dir)) > 0, lambda: do_modifications(torrentfilename), 'No thumbnails were created')
-
-        def do_download_torrent(torrentfilename):
-            self.screenshot('Playlist has been created')
-
-            download = self.guiUtility.frame.startDownload(torrentfilename=torrentfilename, destdir=self.getDestDir())
-            download.add_peer(("127.0.0.1", self.session2.get_listen_port()))
-
-            self.guiUtility.ShowPage('my_files')
-            self.CallConditional(10, lambda: download.get_progress() == 1.0, lambda: do_thumbnails(torrentfilename), 'Failed to download torrent in time')
-
-        def do_create_playlist(torrentfilename):
-            self.screenshot('Files have been added created')
-
-            infohash = TorrentDef.load(torrentfilename).get_infohash()
-
-            manageplaylist = self.managechannel.playlistlist
-            manager = manageplaylist.GetManager()
-            manager.createPlaylist('Unittest', 'Playlist created for Unittest', [infohash, ])
-
-            # switch to playlist tab
-            mp_index = self.managechannel.GetPage(self.managechannel.notebook, "Manage playlists")
-            if mp_index:
-                self.managechannel.notebook.SetSelection(mp_index)
-
-            self.CallConditional(60, lambda: len(manageplaylist.GetItems()) == 1, lambda: do_download_torrent(torrentfilename), 'Channel did not have a playlist')
-
-        def do_add_torrent(torrentfilename):
-            self.screenshot('Channel is created')
-
-            managefiles = self.managechannel.fileslist
-            manager = managefiles.GetManager()
-            manager.startDownload(torrentfilename, fixtorrent=True)
-            manager.startDownloadFromUrl(r'http://www.clearbits.net/get/1678-zenith-part-1.torrent', fixtorrent=True)
-            manager.startDownloadFromMagnet(r'magnet:?xt=urn:btih:5ac55cf1b935291f6fc92ad7afd34597498ff2f7&dn=Pioneer+One+S01E01+Xvid-VODO&title=', fixtorrent=True)
-
-            # switch to files tab
-            mt_index = self.managechannel.GetPage(self.managechannel.notebook, "Manage torrents")
-            if mt_index:
-                self.managechannel.notebook.SetSelection(mt_index)
-
-            self.CallConditional(60, lambda: len(managefiles.GetItems()) == 3, lambda: do_create_playlist(torrentfilename), 'Channel did not have 3 torrents')
-
-        def do_create_local_torrent():
-            torrentfilename = self.setupSeeder()
-            do_add_torrent(torrentfilename)
-
-        def do_create():
-            self.screenshot('After selecting mychannel page')
-
-            self.managechannel = self.frame.managechannel
-
-            self.managechannel.name.SetValue('UNITTEST')
-            self.managechannel.description.SetValue('Channel created for UNITTESTING purposes')
-
-            self.managechannel.Save()
-            self.screenshot('After clicking save')
-
-            self.CallConditional(60, lambda: self.frame.managechannel.channel, do_create_local_torrent, 'Channel instance did not arrive at managechannel')
-
-        def do_page():
-            self.guiUtility.ShowPage('mychannel')
-            self.Call(1, do_create)
-
-        self.startTest(do_page)
-
-    def startTest(self, callback):
-
-        def get_and_modify_dispersy():
-            from Tribler.dispersy.endpoint import NullEndpoint
-
-            print >> sys.stderr, "tgs: frame ready, replacing dispersy endpoint"
-            dispersy = self.session.get_dispersy_instance()
-            dispersy._endpoint = NullEndpoint()
-            dispersy._endpoint.open(dispersy)
-
-<<<<<<< HEAD
-            callback()
-=======
-
-            if waitforpeers:
-                from Tribler.Core.Libtorrent.LibtorrentMgr import LibtorrentMgr
-                ltmgr = LibtorrentMgr.getInstance()
-                self.CallConditional(120, lambda: ltmgr.get_dht_nodes() > 25, callback, 'did not get more than 25 nodes within 120 seconds')
-            else:
-                callback()
->>>>>>> 24d1b5cb
-
-        TestGuiAsServer.startTest(self, get_and_modify_dispersy)
-
-
-    def setupSeeder(self):
-        from Tribler.Core.Session import Session
-        from Tribler.Core.TorrentDef import TorrentDef
-        from Tribler.Core.DownloadConfig import DownloadStartupConfig
-
-        self.setUpPreSession()
-        self.config.set_libtorrent(True)
-
-        self.session2 = Session(self.config, ignore_singleton=True)
-        self.session2.start()
-
-        tdef = TorrentDef()
-        tdef.add_content(os.path.join(BASE_DIR, "data", "video.avi"))
-        tdef.set_tracker("http://fake.net/announce")
-        tdef.finalize()
-        torrentfn = os.path.join(self.session.get_state_dir(), "gen.torrent")
-        tdef.save(torrentfn)
-
-        dscfg = DownloadStartupConfig()
-        dscfg.set_dest_dir(os.path.join(BASE_DIR, "data"))  # basedir of the file we are seeding
-        self.session2.start_download(tdef, dscfg)
-
-        return torrentfn
-
-    def setUp(self):
-        TestGuiAsServer.setUp(self)
-        self.session2 = None
-
-    def tearDown(self):
-        if self.session2:
-            self._shutdown_session(self.session2)
-            time.sleep(10)
-
-        TestGuiAsServer.tearDown(self)
+# Written by Niels Zeilemaker
+# see LICENSE.txt for license information
+
+import os
+import sys
+import json
+import time
+import binascii
+import threading
+
+from Tribler.Test.test_as_server import TestGuiAsServer, BASE_DIR
+from Tribler.Main.globals import DefaultDownloadStartupConfig
+from Tribler.Core.TorrentDef import TorrentDefNoMetainfo, TorrentDef
+
+DEBUG = True
+class TestMyChannel(TestGuiAsServer):
+
+    def test_rss_import(self):
+        def do_files_check():
+            self.screenshot('Torrents imported')
+            self.quit()
+
+        def added_rss():
+            self.screenshot('Rssfeed added')
+
+            # switch to files tab
+            mt_index = self.managechannel.GetPage(self.managechannel.notebook, "Manage torrents")
+            self.managechannel.notebook.SetSelection(mt_index)
+
+            managefiles = self.managechannel.fileslist
+            self.CallConditional(60, lambda: len(managefiles.GetItems()) > 0, do_files_check, 'Channel did not have torrents')
+
+        def do_rss():
+            self.managechannel.rss_url.SetValue('http://www.clearbits.net/feeds/creator/184-pioneer-one.rss')
+            self.managechannel.OnAddRss()
+
+            # switch to manage tab
+            m_index = self.managechannel.GetPage(self.managechannel.notebook, "Manage")
+            self.managechannel.notebook.SetSelection(m_index)
+
+            self.Call(1, added_rss)
+
+        def do_create():
+            self.managechannel = self.frame.managechannel
+
+            self.managechannel.name.SetValue('UNITTEST')
+            self.managechannel.description.SetValue('Channel created for UNITTESTING purposes')
+
+            self.managechannel.Save()
+            self.CallConditional(60, lambda: self.frame.managechannel.channel, do_rss, 'Channel instance did not arrive at managechannel')
+
+        def do_page():
+            self.guiUtility.ShowPage('mychannel')
+            self.Call(1, do_create)
+
+        self.startTest(do_page)
+
+    def test_add_torrents_playlists(self):
+
+        def do_overview():
+            self.guiUtility.showChannel(self.managechannel.channel)
+            self.screenshot('Resulting channel')
+            self.quit()
+
+        def do_modifications(torrentfilename):
+            infohash = TorrentDef.load(torrentfilename).get_infohash()
+
+            self.frame.librarylist.Select(infohash)
+            torrent = self.guiUtility.channelsearch_manager.getTorrentFromChannel(self.frame.managechannel.channel, infohash)
+
+            def check_for_modifications():
+                modifications = self.guiUtility.channelsearch_manager.getTorrentModifications(torrent)
+                videoinfo_valid = False
+                swiftthumbnails_valid = False
+                for modification in modifications:
+                    if modification.name == 'swift-thumbnails' and modification.value:
+                        swiftthumbnails_valid = True
+                    if modification.name == 'video-info' and modification.value:
+                        videoinfo_dict = json.loads(modification.value)
+                        if videoinfo_dict['duration'] and videoinfo_dict['resolution']:
+                            videoinfo_valid = True
+
+                return videoinfo_valid and swiftthumbnails_valid
+            self.CallConditional(10, check_for_modifications, do_overview, 'No valid channel modifications received')
+
+        def do_thumbnails(torrentfilename):
+            thumb_dir = os.path.join(self.session.get_torrent_collecting_dir(), 'thumbs-8bb88a02da691636a7ed929b87d467f24700e490')
+            self.CallConditional(120, lambda: os.path.isdir(thumb_dir) and len(os.listdir(thumb_dir)) > 0, lambda: do_modifications(torrentfilename), 'No thumbnails were created')
+
+        def do_download_torrent(torrentfilename):
+            self.screenshot('Playlist has been created')
+
+            download = self.guiUtility.frame.startDownload(torrentfilename=torrentfilename, destdir=self.getDestDir())
+            download.add_peer(("127.0.0.1", self.session2.get_listen_port()))
+
+            self.guiUtility.ShowPage('my_files')
+            self.CallConditional(10, lambda: download.get_progress() == 1.0, lambda: do_thumbnails(torrentfilename), 'Failed to download torrent in time')
+
+        def do_create_playlist(torrentfilename):
+            self.screenshot('Files have been added created')
+
+            infohash = TorrentDef.load(torrentfilename).get_infohash()
+
+            manageplaylist = self.managechannel.playlistlist
+            manager = manageplaylist.GetManager()
+            manager.createPlaylist('Unittest', 'Playlist created for Unittest', [infohash, ])
+
+            # switch to playlist tab
+            mp_index = self.managechannel.GetPage(self.managechannel.notebook, "Manage playlists")
+            if mp_index:
+                self.managechannel.notebook.SetSelection(mp_index)
+
+            self.CallConditional(60, lambda: len(manageplaylist.GetItems()) == 1, lambda: do_download_torrent(torrentfilename), 'Channel did not have a playlist')
+
+        def do_add_torrent(torrentfilename):
+            self.screenshot('Channel is created')
+
+            managefiles = self.managechannel.fileslist
+            manager = managefiles.GetManager()
+            manager.startDownload(torrentfilename, fixtorrent=True)
+            manager.startDownloadFromUrl(r'http://www.clearbits.net/get/1678-zenith-part-1.torrent', fixtorrent=True)
+            manager.startDownloadFromMagnet(r'magnet:?xt=urn:btih:5ac55cf1b935291f6fc92ad7afd34597498ff2f7&dn=Pioneer+One+S01E01+Xvid-VODO&title=', fixtorrent=True)
+
+            # switch to files tab
+            mt_index = self.managechannel.GetPage(self.managechannel.notebook, "Manage torrents")
+            if mt_index:
+                self.managechannel.notebook.SetSelection(mt_index)
+
+            self.CallConditional(60, lambda: len(managefiles.GetItems()) == 3, lambda: do_create_playlist(torrentfilename), 'Channel did not have 3 torrents')
+
+        def do_create_local_torrent():
+            torrentfilename = self.setupSeeder()
+            do_add_torrent(torrentfilename)
+
+        def do_create():
+            self.screenshot('After selecting mychannel page')
+
+            self.managechannel = self.frame.managechannel
+
+            self.managechannel.name.SetValue('UNITTEST')
+            self.managechannel.description.SetValue('Channel created for UNITTESTING purposes')
+
+            self.managechannel.Save()
+            self.screenshot('After clicking save')
+
+            self.CallConditional(60, lambda: self.frame.managechannel.channel, do_create_local_torrent, 'Channel instance did not arrive at managechannel')
+
+        def do_page():
+            self.guiUtility.ShowPage('mychannel')
+            self.Call(1, do_create)
+
+        self.startTest(do_page)
+
+    def startTest(self, callback):
+
+        def get_and_modify_dispersy():
+            from Tribler.dispersy.endpoint import NullEndpoint
+
+            print >> sys.stderr, "tgs: frame ready, replacing dispersy endpoint"
+            dispersy = self.session.get_dispersy_instance()
+            dispersy._endpoint = NullEndpoint()
+            dispersy._endpoint.open(dispersy)
+
+            callback()
+
+        TestGuiAsServer.startTest(self, get_and_modify_dispersy)
+
+
+    def setupSeeder(self):
+        from Tribler.Core.Session import Session
+        from Tribler.Core.TorrentDef import TorrentDef
+        from Tribler.Core.DownloadConfig import DownloadStartupConfig
+
+        self.setUpPreSession()
+        self.config.set_libtorrent(True)
+
+        self.session2 = Session(self.config, ignore_singleton=True)
+        self.session2.start()
+
+        tdef = TorrentDef()
+        tdef.add_content(os.path.join(BASE_DIR, "data", "video.avi"))
+        tdef.set_tracker("http://fake.net/announce")
+        tdef.finalize()
+        torrentfn = os.path.join(self.session.get_state_dir(), "gen.torrent")
+        tdef.save(torrentfn)
+
+        dscfg = DownloadStartupConfig()
+        dscfg.set_dest_dir(os.path.join(BASE_DIR, "data"))  # basedir of the file we are seeding
+        self.session2.start_download(tdef, dscfg)
+
+        return torrentfn
+
+    def setUp(self):
+        TestGuiAsServer.setUp(self)
+        self.session2 = None
+
+    def tearDown(self):
+        if self.session2:
+            self._shutdown_session(self.session2)
+            time.sleep(10)
+
+        TestGuiAsServer.tearDown(self)