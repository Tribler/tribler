--- conflicted
+++ resolved
@@ -1,169 +1,160 @@
-# see LICENSE.txt for license information
-
-import unittest
-import os
-from time import time
-
-import binascii
-from Tribler.Test.test_as_server import TestGuiAsServer, BASE_DIR
-from Tribler.Core.Libtorrent.LibtorrentMgr import LibtorrentMgr
-
-DEBUG = True
-
-
-class TestLibtorrentDownload(TestGuiAsServer):
-
-    def test_downloadfromfile(self):
-        infohash = binascii.unhexlify('66ED7F30E3B30FA647ABAA19A36E7503AA071535')
-
-        def make_screenshot():
-            self.screenshot('After starting a libtorrent download from file')
-            self.quit()
-
-        def item_shown_in_list():
-            self.CallConditional(30, lambda: self.frame.librarylist.list.GetItem(infohash).original_data.ds and self.frame.librarylist.list.GetItem(infohash).original_data.ds.progress > 0, make_screenshot, 'no download progress')
-
-        def download_object_ready():
-            self.CallConditional(10, lambda: infohash in self.frame.librarylist.list.items, item_shown_in_list, 'no download in librarylist')
-
-        def do_downloadfromurl():
-            self.guiUtility.showLibrary()
-            self.frame.startDownload(os.path.join(BASE_DIR, "data", "Pioneer.One.S01E06.720p.x264-VODO.torrent"), self.getDestDir())
-
-            self.CallConditional(30, lambda: self.session.get_download(infohash), download_object_ready)
-
-        self.startTest(do_downloadfromurl)
-
-    def test_downloadfromurl(self):
-        infohash = binascii.unhexlify('24ad1d85206db5f85491a690e6723e27f4551e01')
-
-        def make_screenshot():
-            self.screenshot('After starting a libtorrent download from url')
-            self.quit()
-
-        def item_shown_in_list():
-            self.CallConditional(30, lambda: self.frame.librarylist.list.GetItem(infohash).original_data.ds and self.frame.librarylist.list.GetItem(infohash).original_data.ds.progress > 0, make_screenshot, 'no download progress')
-
-        def download_object_ready():
-            self.CallConditional(10, lambda: infohash in self.frame.librarylist.list.items, item_shown_in_list, 'no download in librarylist')
-
-        def do_downloadfromurl():
-            self.guiUtility.showLibrary()
-            self.frame.startDownloadFromUrl(r'http://www.clearbits.net/get/1678-zenith-part-1.torrent', self.getDestDir())
-
-            self.CallConditional(30, lambda: self.session.get_download(infohash), download_object_ready)
-
-        self.startTest(do_downloadfromurl)
-
-    def test_downloadfrommagnet(self):
-        infohash = binascii.unhexlify('5ac55cf1b935291f6fc92ad7afd34597498ff2f7')
-
-        def make_screenshot():
-            self.screenshot('After starting a libtorrent download from magnet')
-            self.quit()
-
-        def item_shown_in_list():
-            self.CallConditional(60, lambda: self.frame.librarylist.list.GetItem(infohash).original_data.ds and self.frame.librarylist.list.GetItem(infohash).original_data.ds.progress > 0, make_screenshot, 'no download progress')
-
-        def download_object_ready():
-            self.CallConditional(10, lambda: infohash in self.frame.librarylist.list.items, item_shown_in_list, 'no download in librarylist')
-
-        def do_downloadfrommagnet():
-            self.guiUtility.showLibrary()
-            self.frame.startDownloadFromMagnet(r'magnet:?xt=urn:btih:5ac55cf1b935291f6fc92ad7afd34597498ff2f7&dn=Pioneer+One+S01E01+Xvid-VODO&title=', self.getDestDir())
-
-            self.CallConditional(30, lambda: self.session.get_download(infohash), download_object_ready)
-
-        self.startTest(do_downloadfrommagnet, True)
-
-    def test_stopresumedelete(self):
-        infohash = binascii.unhexlify('3d062d3b57481f23af8bd736ccfaaae0ccddf4b3')
-
-        def do_final():
-            self.assert_(infohash not in self.frame.librarylist.list.items, 'download not deleted')
-
-            self.screenshot('After deleting a libtorrent download')
-            self.quit()
-
-        def do_deletedownload():
-            self.assert_('stopped' not in self.frame.librarylist.list.GetItem(infohash).original_data.state, 'download not resumed')
-
-            self.screenshot('After resuming a libtorrent download')
-
-            self.frame.top_bg.OnDelete(silent=True)
-            self.Call(10, do_final)
-
-        def do_resume():
-            self.assert_('stopped' in self.frame.librarylist.list.GetItem(infohash).original_data.state, 'download not stopped')
-
-            self.screenshot('After stopping a libtorrent download')
-
-            self.frame.top_bg.OnResume()
-            self.Call(5, do_deletedownload)
-
-        def do_stop():
-            self.assert_(infohash in self.frame.librarylist.list.items, 'no download in librarylist')
-            self.assert_(self.frame.librarylist.list.GetItem(infohash).original_data.ds.progress > 0, 'no download progress')
-
-            self.screenshot('After starting a libtorrent download')
-
-            self.frame.librarylist.list.Select(infohash)
-            self.frame.top_bg.OnStop()
-            self.Call(5, do_resume)
-
-        def item_shown_in_list():
-            self.Call(30, do_stop)
-
-        def download_object_ready():
-            self.CallConditional(10, lambda: infohash in self.frame.librarylist.list.items, item_shown_in_list, 'no download in librarylist')
-
-        def do_start():
-            self.guiUtility.showLibrary()
-            self.frame.startDownloadFromUrl(r'http://www.clearbits.net/get/1763-zenith-part-2.torrent', self.getDestDir())
-            self.CallConditional(60, lambda: self.session.get_download(infohash), download_object_ready)
-
-        self.startTest(do_start)
-
-    def test_playdownload(self):
-        t = time()
-
-        def do_assert():
-            self.screenshot("After streaming a libtorrent download (buffering took %.2f s)" % (time() - t))
-            self.quit()
-
-        def do_monitor():
-            from Tribler.Video.VideoPlayer import VideoPlayer
-            d = VideoPlayer.getInstance().get_vod_download()
-            self.assert_(bool(d), "No VOD download found")
-
-            self.screenshot('After starting a VOD download')
-            self.CallConditional(60, lambda: d.network_calc_prebuf_frac() == 1.0, do_assert)
-
-        def do_vod():
-            self.frame.startDownloadFromUrl(r'http://www.clearbits.net/get/8-blue---a-short-film.torrent', self.getDestDir(), selectedFiles=[os.path.join('Content', 'blue-a-short-film-divx.avi')], vodmode=True)
-            self.guiUtility.ShowPlayer()
-            self.Call(30, do_monitor)
-
-        self.startTest(do_vod)
-
-<<<<<<< HEAD
-    def startTest(self, callback, waitforpeers=False):
-        if waitforpeers:
-            def wait_for_libtorrent():
-                ltmgr = LibtorrentMgr.getInstance()
-                self.CallConditional(120, lambda: ltmgr.get_dht_nodes() > 25, callback)
-
-            TestGuiAsServer.startTest(self, wait_for_libtorrent)
-        else:
-            TestGuiAsServer.startTest(self, callback)
-=======
-    def startTest(self, callback):
-        def wait_for_libtorrent():
-            ltmgr = LibtorrentMgr.getInstance()
-            self.CallConditional(120, lambda: ltmgr.get_dht_nodes() > 25, callback)
-
-        TestGuiAsServer.startTest(self, wait_for_libtorrent)
->>>>>>> 1eb9ba77
-
-if __name__ == "__main__":
-    unittest.main()
+# see LICENSE.txt for license information
+
+import unittest
+import os
+from time import time
+
+import binascii
+from Tribler.Test.test_as_server import TestGuiAsServer, BASE_DIR
+from Tribler.Core.Libtorrent.LibtorrentMgr import LibtorrentMgr
+
+DEBUG = True
+
+
+class TestLibtorrentDownload(TestGuiAsServer):
+
+    def test_downloadfromfile(self):
+        infohash = binascii.unhexlify('66ED7F30E3B30FA647ABAA19A36E7503AA071535')
+
+        def make_screenshot():
+            self.screenshot('After starting a libtorrent download from file')
+            self.quit()
+
+        def item_shown_in_list():
+            self.CallConditional(30, lambda: self.frame.librarylist.list.GetItem(infohash).original_data.ds and self.frame.librarylist.list.GetItem(infohash).original_data.ds.progress > 0, make_screenshot, 'no download progress')
+
+        def download_object_ready():
+            self.CallConditional(10, lambda: infohash in self.frame.librarylist.list.items, item_shown_in_list, 'no download in librarylist')
+
+        def do_downloadfromurl():
+            self.guiUtility.showLibrary()
+            self.frame.startDownload(os.path.join(BASE_DIR, "data", "Pioneer.One.S01E06.720p.x264-VODO.torrent"), self.getDestDir())
+
+            self.CallConditional(30, lambda: self.session.get_download(infohash), download_object_ready)
+
+        self.startTest(do_downloadfromurl)
+
+    def test_downloadfromurl(self):
+        infohash = binascii.unhexlify('24ad1d85206db5f85491a690e6723e27f4551e01')
+
+        def make_screenshot():
+            self.screenshot('After starting a libtorrent download from url')
+            self.quit()
+
+        def item_shown_in_list():
+            self.CallConditional(30, lambda: self.frame.librarylist.list.GetItem(infohash).original_data.ds and self.frame.librarylist.list.GetItem(infohash).original_data.ds.progress > 0, make_screenshot, 'no download progress')
+
+        def download_object_ready():
+            self.CallConditional(10, lambda: infohash in self.frame.librarylist.list.items, item_shown_in_list, 'no download in librarylist')
+
+        def do_downloadfromurl():
+            self.guiUtility.showLibrary()
+            self.frame.startDownloadFromUrl(r'http://www.clearbits.net/get/1678-zenith-part-1.torrent', self.getDestDir())
+
+            self.CallConditional(30, lambda: self.session.get_download(infohash), download_object_ready)
+
+        self.startTest(do_downloadfromurl)
+
+    def test_downloadfrommagnet(self):
+        infohash = binascii.unhexlify('5ac55cf1b935291f6fc92ad7afd34597498ff2f7')
+
+        def make_screenshot():
+            self.screenshot('After starting a libtorrent download from magnet')
+            self.quit()
+
+        def item_shown_in_list():
+            self.CallConditional(60, lambda: self.frame.librarylist.list.GetItem(infohash).original_data.ds and self.frame.librarylist.list.GetItem(infohash).original_data.ds.progress > 0, make_screenshot, 'no download progress')
+
+        def download_object_ready():
+            self.CallConditional(10, lambda: infohash in self.frame.librarylist.list.items, item_shown_in_list, 'no download in librarylist')
+
+        def do_downloadfrommagnet():
+            self.guiUtility.showLibrary()
+            self.frame.startDownloadFromMagnet(r'magnet:?xt=urn:btih:5ac55cf1b935291f6fc92ad7afd34597498ff2f7&dn=Pioneer+One+S01E01+Xvid-VODO&title=', self.getDestDir())
+
+            self.CallConditional(30, lambda: self.session.get_download(infohash), download_object_ready)
+
+        self.startTest(do_downloadfrommagnet, True)
+
+    def test_stopresumedelete(self):
+        infohash = binascii.unhexlify('3d062d3b57481f23af8bd736ccfaaae0ccddf4b3')
+
+        def do_final():
+            self.assert_(infohash not in self.frame.librarylist.list.items, 'download not deleted')
+
+            self.screenshot('After deleting a libtorrent download')
+            self.quit()
+
+        def do_deletedownload():
+            self.assert_('stopped' not in self.frame.librarylist.list.GetItem(infohash).original_data.state, 'download not resumed')
+
+            self.screenshot('After resuming a libtorrent download')
+
+            self.frame.top_bg.OnDelete(silent=True)
+            self.Call(10, do_final)
+
+        def do_resume():
+            self.assert_('stopped' in self.frame.librarylist.list.GetItem(infohash).original_data.state, 'download not stopped')
+
+            self.screenshot('After stopping a libtorrent download')
+
+            self.frame.top_bg.OnResume()
+            self.Call(5, do_deletedownload)
+
+        def do_stop():
+            self.assert_(infohash in self.frame.librarylist.list.items, 'no download in librarylist')
+            self.assert_(self.frame.librarylist.list.GetItem(infohash).original_data.ds.progress > 0, 'no download progress')
+
+            self.screenshot('After starting a libtorrent download')
+
+            self.frame.librarylist.list.Select(infohash)
+            self.frame.top_bg.OnStop()
+            self.Call(5, do_resume)
+
+        def item_shown_in_list():
+            self.Call(30, do_stop)
+
+        def download_object_ready():
+            self.CallConditional(10, lambda: infohash in self.frame.librarylist.list.items, item_shown_in_list, 'no download in librarylist')
+
+        def do_start():
+            self.guiUtility.showLibrary()
+            self.frame.startDownloadFromUrl(r'http://www.clearbits.net/get/1763-zenith-part-2.torrent', self.getDestDir())
+            self.CallConditional(60, lambda: self.session.get_download(infohash), download_object_ready)
+
+        self.startTest(do_start)
+
+    def test_playdownload(self):
+        t = time()
+
+        def do_assert():
+            self.screenshot("After streaming a libtorrent download (buffering took %.2f s)" % (time() - t))
+            self.quit()
+
+        def do_monitor():
+            from Tribler.Video.VideoPlayer import VideoPlayer
+            d = VideoPlayer.getInstance().get_vod_download()
+            self.assert_(bool(d), "No VOD download found")
+
+            self.screenshot('After starting a VOD download')
+            self.CallConditional(60, lambda: d.network_calc_prebuf_frac() == 1.0, do_assert)
+
+        def do_vod():
+            self.frame.startDownloadFromUrl(r'http://www.clearbits.net/get/8-blue---a-short-film.torrent', self.getDestDir(), selectedFiles=[os.path.join('Content', 'blue-a-short-film-divx.avi')], vodmode=True)
+            self.guiUtility.ShowPlayer()
+            self.Call(30, do_monitor)
+
+        self.startTest(do_vod)
+
+    def startTest(self, callback, waitforpeers=False):
+        if waitforpeers:
+            def wait_for_libtorrent():
+                ltmgr = LibtorrentMgr.getInstance()
+                self.CallConditional(120, lambda: ltmgr.get_dht_nodes() > 25, callback)
+
+            TestGuiAsServer.startTest(self, wait_for_libtorrent)
+        else:
+            TestGuiAsServer.startTest(self, callback)
+
+if __name__ == "__main__":
+    unittest.main()