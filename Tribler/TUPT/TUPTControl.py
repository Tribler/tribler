import wx
import time
import urlparse

from Tribler.Core.Session import Session
from Tribler.Core.TorrentDef import TorrentDef
from Tribler.Core.exceptions import DuplicateDownloadException

from Tribler.Main.vwxGUI.SearchGridManager import LibraryManager
from Tribler.Main.vwxGUI.SearchGridManager import TorrentManager
from Tribler.Main.Utility.GuiDBTuples import CollectedTorrent, Torrent
from Tribler.Main.vwxGUI.GuiUtility import GUIUtility
from Tribler.Main.globals import DefaultDownloadStartupConfig


from Tribler.PluginManager.PluginManager import PluginManager

from Tribler.TUPT.Matcher.IMatcherPlugin import IMatcherPlugin
from Tribler.TUPT.Matcher.MatcherControl import MatcherControl

from Tribler.TUPT.Parser.IParserPlugin import IParserPlugin
from Tribler.TUPT.Parser.ParserControl import ParserControl

from Tribler.TUPT.TorrentFinder.ITorrentFinderPlugin import ITorrentFinderPlugin
from Tribler.TUPT.TorrentFinder.TorrentFinderControl import TorrentFinderControl

<<<<<<< HEAD
from ListCtrlComboPopup import ListCtrlComboPopup as ListViewComboPopup
from Tribler.Video.VideoPlayer import VideoPlayer

=======
>>>>>>> 8a34670d
class TUPTControl:
    '''Class that controls the flow for parsing, matching and finding movies'''
    
    __infoBar = None
    __movieTorrentIterator = None
    
    def __init__(self, pluginManager = PluginManager()):
        self.pluginmanager = pluginManager
        self.parserControl = ParserControl(pluginManager)
        self.matcherControl = MatcherControl(pluginManager)
        self.__movieTorrentIterator = MovieTorrentIterator()
        
        #Setup the plugins.
        self.pluginmanager.RegisterCategory("Matcher", IMatcherPlugin)
        self.pluginmanager.RegisterCategory("Parser", IParserPlugin)
        self.pluginmanager.RegisterCategory("TorrentFinder", ITorrentFinderPlugin)
        self.pluginmanager.LoadPlugins()
        
    def CoupleGUI(self, gui):
        webview = gui.frame.webbrowser
        webview.AddLoadedListener(self)
        self.webview = webview
        self.mainFrame = gui.frame
        
    def webpageLoaded(self, event, html):
        """Callback for when a webpage was loaded
            We can now start feeding our parser controller
        """
        netloc = urlparse.urlparse(event.GetURL()).netloc   #The url identifier, ex 'www.google.com'   
        #Parse the Website.
        if self.parserControl.HasParser(netloc):
            movies, trust = self.parserControl.ParseWebsite(netloc, html)
            #Check if there a movies on the website.
            if movies is not None:
                self.__movieTorrentIterator = MovieTorrentIterator()
                for movie in movies:     
                    #Correct movie information
                    if trust == 1:
                        #If we fully trust the parser, skip correction
                        cmovie = movie
                    else:
                        cmovie = self.matcherControl.CorrectMovie(movie)
                    #Find torrents corresponding to the movie.
                    torrentFinder = TorrentFinderControl(self.pluginmanager)
                    torrentFinder.FindTorrents(cmovie)
                    movieTorrent = MovieTorrent(cmovie, torrentFinder.GetHDTorrentList(), torrentFinder.GetSDTorrentList())                    
                    self.__movieTorrentIterator.append(movieTorrent)
                self.__infoBar = TorrentInfoBar(self.webview, self, self.__movieTorrentIterator)
    
    def DownloadHDMovie(self, n = 0):
        """Start downloading the selected movie in HD quality"""
        #Download the torrent.
        if self.__movieTorrentIterator.HasHDTorrent(n):
            try:
                self.__DownloadURL(self.__movieTorrentIterator.GetNextHDTorrent(n).GetTorrentURL())
            except DuplicateDownloadException:
                #Download the next torrent.
                self.DownloadHDMovie()
        #Update the infobar. This has to be done regardless of if a torrent was added or not.
        if not self.__movieTorrentIterator.HasSDTorrent(n):
            self.__infoBar.RemoveSDQuality()
        

    def DownloadSDMovie(self, n = 0):
        """Start downliading the selected movie in SD quality"""
       #Check if a torrent exists.
        if self.__movieTorrentIterator.HasSDTorrent(n):
            try:
                 #Download the torrent.
<<<<<<< HEAD
                self.__DownloadURL(self.__movieTorrentIterator.GetNextSDTorrent(0).GetTorrentURL())
=======
                self.__DownloadURL(self.__movieTorrentIterator.GetNextHDTorrent(n).GetTorrentURL())
>>>>>>> 8a34670d
            except DuplicateDownloadException:
                #Dpwnload the next torrent.
                self.DownloadSDMovie()
        #Update the infobar. This has to be done regardless of if a torrent was added or not.
        if not self.__movieTorrentIterator.HasSDTorrent(n):
            self.__infoBar.RemoveSDQuality()
    
    def __DownloadURL(self, url):
<<<<<<< HEAD
        """Download the URL using Tribler and start playing."""
        #Start downloading the torrent.
        if url.startswith('http://'):            
            torrent  = TorrentDef.load_from_url(url)
        elif url.startswith('magnet:?'):
            torrent  = TorrentDef.retrieve_from_magnet(url, self.__MagnetCallback())
        session = Session.get_instance()
        session.start_download(torrent)
        download = session.get_download(torrent.infohash)
        
        #Find the correct downloadstate.
        downloadStateList = LibraryManager.getInstance().dslist     
        for dls in downloadStateList:
            if dls.download.tdef.infohash == download.tdef.infohash:
                downloadState = dls
                break       
                  
        #Play the torrent.
        videoplayer = VideoPlayer.getInstance()
        videoplayer.recreate_videopanel()
        videoplayer.stop_playback()
        videoplayer.show_loading()
        videoplayer.play(downloadState,None) 
        
=======
        """Download the URL using Tribler."""
        try:
            dscfg = DefaultDownloadStartupConfig.getInstance()
            destdir = dscfg.get_dest_dir()
    
            if url.startswith("http"):
                self.mainFrame.startDownloadFromUrl(url, destdir, vodmode = True)
            elif url.startswith("magnet:"):
                self.mainFrame.startDownloadFromMagnet(url, destdir, vodmode = True)
        except:
            pass #Download already exists, no problem
>>>>>>> 8a34670d
        
    def __MagnetCallback(self):
        pass    
 
class TorrentInfoBar():
    '''Class that willl create and show the found movies'''
    
    HDCHOICE = "HD    Quality"
    SDCHOICE = "SD    Quality"
    
    __webview = None
    __tuptControl = None
    __comboBox = None
    __comboboxMovieTorrent = None
    __comboboxMovieTorrentMap = None
    
    def playButtonPressed(self, event):
        """Callback for when the user wants to play the movie.
        """
        #Get selected movie
        rawMovieSelection = self.__comboboxMovieTorrent.GetSelection()
        movieSelection = self.__comboboxMovieTorrentMap[rawMovieSelection]
        #Get selection and the corresponding calls.
        qualitySelection = self.__comboBox.GetValue()
        if qualitySelection == self.HDCHOICE:
            self.__tuptControl.DownloadHDMovie(movieSelection)
        else:
            self.__tuptControl.DownloadSDMovie(movieSelection)

    def RemoveHDQuality(self):
        """Remove SDQuality from the choices."""
        self.__RemoveComboBoxtem(self.HDCHOICE)          

    def RemoveSDQuality(self):
        """Remove SDQuality from the choices."""
        self.__RemoveComboBoxtem(self.SDCHOICE)
      
    def __RemoveComboBoxtem(self, item):
        #Find index of item.
        index =  self.__comboBox.FindString(item)
        #Remove item.
        self.__comboBox.Delete(index)
        #Check if a item exists
        if self.__comboBox.IsEmpty():        
            #Remove infobar
            self.__webview.HideInfoBar()
        else:        
            #Set selection to 0
            self.__comboBox.SetSelection(0)
    
    def MovieSelectionUpdated(self, event):
        #Get selected movie
        rawMovieSelection = self.__comboboxMovieTorrent.GetSelection()
        movieSelection = self.__comboboxMovieTorrentMap[rawMovieSelection]
        #Remove old available definitions
        self.__RemoveComboBoxtem(self.SDCHOICE)
        self.__RemoveComboBoxtem(self.HDCHOICE)
        #We changed our movie selection, update the available definitions
        movieTorrent = movieTorrentIterator.GetMovie(movieSelection)
        if movieTorrent.HasHDTorrent():
            self.__comboBox.Append(self.HDCHOICE)
            #Set default value to HD Quality.
            self.__comboBox.SetValue(self.HDCHOICE)  
        if movieTorrent.HasSDTorrent():
            self.__comboBox.Append(self.SDCHOICE)
        #Set default value to SD quality if no HD quality    
        if not movieTorrent.HasHDTorrent():
            self.__comboBox.SetValue(self.SDCHOICE)
        self.__webview.infobaroverlay.Refresh()
    
    def __init__(self, webview, __tuptControl, movieTorrentIterator):
        #Get all the movies with torrents
        validMovieIndices = []
        for i in range(movieTorrentIterator.GetSize()):
            if movieTorrentIterator.GetMovie(i).HasTorrent():
                validMovieIndices.append(i)
        #Set movie infobar information
        if len(validMovieIndices)>0:
            self.__webview = webview
            self.__tuptControl = __tuptControl
            
            # Label1
            text = " <b>The following movie was found: </b>"
            if len(validMovieIndices) > 1:
                text = " <b>The following movies were found: </b>"
            label1 = wx.StaticText(webview.infobaroverlay)
            label1.SetLabelMarkup(text)
            
            # ComboboxMovieTorrent
            self.__comboboxMovieTorrent = self.__CreateStdComboCtrl(200, self.MovieSelectionUpdated)
            for i in validMovieIndices:
                self.__comboboxMovieTorrent.Append(movieTorrentIterator.GetMovie(i).movie.dictionary['title'])
            self.__comboboxMovieTorrent.SetValue(movieTorrentIterator.GetMovie(validMovieIndices[0]).movie.dictionary['title']) 
            
            #Register mapping of valid indices
            self.__comboboxMovieTorrentMap = validMovieIndices
            
            # Label2
            text2 = "<b>. Do you want to watch this movie in:</b>"
            label2 = wx.StaticText(webview.infobaroverlay)
            label2.SetLabelMarkup(text2)
            label2.SetSizeHints(-1,-1,220,-1)
            
            #Create the quality selection.
            self.__comboBox = self.__CreateStdComboCtrl()
            movieTorrent = movieTorrentIterator.GetMovie(validMovieIndices[0])
            if movieTorrent.HasHDTorrent():
                self.__comboBox.Append(self.HDCHOICE)
                #Set default value to HD Quality.
                self.__comboBox.SetValue(self.HDCHOICE)  
            if movieTorrent.HasSDTorrent():
                self.__comboBox.Append(self.SDCHOICE)
            #Set default value to SD quality if no HD quality    
            if not movieTorrent.HasHDTorrent():
                self.__comboBox.SetValue(self.SDCHOICE)
                       
            #Create play button.
            button = wx.Button(self.__webview.infobaroverlay)
            button.SetLabel("Play!")
            button.SetBackgroundColour(self.__webview.infobaroverlay.COLOR_BACKGROUND_SEL)
            button.SetSizeHints(-1,-1,150,-1)
            
            #Register action.
            self.__webview.Bind(wx.EVT_BUTTON, self.playButtonPressed, button)
            
            #Add all elements to the infobar.
            self.__webview.SetInfoBarContents((label1,), (self.__comboboxMovieTorrent,), (label2,), (self.__comboBox,), (button,))
            self.__webview.ShowInfoBar()
            
    def __CreateStdComboCtrl(self, width = 150, callback = None):
        """Create a dropdown control set (comboBox and popupCtrl) in our theme
        """
        comboBox = wx.ComboBox(self.__webview.infobaroverlay)
        comboBox.SetSizeHints(-1,-1,width,-1)
        comboBox.SetEditable(False)
        
        comboBox.SetBackgroundColour(self.__webview.infobaroverlay.COLOR_BACKGROUND_SEL)
        comboBox.SetForegroundColour(self.__webview.infobaroverlay.COLOR_FOREGROUND)
        
        if callback is not None:
            self.__webview.Bind(wx.EVT_CHOICE, callback, comboBox) 

        return comboBox  
    
class MovieTorrentIterator:
    """Class that can hold movies and a HD torrentlist and a SD torrentlist"""
    
    __movies = None
    
    def __init__(self):
        self.__movies = []
    
    def append(self, movieTorrent):
        self.__movies.append(movieTorrent)
        
    def GetSize(self):
        return len(self.__movies)
        
    def HasHDTorrent(self, n):
        return self.__movies[n].HasHDTorrent()
    
    def HasSDTorrent(self, n):
        return self.__movies[n].HasSDTorrent()
    
    def HasTorrent(self, n):
        return self.__movies[n].HasTorrent()
    
    def GetMovie(self,n):
        return self.__movies[n]
    
    def GetNextHDTorrent(self, n):
        return self.__movies[n].GetNextHDTorrent()
    
    def GetNextSDTorrent(self, n):
        return self.__movies[n].GetNextSDTorrent()
        
        
class MovieTorrent:
    """ Class that contains a movie and the corresponding HD and SD torrentlists."""
    
    def __init__(self, movie, hdList, sdList):
        self.movie = movie
        self.hdList = hdList
        self.sdList = sdList
    
    def HasHDTorrent(self):
        return len(self.hdList) > 0    
    
    def HasSDTorrent(self):
        return len(self.sdList) > 0
    
    def HasTorrent(self):
        return self.HasHDTorrent() or self.HasSDTorrent()
    
    def GetNextHDTorrent(self):  
        return self.hdList.pop(0)
    
    def GetNextSDTorrent(self):  
        return self.sdList.pop(0)
   <|MERGE_RESOLUTION|>--- conflicted
+++ resolved
@@ -24,12 +24,8 @@
 from Tribler.TUPT.TorrentFinder.ITorrentFinderPlugin import ITorrentFinderPlugin
 from Tribler.TUPT.TorrentFinder.TorrentFinderControl import TorrentFinderControl
 
-<<<<<<< HEAD
-from ListCtrlComboPopup import ListCtrlComboPopup as ListViewComboPopup
 from Tribler.Video.VideoPlayer import VideoPlayer
 
-=======
->>>>>>> 8a34670d
 class TUPTControl:
     '''Class that controls the flow for parsing, matching and finding movies'''
     
@@ -83,11 +79,7 @@
         """Start downloading the selected movie in HD quality"""
         #Download the torrent.
         if self.__movieTorrentIterator.HasHDTorrent(n):
-            try:
-                self.__DownloadURL(self.__movieTorrentIterator.GetNextHDTorrent(n).GetTorrentURL())
-            except DuplicateDownloadException:
-                #Download the next torrent.
-                self.DownloadHDMovie()
+           self.__DownloadURL(self.__movieTorrentIterator.GetNextHDTorrent(n).GetTorrentURL())
         #Update the infobar. This has to be done regardless of if a torrent was added or not.
         if not self.__movieTorrentIterator.HasSDTorrent(n):
             self.__infoBar.RemoveSDQuality()
@@ -97,63 +89,39 @@
         """Start downliading the selected movie in SD quality"""
        #Check if a torrent exists.
         if self.__movieTorrentIterator.HasSDTorrent(n):
-            try:
-                 #Download the torrent.
-<<<<<<< HEAD
-                self.__DownloadURL(self.__movieTorrentIterator.GetNextSDTorrent(0).GetTorrentURL())
-=======
-                self.__DownloadURL(self.__movieTorrentIterator.GetNextHDTorrent(n).GetTorrentURL())
->>>>>>> 8a34670d
-            except DuplicateDownloadException:
-                #Dpwnload the next torrent.
-                self.DownloadSDMovie()
+            self.__DownloadURL(self.__movieTorrentIterator.GetNextDTorrent(n).GetTorrentURL())
         #Update the infobar. This has to be done regardless of if a torrent was added or not.
         if not self.__movieTorrentIterator.HasSDTorrent(n):
             self.__infoBar.RemoveSDQuality()
     
     def __DownloadURL(self, url):
-<<<<<<< HEAD
         """Download the URL using Tribler and start playing."""
         #Start downloading the torrent.
         if url.startswith('http://'):            
-            torrent  = TorrentDef.load_from_url(url)
+            torrentDef  = TorrentDef.load_from_url(url)
         elif url.startswith('magnet:?'):
-            torrent  = TorrentDef.retrieve_from_magnet(url, self.__MagnetCallback())
+            torrentDef  = TorrentDef.retrieve_from_magnet(url, self.__MagnetCallback())
         session = Session.get_instance()
-        session.start_download(torrent)
-        download = session.get_download(torrent.infohash)
-        
-        #Find the correct downloadstate.
-        downloadStateList = LibraryManager.getInstance().dslist     
-        for dls in downloadStateList:
-            if dls.download.tdef.infohash == download.tdef.infohash:
-                downloadState = dls
-                break       
-                  
-        #Play the torrent.
-        videoplayer = VideoPlayer.getInstance()
-        videoplayer.recreate_videopanel()
-        videoplayer.stop_playback()
-        videoplayer.show_loading()
-        videoplayer.play(downloadState,None) 
-        
-=======
-        """Download the URL using Tribler."""
-        try:
-            dscfg = DefaultDownloadStartupConfig.getInstance()
-            destdir = dscfg.get_dest_dir()
-    
-            if url.startswith("http"):
-                self.mainFrame.startDownloadFromUrl(url, destdir, vodmode = True)
-            elif url.startswith("magnet:"):
-                self.mainFrame.startDownloadFromMagnet(url, destdir, vodmode = True)
-        except:
-            pass #Download already exists, no problem
->>>>>>> 8a34670d
+        #Check if a torrent is already added.        
+        downloadState = self.__FindDownloadStateByInfoHash(torrentDef.infohash)   
+        if downloadState == None:
+            #Add the torrent if is not already added
+            session.start_download(torrentDef)
+            downloadState = self.__FindDownloadStateByInfoHash(torrentDef.infohash)
+         
+        libraryManager = LibraryManager.getInstance()
+        libraryManager.PlayDownloadState(downloadState)      
         
     def __MagnetCallback(self):
         pass    
  
+    def __FindDownloadStateByInfoHash(self, infohash):
+        downloadStateList = LibraryManager.getInstance().dslist  
+        for dls in downloadStateList:
+            if dls.download.tdef.infohash == infohash:
+                return dls
+        return None 
+        
 class TorrentInfoBar():
     '''Class that willl create and show the found movies'''
     
