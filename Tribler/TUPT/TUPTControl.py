import wx
import time
import urlparse

from Tribler.Main.vwxGUI.GuiUtility import GUIUtility
from Tribler.PluginManager.PluginManager import PluginManager


from Tribler.TUPT.Parser.IParserPlugin import IParserPlugin
from Tribler.TUPT.Parser.ParserControl import ParserControl

from Tribler.TUPT.TorrentFinder.ITorrentFinderPlugin import ITorrentFinderPlugin

from ListCtrlComboPopup import ListCtrlComboPopup as ListViewComboPopup

class TUPTControl:
    '''Class that controls the flow for parsing, matching and finding movies'''
    
    def __init__(self, pluginManager = PluginManager()):
        self.pluginmanager = pluginManager
        self.parserControl = ParserControl(pluginManager)
        
        #Setup the plugins.
        self.pluginmanager.RegisterCategory("Matcher", object)
        self.pluginmanager.RegisterCategory("Parser", IParserPlugin)
        self.pluginmanager.RegisterCategory("TorrentFinder", ITorrentFinderPlugin)
        self.pluginmanager.LoadPlugins()
        
    def CoupleGUI(self, gui):
        webview = gui.frame.webbrowser
        webview.AddLoadedListener(self)
        self.webview = webview
        
    def webpageLoaded(self, event, html):
        """Callback for when a webpage was loaded
            We can now start feeding our parser controller
        """
        netloc = urlparse.urlparse(event.GetURL()).netloc   #The url identifier, ex 'www.google.com'   
<<<<<<< HEAD
        #Parse the Website.
        if self.parserControl.HasParser(netloc):
            results = self.parserControl.ParseWebsite(netloc, html)
            if results is not None:
                self.ShowInfoBarQuality()
        
        # DEBUG
        self.webview.HideInfoBar()
        if (netloc == "www.wxpython.org"):
            time.sleep(1)
            self.ShowInfoBarQuality()
        elif (netloc == "www.linux.org"):
            time.sleep(1)
            self.ShowInfoBarAlternative()
    
    def __CreateStdComboCtrl(self, width = 150):
        """Create a dropdown control set (comboCtrl and popupCtrl) in our theme
        """
        comboCtrl = wx.ComboCtrl(self.webview.infobaroverlay)
        comboCtrl.SetSizeHints(-1,-1,width,-1)
        
        comboCtrl.SetBackgroundColour(self.webview.infobaroverlay.COLOR_BACKGROUND_SEL)
        comboCtrl.SetForegroundColour(self.webview.infobaroverlay.COLOR_FOREGROUND)

        popupCtrl = ListViewComboPopup()
        
        popupCtrl.SetBackgroundColour(self.webview.infobaroverlay.COLOR_BACKGROUND)
        popupCtrl.SetForegroundColour(self.webview.infobaroverlay.COLOR_FOREGROUND)
        
        comboCtrl.SetPopupControl(popupCtrl)

        return comboCtrl, popupCtrl
        
    def ShowInfoBarMovie(self, Movie):
        '''Display the result for the movie'''
        textlabel = wx.StaticText(self.webview.infobaroverlay)
        textlabel.SetLabelMarkup(" <b>We have found the following movie for you: " + Movie[0].dictionary['title'] + " </b>")
                
        self.webview.SetInfoBarContents((textlabel,wx.CENTER))
        self.webview.ShowInfoBar()
=======
        pass
            
    def piracyButtonPressed(self, event):
        """Callback for when the user wants to commit piracy.
            We can patch our parser result through the Matcher and
            the TorrentFinder now.
        """
        pass
>>>>>>> 75621b24
    
    def ShowInfoBarCommitPiracy(self):
        textlabel = wx.StaticText(self.webview.infobaroverlay)
        textlabel.SetLabelMarkup(" <b>We have found a torrent for you: </b>")
        
        button = wx.Button(self.webview.infobaroverlay)
        button.SetLabel("Commit Piracy!")
        button.SetBackgroundColour(self.webview.infobaroverlay.COLOR_BACKGROUND_SEL)
        button.SetSizeHints(-1,-1,150,-1)
        
        self.webview.Bind(wx.EVT_BUTTON, self.piracyButtonPressed, button)
        
        emptylabel = wx.StaticText(self.webview.infobaroverlay)
        
        self.webview.SetInfoBarContents((textlabel,), (button,), (emptylabel,wx.EXPAND))
        self.webview.ShowInfoBar()    <|MERGE_RESOLUTION|>--- conflicted
+++ resolved
@@ -36,21 +36,12 @@
             We can now start feeding our parser controller
         """
         netloc = urlparse.urlparse(event.GetURL()).netloc   #The url identifier, ex 'www.google.com'   
-<<<<<<< HEAD
         #Parse the Website.
         if self.parserControl.HasParser(netloc):
             results = self.parserControl.ParseWebsite(netloc, html)
             if results is not None:
-                self.ShowInfoBarQuality()
-        
-        # DEBUG
-        self.webview.HideInfoBar()
-        if (netloc == "www.wxpython.org"):
-            time.sleep(1)
-            self.ShowInfoBarQuality()
-        elif (netloc == "www.linux.org"):
-            time.sleep(1)
-            self.ShowInfoBarAlternative()
+                #Find torrents corresponding to the movie.
+                self.ShowInfoBar(results)
     
     def __CreateStdComboCtrl(self, width = 150):
         """Create a dropdown control set (comboCtrl and popupCtrl) in our theme
@@ -70,6 +61,26 @@
 
         return comboCtrl, popupCtrl
         
+    def ShowInfoBar(self,results):
+        '''Display found movies and their corresponding torrents.
+        Args:
+            results (movie,[torrents]) = all found movies and their corresponding movie.
+        '''
+        #Add movie to the infobar
+        textlabel = wx.StaticText(self.webview.infobaroverlay)
+        textlabel.SetLabelMarkup(" <b>We have found the following movie: " + results[0].dictionary['title'] + " </b>")
+        #Create play button.
+        button = wx.Button(self.webview.infobaroverlay)
+        button.SetLabel("Play!")
+        button.SetBackgroundColour(self.webview.infobaroverlay.COLOR_BACKGROUND_SEL)
+        button.SetSizeHints(-1,-1,150,-1)
+        #Register action
+        self.webview.Bind(wx.EVT_BUTTON, self.piracyButtonPressed, button)
+        
+        self.webview.SetInfoBarContents((textlabel,), (button,))
+        self.webview.ShowInfoBar()  
+        
+        
     def ShowInfoBarMovie(self, Movie):
         '''Display the result for the movie'''
         textlabel = wx.StaticText(self.webview.infobaroverlay)
@@ -77,7 +88,6 @@
                 
         self.webview.SetInfoBarContents((textlabel,wx.CENTER))
         self.webview.ShowInfoBar()
-=======
         pass
             
     def piracyButtonPressed(self, event):
@@ -86,20 +96,5 @@
             the TorrentFinder now.
         """
         pass
->>>>>>> 75621b24
-    
-    def ShowInfoBarCommitPiracy(self):
-        textlabel = wx.StaticText(self.webview.infobaroverlay)
-        textlabel.SetLabelMarkup(" <b>We have found a torrent for you: </b>")
         
-        button = wx.Button(self.webview.infobaroverlay)
-        button.SetLabel("Commit Piracy!")
-        button.SetBackgroundColour(self.webview.infobaroverlay.COLOR_BACKGROUND_SEL)
-        button.SetSizeHints(-1,-1,150,-1)
-        
-        self.webview.Bind(wx.EVT_BUTTON, self.piracyButtonPressed, button)
-        
-        emptylabel = wx.StaticText(self.webview.infobaroverlay)
-        
-        self.webview.SetInfoBarContents((textlabel,), (button,), (emptylabel,wx.EXPAND))
-        self.webview.ShowInfoBar()    +          