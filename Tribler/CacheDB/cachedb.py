# Written by Jie Yang
# see LICENSE.txt for license information

## TODO: update database V3:
# TorrentDB: clean relevance, insert time
# PeerDB: clean similarity, insert time
# PreferenceDB: clean  permid:torrent_id:{}

"""
Database design
Value in bracket is the default value
Don't use None as a default value

MyDB - (PeerDB)
  mydata.bsd:    # future keys: pictures, 
    version: int (curr_version)    # required
    permid: str                    # required
    ip: str ('')
    port: int (0)
    name: str ('Tribler')
    torrent_path: str ('')    # default path to store torrents
    prefxchg_queue: list ([]) # permid
    bootstrapping: int (1)
    max_num_torrents: int (100000)
    max_num_my_preferences: int (1000)
    superpeers: Set([permid])
    friends: Set([permid])
            
PeerDB - (MyFriendDB, PreferenceDB, OwnerDB)   
  peers.bsd:    # future keys: sys_trust, reliablity, speed, personal_info, ..
    permid:{       
        ip: str ('')
        port: int (0)    # listening port, even behind firewall
        name: str ('unknown')
        last_seen: int (0)
        similarity: int (0)    # [0, 1000]
        oversion: int(0)    # overlay version, added in 3.7.1
        connected_times: int(0)    # times to connect the peer successfully
        #tried_times: int(0)        # times to attempt to connect the peer, removed from 3.7.1
        buddycast_times: int(0)    # times to receive buddycast message
        last_buddycast_time: int (0)    # from buddycast 3/tribler 3.7
        #relability (uptime, IP fixed/changing)
        #trust: int (0)    # [0, 100]
        #icon: str ('')    # name + '_' + permid[-4:]
        npeers: int(0)
        ntorrents: int(0)
        nprefs: int(0)
        nqueries: int(0)
    }

TorrentDB - (PreferenceDB, MyPreference, OwnerDB)
  torrents.bsd:    # future keys: names, tags, trackers, ..
    infohash:{
        relevance: int (0)    # [0, 1000]
        torrent_name: str ('')    # torrent name
        torrent_dir: str ('')    # path of the torrent (without the file name). '\x01' for default path
        info: dict ({})   # {name, length, announce, creation date, comment, announce-list, num_files}
        # new keys in database version 2
        leecher: int (-1)
        seeder: int (-1)
        category: list ()
        ignore_number: int (0)
        last_check_time: long (time())
        retry_number: int (0)
        status: str ("unknown")
        source: str("")
        inserttime: long (time())
        progress: float
        destdir: str("")
    }

PreferenceDB - (PeerDB, TorrentDB)    # other peers' preferences
  preferences.bsd:
    permid:{
        torrent_id:{
        # 'relevance': int (0), 'rank': int (0), removed from 3.6
        }
    }

MyPreferenceDB - (TorrentDB)
  mypreferences.bsd:    # future keys: speed
    infohash:{
        created_time: int (0)   # time to start download/upload the torrent
        content_name: str ('')  # real file name in disk, may be different with info['name']
        content_dir: str ('')   # content_dir + content_name = full path
        rank: int (0)  # [-1, 5], # -1 means it is a fake torrent
        last_seen: int (0)
    }
        
OwnerDB - (PeerDB, TorrentDB)
  owner.bsd:
    infohash: Set([permid])    # future keys: tags, name

"""

import os, sys
from time import time, ctime
from random import random
from sha import sha
from copy import deepcopy
from sets import Set
from traceback import print_exc, print_stack
from threading import currentThread

#from Tribler.utilities import isValidPermid, isValidInfohash

try:
    # For Python 2.3
    from bsddb import db, dbshelve, dbutils
except ImportError:
    # For earlier Pythons w/distutils pybsddb
    from bsddb3 import db, dbshelve, dbutils

from shelve import BsdDbShelf 

#permid_len = 0  #112
#infohash_len = 20
#

home_dir = 'bsddb'
# Database schema versions (for all databases)
# 1 = First
# 2 = Added keys to TorrentDB:  leecher,seeder,category,ignore_number,last_check_time,retry_number,status
# 3 = Added keys to TorrentDB: source,inserttime
# 4 = Added keys to PeerDB: npeers, nfiles, nprefs, nqueries
#
curr_version = 4
permid_length = 112
infohash_length = 20
torrent_id_length = 20
MAX_RETRIES = 12
STRICT_CHECK = False
DEBUG = False
    
def isValidPermid(permid):    # validate permid in outer layer
    return True
    
def isValidInfohash(infohash):
    return True

def init(config_dir, myinfo, db_exception_handler = None):
    """ create all databases """
    
    global home_dir
    home_dir = make_filename(config_dir, 'bsddb')
    if DEBUG:
        print "Init database at", home_dir
    BasicDB.exception_handler = db_exception_handler
    MyDB.getInstance(myinfo, home_dir)
    PeerDB.getInstance(home_dir)
    TorrentDB.getInstance(home_dir)
    PreferenceDB.getInstance(home_dir)
    MyPreferenceDB.getInstance(home_dir)
    OwnerDB.getInstance(home_dir)
    MyDB.updateDBVersion(curr_version)
    
def done(config_dir):
    MyDB.getInstance().close()
    MyPreferenceDB.getInstance().close()
    OwnerDB.getInstance().close()
    PeerDB.getInstance().close()
    PreferenceDB.getInstance().close()
    TorrentDB.getInstance().close()


def make_filename(config_dir,filename):
    if config_dir is None:
        return filename
    else:
        return os.path.join(config_dir,filename)    
    
def setDBPath(db_dir = ''):
    if not db_dir:
        db_dir = '.'
    if not os.access(db_dir, os.F_OK):
        try: 
            os.mkdir(db_dir)
        except os.error, msg:
            print >> sys.stderr, "cachedb: cannot set db path:", msg
            db_dir = '.'
    return db_dir

def open_db2(filename, db_dir='', filetype=db.DB_BTREE):    # backup
    global home_dir
    if not db_dir:
        db_dir = home_dir
    dir = setDBPath(db_dir)
    path = os.path.join(dir, filename)
    try:
        d = dbshelve.open(path, filetype=filetype)
    except Exception, msg:
        print >> sys.stderr, "cachedb: cannot open dbshelve on", path, msg
        d = dbshelve.open(filename, filetype=filetype)
    return d

def open_db(filename, db_dir='', filetype=db.DB_BTREE, writeback=False):
    global home_dir
    if not db_dir:
        db_dir = home_dir
    dir = setDBPath(db_dir)
    path = os.path.join(dir, filename)
    env = db.DBEnv()
    # Concurrent Data Store
    env.open(dir, db.DB_THREAD|db.DB_INIT_CDB|db.DB_INIT_MPOOL|db.DB_CREATE|db.DB_PRIVATE)
    #d = db.DB(env)
    #d.open(path, filetype, db.DB_THREAD|db.DB_CREATE)
    #_db = BsdDbShelf(d, writeback=writeback) 
    _db = dbshelve.open(filename, flags=db.DB_THREAD|db.DB_CREATE, 
            filetype=filetype, dbenv=env)
    return _db, dir

def validDict(data, keylen=0):    # basic requirement for a data item in DB
    if not isinstance(data, dict):
        return False
    for key in data:
        if not isinstance(key, str):
            return False
        if STRICT_CHECK and keylen and len(key) != keylen:
            return False
    return True        
    
def validList(data, keylen=0):
    if not isinstance(data, list):
        return False
    for key in data:
        if not isinstance(key, str):
            return False
        if STRICT_CHECK and keylen and len(key) != keylen:
            return False
    return True        

# Abstract base calss    
class BasicDB:    # Should we use delegation instead of inheritance?
        
    exception_handler = None
        
    def __init__(self, db_dir=''):
        self.default_item = {}    #{'d':1, 'e':'abc', 'f':{'k':'v'}, 'g':[1,'2']} # for test
        if self.__class__ == BasicDB:
            self.db_name = 'basic.bsd'    # for testing
            self.opened = True
            
            self.db_dir = db_dir
            self.filetype = db.DB_BTREE
            self._data, self.db_dir = open_db(self.db_name, self.db_dir, filetype=self.filetype)
        
            #raise NotImplementedError, "Cannot create object of class BasicDB"
    
#------------ Basic interfaces, used by member func and handlers -------------#
    def __del__(self):
        self.close()
        
    threadnames = {}
    
    def _put(self, key, value):    # write
        try:
            if DEBUG:
                name = currentThread().getName()
                if name not in self.threadnames:
                    self.threadnames[name] = 0
                self.threadnames[name] += 1
                print >> sys.stderr, "cachedb: put", len(self.threadnames), name, \
                    self.threadnames[name], time(), self.__class__.__name__
            if not value and type(value) == dict:
                raise Exception('Warning someone tries to insert empty data in db: %s:%s'% (key, value))
            
            dbutils.DeadlockWrap(self._data.put, key, value, max_retries=MAX_RETRIES)
            #self._data.put(key, value)
        except:
            pass
        
    def _has_key(self, key):    # find a key
        try:
            return dbutils.DeadlockWrap(self._data.has_key, key, max_retries=MAX_RETRIES)
            #return self._data.has_key(key)
        except Exception, e:
            print >> sys.stderr, "cachedb: _has_key EXCEPTION BY",currentThread().getName(), Exception, e, self.db_name, `key`
            return False
    
    def _get(self, key, value=None):    # read
        try:
            #if self.db_name == 'torrents.bsd':
            #    self.count += 1
            #    if self.count % 3000 == 0:
            #        print "GET"
            #        print_stack()
            
            return dbutils.DeadlockWrap(self._data.get, key, value, max_retries=MAX_RETRIES)
            #return self._data.get(key, value)
<<<<<<< HEAD
        except Exception,e:
            print >> sys.stderr, "cachedb: _get EXCEPTION BY",currentThread().getName()
            print_exc()
            self.report_exception(e)
            return value
=======
#        except db.DBRunRecoveryError, e:
#            print >> sys.stderr, "cachedb: Sorry, meet DBRunRecoveryError at get, have to remove the whole database", self.db_name
#            self.report_exception(e)
#            self._recover_db()    # have to clear the whole database
        except Exception,e:
            print >> sys.stderr, "cachedb: _get EXCEPTION BY",currentThread().getName(), Exception, e, self.db_name, `key`, value
            if value is not None:
                return value
            self.report_exception(e)
            return None
>>>>>>> f492f61c
        
    def _updateItem(self, key, data):
        try:
            x = self._get(key)
            if isinstance(x, dict):
                x.update(data)
            else:
                x = data
            self._put(key, x)
        except:
            print_exc()
    
    def _delete(self, key):
        try:
            if DEBUG:
                name = currentThread().getName()
                if name not in self.threadnames:
                    self.threadnames[name] = 0
                self.threadnames[name] += 1
                print >> sys.stderr, "cachedb: del", len(self.threadnames), name, \
                    self.threadnames[name], time(), self.__class__.__name__
                
            dbutils.DeadlockWrap(self._data.delete, key, max_retries=MAX_RETRIES)
            #self._data.delete(key)
        except:
            pass

    def _sync(self):            # write data from mem to disk
        try:
            dbutils.DeadlockWrap(self._data.sync, max_retries=MAX_RETRIES)
#        except db.DBRunRecoveryError, e:
#            print >> sys.stderr, "cachedb: Sorry, meet DBRunRecoveryError at sync, have to remove the whole database", self.db_name
#            self.report_exception(e)
#            self._recover_db()    # have to clear the whole database
        except Exception, e:
            #print >> sys.stderr, "cachedb: synchronize db error", self.db_name, Exception, e
            self.report_exception(e)
            
    def _clear(self):
        dbutils.DeadlockWrap(self._data.clear, max_retries=MAX_RETRIES)
        #self._data.clear()
    
#===============================================================================
#    def _recover_db(self):
#        path = os.path.join(self.db_dir, self.db_name)
#        try:
#            self._data.close()
#            print >> sys.stderr, "cachedb: closed and removing database", path
#            os.remove(path)
#            print >> sys.stderr, "cachedb: removed database", path
#            self._data, self.db_dir = open_db(self.db_name, self.db_dir, filetype=self.filetype)    # reopen
#            print >> sys.stderr, "cachedb: database is removed and reopened successfully", path
#        except Exception, msg:
#            print_exc()
#            print >> sys.stderr, "cachedb: cannot remove the database", path, Exception, msg
#===============================================================================
    
    def _keys(self):
        try:
            return dbutils.DeadlockWrap(self._data.keys, max_retries=MAX_RETRIES)
            #return self._data.keys()
        except Exception,e:
            print >> sys.stderr, "cachedb: _keys EXCEPTION BY", currentThread().getName(), self.db_name
            #print_exc()
            self.report_exception(e)
            return []
    
    def _values(self):
        return dbutils.DeadlockWrap(self._data.values, max_retries=MAX_RETRIES)
        #return self._data.values()

    def _items(self):
        return dbutils.DeadlockWrap(self._data.items, max_retries=MAX_RETRIES)
        #return self._data.items()
    
    def _size(self):
        try:
            return dbutils.DeadlockWrap(len, self._data, max_retries=MAX_RETRIES)
            #return len(self._data)
        except:
            print_exc()
            print >> sys.stderr, "cachedb: cachedb.BasicDB._size error", self.__class__.__name__
            return 0

    def _iteritems(self):
        try:
            return dbutils.DeadlockWrap(self._data.iteritems, max_retries=MAX_RETRIES)
        except:
            print_exc()
            print >> sys.stderr, "cachedb: cachedb.BasicDB._iteritems error", self.__class__.__name__
    
    def close(self):
        if DEBUG:
            print >> sys.stderr, "cachedb: Closing database",self.db_name,currentThread().getName()
        if self.opened:
            try:
                self._sync()
                dbutils.DeadlockWrap(self._data.close, max_retries=MAX_RETRIES)
                if DEBUG:
                    print >> sys.stderr, "cachedb: Done waiting for database close",self.db_name,currentThread().getName()
                #self._data.close()
            except:
                print_exc()
        self.opened = False
        
    def updateDB(self, old_version):
        pass

    def setDefaultItem(self, item):
        df = deepcopy(self.default_item)
        df.update(item)
        return df
    
    def report_exception(self,e):
<<<<<<< HEAD
=======
        #return  # Jie: don't show the error window to bother users
>>>>>>> f492f61c
        if BasicDB.exception_handler is not None:
            BasicDB.exception_handler(e)
    
    
class MyDB(BasicDB):
    
    __single = None

    def __init__(self, myinfo=None, db_dir=''):
        if MyDB.__single:
            raise RuntimeError, "MyDB is singleton"
        self.db_name = 'mydata.bsd'
        self.opened = True
        
        self.db_dir = db_dir
        self.filetype = db.DB_HASH
        self._data, self.db_dir = open_db(self.db_name, self.db_dir, filetype=self.filetype)

        MyDB.__single = self 
        self.default_data = {
            'version':curr_version, 
            'permid':'', 
            'ip':'', 
            'port':0, 
            'name':'Tribler', 
            'torrent_path':'',
            'prefxchg_queue':[],
            'bootstrapping':1, 
            'max_num_torrents':100000,
            'max_num_my_preferences':1000,
            'superpeers':Set(),
            'friends':Set(),
        }
        self.preload_keys = ['ip', 'torrent_path', 'permid']    # these keys can be changed at each bootstrap
        self.initData(myinfo)
        self.friend_set = Set(self._get('friends'))
            
    def getInstance(*args, **kw):
        if MyDB.__single is None:
            MyDB(*args, **kw)
        if MyDB.__single._size() < len(MyDB.__single.default_data):
            MyDB.__single.initData()
        return MyDB.__single
    getInstance = staticmethod(getInstance)

    def setDefault(self, data):    # it is only used by validData()
        dd = deepcopy(self.default_data)
        dd.update(data)
        return dd

    def initData(self, myinfo=None):
        MyDB.checkVersion(self)
        if not myinfo:
            myinfo = {}
        myinfo = self.setDefault(myinfo)
        self.load(myinfo)
        
    def load(self, myinfo):
        for key in myinfo:
            if not self._has_key(key) or key in self.preload_keys:    # right?
                self._put(key, myinfo[key])
        
    def checkVersion(db):
        if not MyDB.__single:
            MyDB()        # it should never be entered
        old_version = MyDB.__single._get('version')
        if not old_version:
            MyDB.__single._put('version', curr_version)
        elif old_version < curr_version:
            db.updateDB(old_version)
<<<<<<< HEAD
        elif old_version > curr_version:
            #FIXME: user first install 3.4.0, then 3.5.0. Now he cannot reinstall 3.4.0 anymore
            raise RuntimeError, "The version of database is too high. Please update the software."
=======
        #elif old_version > curr_version:
            #FIXME: user first install 3.4.0, then 3.5.0. Now he cannot reinstall 3.4.0 anymore
        #    raise RuntimeError, "The version of database is too high. Please update the software."
>>>>>>> f492f61c
    checkVersion = staticmethod(checkVersion)
    
    def updateDBVersion(db):
        MyDB.__single._put('version', curr_version)
        MyDB.__single._sync()
    updateDBVersion = staticmethod(updateDBVersion)
    
    # superpeers
    def addSuperPeer(self, permid):
        if isValidPermid(permid):
            sp = self._get('superpeers')
            sp.add(permid)
            self._put('superpeers', sp)
            
    def deleteSuperPeer(self, permid):
        if isValidPermid(permid):
            try:
                sp = self._get('superpeers')
                sp.remove(permid)
                self._put('superpeers', sp)
            except:
                pass
            
    def isSuperPeer(self, permid):
        return permid in self._get('superpeers')
    
    def getSuperPeers(self):
        superpeers = self._get('superpeers')
        if superpeers is not None:
            return list(superpeers)
        else:
            return []
    
    # friends
    def addFriend(self, permid):
        if isValidPermid(permid):
            if not 'friends' in self._keys():
                print >> sys.stderr, "cachedb: addFriend key error", self._keys()
            fr = self._get('friends')
            fr.add(permid)
            self._put('friends', fr)
            self.friend_set = Set(fr)
            
    def deleteFriend(self, permid):
        try:
            fr = self._get('friends')
            fr.remove(permid)
            self._put('friends', fr)
            self.friend_set = Set(fr)
        except:
            pass
            
    def isFriend(self, permid):
        return permid in self.friend_set
    
    def getFriends(self):
        friends = self._get('friends')
        if friends is not None:
            return list(friends)
        else:
            return []
    

class PeerDB(BasicDB):
    """ List of Peers, e.g. Host Cache """
    
    __single = None
    
    def __init__(self, db_dir=''):
        if PeerDB.__single:
            raise RuntimeError, "PeerDB is singleton"
        self.db_name = 'peers.bsd'
        self.opened = True
        
        self.db_dir = db_dir
        self.filetype = db.DB_BTREE
        self._data, self.db_dir = open_db(self.db_name, self.db_dir, filetype=self.filetype)
        
        MyDB.checkVersion(self)
        PeerDB.__single = self
        self.num_encountered_peers = -100
        self.default_item = {
            'ip':'',
            'port':0,
            'name':'',
            'last_seen':0,
            'similarity':0,
            'connected_times':0,
            'oversion':0,   # overlay version
            'buddycast_times':0,
            'last_buddycast_time':0,
            #'trust':50,
            #'reliability':
            #'icon':'',
            'npeers':0,
            'ntorrents':0,
            'nprefs':0,
            'nqueries':0
        }
        
    def getInstance(*args, **kw):
        if PeerDB.__single is None:
            PeerDB(*args, **kw)
        return PeerDB.__single
    getInstance = staticmethod(getInstance)

    def updateItem(self, permid, item={}, update_dns=True, update_time=True):    # insert a peer; update it if existed
#        if item.has_key('name'):
#            assert item['name'] != 'qfqf'
        if isValidPermid(permid) and validDict(item):
            if self._has_key(permid):
                _item = self.getItem(permid)
                if _item is None:  # database error, the key exists, but the data ain't there
                    return
                if not update_dns:
                    if item.has_key('ip'):
                        item.pop('ip')
                    if item.has_key('port'):
                        item.pop('port')
                _item.update(item)
                if update_time:
                    _item.update({'last_seen':int(time())})
                self._updateItem(permid, _item)
            else:
                item = self.setDefaultItem(item)
                if update_time:
                    item.update({'last_seen':int(time())})
                self._put(permid, item)
                
    def deleteItem(self, permid):
        self._delete(permid)
        
    def getItem(self, permid, default=False):
        """ Arno: At the moment we keep a copy of the PeerDB in memory,
         see Tribler.vwxGUI.peermanager. This class, however, already converts
         the records using the save-memory by sharing key strings trick (see 
         TorrentDB) so there's no need to have that here. """
        ret = self._get(permid, None)
        if ret is None and default:
            ret = deepcopy(self.default_item)
        return ret
    
    def hasItem(self, permid):
        return self._has_key(permid)
        
    def updateDB(self, old_version):
        if old_version == 1 or old_version == 2 or old_version == 3:
            def_newitem = {
                'npeers': 0,
                'ntorrents': 0,
                'nprefs': 0,
                'nqueries':0 }
            keys = self._keys()
            for key in keys:
                self._updateItem(key, def_newitem)


class TorrentDB(BasicDB):
    """ Database of all torrent files, including the torrents I don't have yet """
    
    __single = None
        
    def __init__(self, db_dir=''):
        if TorrentDB.__single:
            raise RuntimeError, "TorrentDB is singleton"
        self.db_name = 'torrents.bsd'
        self.opened = True

        self.db_dir = db_dir
        self.filetype = db.DB_BTREE
        self._data, self.db_dir = open_db(self.db_name, self.db_dir, filetype=self.filetype)

        MyDB.checkVersion(self)
        TorrentDB.__single = self
        self.default_item = {
            'relevance':0,
            'torrent_name':'',   # name of the torrent
            'torrent_dir':'',   # dir+name=full path. Default path if the value is '\x01'
            'info':{},   # {name, length, announce, creation date, comment}
            'leecher': -1,
            'seeder': -1,
            'category': [],
            'ignore_number': 0,
            'last_check_time': 0,
            'retry_number': 0,
            'status': 'unknown',
            'source': '',
            'inserttime': 0,
            'progress': 0.0,
            'destdir':''
        }
        self.infokey = 'info'
        self.infokeys = ['name','creation date','num_files','length','announce','announce-list']
#        self.num_metadatalive = -100
        
    def getInstance(*args, **kw):
        if TorrentDB.__single is None:
            TorrentDB(*args, **kw)
        return TorrentDB.__single
    getInstance = staticmethod(getInstance)

    def updateItem(self, infohash, item={}):    # insert a torrent; update it if existed
        
        if isValidInfohash(infohash) and validDict(item):
            if self._has_key(infohash):
                _item = self.getItem(infohash)
                if not _item:
                    print >> sys.stderr, "cachedb: Error in cachedb.TorrentDB.updateItem: database inconsistant!", self._has_key(infohash), self.getItem(infohash)
                    return
                _item.update(item)
                self._updateItem(infohash, _item)
            else:
                item = self.setDefaultItem(item)
                self._put(infohash, item)

    def deleteItem(self, infohash):
        self._delete(infohash)
        
    def getItem(self, infohash, default=False,savemem=False):
        """ Arno: At the moment we keep a copy of the TorrentDB in memory,
         see Tribler.vwxGUI.torrentManager. A lot of memory can be saved
         by reusing/sharing the strings of the keys in the database records (=dicts).
         When the savemem option is enabled, the dict returned will have the
         key strings of the self.default_item. """
        ret = self._get(infohash, None)
        if ret is None and default:
            ret = deepcopy(self.default_item)
        if savemem:
            newret = {}
            for key in self.default_item:
                newret[key] = ret[key]
            newinfo = {}
            for key in self.infokeys:
                newinfo[key] = ret['info'][key]
            newret[self.infokey] = newinfo
            return newret
        return ret
    
    def updateDB(self, old_version):
        if old_version == 1:
            def_newitem = {
                'category': ['?'],
                'ignore_number': 0,
                'last_check_time': long(time()),
                'retry_number': 0,
                'seeder': -1,
                'leecher': -1,
                'status': "unknown"}
            keys = self._keys()
            for key in keys:
                self._updateItem(key, def_newitem)
        if old_version == 1 or old_version == 2:
            def_newitem = {
                'source': '',
                'inserttime': 0,
                'progress': 0.0,
                'destdir':''}
            keys = self._keys()
            for key in keys:
                self._updateItem(key, def_newitem)
            
    
class PreferenceDB(BasicDB):
    """ Peer * Torrent """
    
    __single = None
    
    def __init__(self, db_dir=''):
        if PreferenceDB.__single:
            raise RuntimeError, "PreferenceDB is singleton"
        self.db_name = 'preferences.bsd'
        self.opened = True
        
        self.db_dir = db_dir
        self.filetype = db.DB_BTREE
        self._data, self.db_dir = open_db(self.db_name, self.db_dir, filetype=self.filetype)
        
        MyDB.checkVersion(self)
        PreferenceDB.__single = self 
        self.default_item = {    # subitem actually
            #'relevance':0,     # relevance from the owner of this torrent
            #'rank':0
        }

    def getInstance(*args, **kw):
        if PreferenceDB.__single is None:
            PreferenceDB(*args, **kw)
        return PreferenceDB.__single
    getInstance = staticmethod(getInstance)

    def addPreference(self, permid, infohash, data={}):    # add or update pref
        if not isValidPermid(permid) or not isValidInfohash(infohash):
            return
        
        if not self._has_key(permid):
            data = self.setDefaultItem(data)
            item = {infohash:data}
        else:
            if self.hasPreference(permid, infohash):
                _data = self.getPreference(permid, infohash)
                _data.update(data)
            else:
                _data = self.setDefaultItem(data)
            _item = {infohash:_data}
            item = self.getItem(permid)
            item.update(_item)
        self._put(permid, item)
                        
    def deletePreference(self, permid, infohash):
        if self._has_key(permid):
            preferences = self._get(permid)
            preferences.pop(infohash)
            self._put(permid, preferences)
            
    def getPreference(self, permid, infohash):
        if self._has_key(permid):
            preferences = self._get(permid)
            if preferences.has_key(infohash):
                return preferences[infohash]
        return None
            
    def hasPreference(self, permid, infohash):
        if self._has_key(permid):
            return infohash in self._get(permid)
        else:
            return False

    def deleteItem(self, permid):
        self._delete(permid)

    def getItem(self, permid):
        return self._get(permid, {})


class MyPreferenceDB(BasicDB):     #  = FileDB
    
    __single = None
        
    def __init__(self, db_dir=''):
        if MyPreferenceDB.__single:
            raise RuntimeError, "TorrentDB is singleton"
        self.db_name = 'mypreferences.bsd'
        self.opened = True
        
        self.db_dir = db_dir
        self.filetype = db.DB_BTREE
        self._data, self.db_dir = open_db(self.db_name, self.db_dir, filetype=self.filetype)
        
        MyDB.checkVersion(self)
        MyPreferenceDB.__single = self 
        self.default_item = {
            'created_time':0,
            'rank':0,  # -1 ~ 5, as a recommendation degree to others
            'content_name':'',  # real file name in disk, may be different with info['name']
            'content_dir':'',   # dir + name = full path
            'last_seen':0,
        }
                
    def getInstance(*args, **kw):
        if MyPreferenceDB.__single is None:
            MyPreferenceDB(*args, **kw)
        return MyPreferenceDB.__single
    getInstance = staticmethod(getInstance)

    def updateItem(self, infohash, item={}):    # insert a torrent; update it if existed
        if isValidInfohash(infohash) and validDict(item):
            if self._has_key(infohash):
                _item = self.getItem(infohash)
                _item.update(item)
                _item.update({'last_seen':int(time())})
                self._updateItem(infohash, _item)
            else:
                self.default_item['created_time'] = self.default_item['last_seen'] = int(time())
                item = self.setDefaultItem(item)
                self._put(infohash, item)
        self._sync()
                
    def deleteItem(self, infohash):
        self._delete(infohash)
        self._sync()
        
    def getItem(self, infohash, default=False):
        ret = self._get(infohash, None)
        if ret is None and default:
            ret = deepcopy(self.default_item)
        return ret

    def hasPreference(self, infohash):
        return self._has_key(infohash)
    
    def getRank(self, infohash):
        v = self._get(infohash)
        if not v:
            return 0
        return v.get('rank', 0)
        
    
class OwnerDB(BasicDB):
    """ Torrent * Peer """
    
    __single = None
    
    def __init__(self, db_dir=''):
        if OwnerDB.__single:
            raise RuntimeError, "OwnerDB is singleton"
        self.db_name = 'owners.bsd'
        self.opened = True
        
        self.db_dir = db_dir
        self.filetype = db.DB_BTREE
        self._data, self.db_dir = open_db(self.db_name, self.db_dir, filetype=self.filetype)
        
        OwnerDB.__single = self 
                
    def getInstance(*args, **kw):
        if OwnerDB.__single is None:
            OwnerDB(*args, **kw)
        return OwnerDB.__single
    getInstance = staticmethod(getInstance)
    
    def getNumOwners(self, infohash):
        owners = self._get(infohash)
        if owners is not None:
            n = len(owners)
        else:
            n = 0
        #print n, `infohash`, owners
        return n
        

    def addOwner(self, infohash, permid):
        if isValidPermid(permid) and isValidInfohash(infohash):
            if self._has_key(infohash):
                owners = self._get(infohash)
                owners.add(permid)
                self._put(infohash, owners)
            else:
                self._put(infohash, Set([permid]))
        
    def deleteOwner(self, infohash, permid):
        try:
            owners = self._get(infohash)
            owners.remove(permid)
            if not owners:    # remove the item if it is empty
                self._delete(infohash)
            else:
                self._put(infohash, owners)
        except:
            pass
        
    def isOwner(self, permid, infohash):
        if self._has_key(infohash):
            owners = self._get(infohash)
            return permid in owners
        else:
            return False
        
    def deleteItem(self, infohash):
        self._delete(infohash)

    def getItem(self, infohash):
        owners = self._get(infohash)
        if owners is not None:
            return list(owners)
        else:
            return []
                    

#===============================================================================
# class ActionDB(BasicDB):
#    
#    __single = None
#    
#    def __init__(self, db_dir=''):
#        if ActionDB.__single:
#            raise RuntimeError, "ActionDB is singleton"
#        self.db_name = 'actions.bsd'
#        self.opened = True
#        env = db.DBEnv()
#        # Concurrent Data Store
#        env.open(db_dir, db.DB_THREAD|db.DB_INIT_CDB|db.DB_INIT_MPOOL|db.DB_CREATE|db.DB_PRIVATE)
#        self._data = db.DB(dbEnv=env)
#        self._data.open(self.filename, db.DB_RECNO, db.DB_CREATE)
#        ActionDB.__single = self 
#                
#    def getInstance(*args, **kw):
#        if ActionDB.__single is None:
#            ActionDB(*args, **kw)
#        return ActionDB.__single
#    getInstance = staticmethod(getInstance)
#===============================================================================
    
    
        
        <|MERGE_RESOLUTION|>--- conflicted
+++ resolved
@@ -287,13 +287,6 @@
             
             return dbutils.DeadlockWrap(self._data.get, key, value, max_retries=MAX_RETRIES)
             #return self._data.get(key, value)
-<<<<<<< HEAD
-        except Exception,e:
-            print >> sys.stderr, "cachedb: _get EXCEPTION BY",currentThread().getName()
-            print_exc()
-            self.report_exception(e)
-            return value
-=======
 #        except db.DBRunRecoveryError, e:
 #            print >> sys.stderr, "cachedb: Sorry, meet DBRunRecoveryError at get, have to remove the whole database", self.db_name
 #            self.report_exception(e)
@@ -304,7 +297,6 @@
                 return value
             self.report_exception(e)
             return None
->>>>>>> f492f61c
         
     def _updateItem(self, key, data):
         try:
@@ -419,10 +411,7 @@
         return df
     
     def report_exception(self,e):
-<<<<<<< HEAD
-=======
         #return  # Jie: don't show the error window to bother users
->>>>>>> f492f61c
         if BasicDB.exception_handler is not None:
             BasicDB.exception_handler(e)
     
@@ -493,15 +482,9 @@
             MyDB.__single._put('version', curr_version)
         elif old_version < curr_version:
             db.updateDB(old_version)
-<<<<<<< HEAD
-        elif old_version > curr_version:
-            #FIXME: user first install 3.4.0, then 3.5.0. Now he cannot reinstall 3.4.0 anymore
-            raise RuntimeError, "The version of database is too high. Please update the software."
-=======
         #elif old_version > curr_version:
             #FIXME: user first install 3.4.0, then 3.5.0. Now he cannot reinstall 3.4.0 anymore
         #    raise RuntimeError, "The version of database is too high. Please update the software."
->>>>>>> f492f61c
     checkVersion = staticmethod(checkVersion)
     
     def updateDBVersion(db):
