--- conflicted
+++ resolved
@@ -178,40 +178,22 @@
 #                            self.exception(e)
                             return
                         except error:
-<<<<<<< HEAD
-                            if True or DEBUG:
-=======
-                            if True:
->>>>>>> 16bedadc
+                            if DEBUG:
                                 print >> sys.stderr,"rawserver: func: ERROR exception"
                                 print_exc()
                             pass
                         except Exception,e:
-<<<<<<< HEAD
-                            # boudewijn: someone made a big mistake,
-                            # the code will not function as expected.
-                            # notify someone for *uck sake!  instead
-                            # of silently hiding the problem and
-                            # continuing...
-                            raise
-                            # if DEBUG:
-                            #     print >> sys.stderr,"rawserver: func: any exception"
-                            #     print_exc()
-                            # if self.noisy:
-                            #     self.exception(e)
-=======
                             # # boudewijn: someone made a big mistake,
                             # # the code will not function as expected.
                             # # notify someone for *uck sake!  instead
                             # # of silently hiding the problem and
                             # # continuing...
                             # raise
-                            if True or DEBUG:
+                            if DEBUG:
                                 print >> sys.stderr,"rawserver: func: any exception"
                                 print_exc()
                             if self.noisy:
                                 self.exception(e)
->>>>>>> 16bedadc
                     self.sockethandler.close_dead()
                     self.sockethandler.handle_events(events)
                     if self.doneflag.isSet():
@@ -234,17 +216,6 @@
                     self.failfunc(e)
                     return
                 except Exception,e:
-<<<<<<< HEAD
-                    # boudewijn: someone made a big mistake, the code
-                    # will not function as expected.  notify someone
-                    # for *uck sake!  instead of silently hiding the
-                    # problem and continuing...
-                    raise
-                    # if DEBUG:
-                    #     print >> sys.stderr,"rawserver: other exception"
-                    # print_exc()
-                    # self.exception(e)
-=======
                     # # boudewijn: someone made a big mistake, the code
                     # # will not function as expected.  notify someone
                     # # for *uck sake!  instead of silently hiding the
@@ -254,7 +225,6 @@
                         print >> sys.stderr,"rawserver: other exception"
                     print_exc()
                     self.exception(e)
->>>>>>> 16bedadc
                 ## Arno: Don't stop till we drop
                 ##if self.exccount > 10:
                 ##    print >> sys.stderr,"rawserver: stopping because exccount > 10"
