--- conflicted
+++ resolved
@@ -3,11 +3,6 @@
 import socket
 import struct
 
-<<<<<<< HEAD
-=======
-from ipv8.util import ensure_binary, ensure_str
-
->>>>>>> a3d04b36
 SOCKS_VERSION = 0x05
 
 ADDRESS_TYPE_IPV4 = 0x01
@@ -135,7 +130,7 @@
     elif address_type == ADDRESS_TYPE_IPV6:
         raise IPV6AddrError()
     elif address_type == ADDRESS_TYPE_DOMAIN_NAME:
-        bin_address = ensure_binary(address)
+        bin_address = address.encode('utf8')
         data = struct.pack("!B", len(bin_address)) + bin_address
     else:
         raise ValueError(
@@ -151,16 +146,11 @@
     elif address_type == ADDRESS_TYPE_DOMAIN_NAME:
         domain_length, = struct.unpack_from("!B", data, offset)
         offset += 1
-<<<<<<< HEAD
-        destination_address = data[offset:offset + domain_length].decode('utf-8')
-        offset += domain_length
-=======
         try:
-            destination_address = ensure_str(data[offset:offset + domain_length])
+            destination_address = data[offset:offset + domain_length].decode('utf-8')
             offset += domain_length
         except UnicodeDecodeError as ude:
             raise InvalidAddressException(data[offset:offset + domain_length], str(ude))
->>>>>>> a3d04b36
     elif address_type == ADDRESS_TYPE_IPV6:
         raise IPV6AddrError()
     else:
