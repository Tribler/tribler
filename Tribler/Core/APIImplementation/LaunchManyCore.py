"""
LaunchManyCore

Author(s): Arno Bakker, Niels Zeilemaker
"""
import logging
import os
import sys
import time as timemod
from asyncio import gather, get_event_loop, iscoroutine
from binascii import unhexlify
from glob import iglob
from threading import Event, enumerate as enumerate_threads
from traceback import print_exc

from anydex.wallet.dummy_wallet import DummyWallet1, DummyWallet2
from anydex.wallet.tc_wallet import TrustchainWallet

from ipv8.dht.provider import DHTCommunityProvider
from ipv8.messaging.anonymization.community import TunnelSettings
from ipv8.peer import Peer
from ipv8.peerdiscovery.churn import RandomChurn
from ipv8.peerdiscovery.community import DiscoveryCommunity, PeriodicSimilarity
from ipv8.peerdiscovery.discovery import EdgeWalk, RandomWalk
from ipv8.taskmanager import TaskManager

from ipv8_service import IPv8

from Tribler.Core.Config.download_config import DownloadConfig
from Tribler.Core.Modules.MetadataStore.store import MetadataStore
from Tribler.Core.Modules.gigachannel_manager import GigaChannelManager
from Tribler.Core.Modules.payout_manager import PayoutManager
from Tribler.Core.Modules.resource_monitor import ResourceMonitor
from Tribler.Core.Modules.tracker_manager import TrackerManager
from Tribler.Core.Modules.versioncheck_manager import VersionCheckManager
from Tribler.Core.Modules.watch_folder import WatchFolder
from Tribler.Core.TorrentChecker.torrent_checker import TorrentChecker
from Tribler.Core.TorrentDef import TorrentDef, TorrentDefNoMetainfo
from Tribler.Core.Utilities.install_dir import get_lib_path
from Tribler.Core.Utilities.unicode import hexlify
from Tribler.Core.Utilities.utilities import succeed
from Tribler.Core.Video.VideoServer import VideoServer
from Tribler.Core.bootstrap import Bootstrap
from Tribler.Core.simpledefs import (
    DLSTATUS_DOWNLOADING,
    DLSTATUS_SEEDING,
    DLSTATUS_STOPPED_ON_ERROR,
    NTFY_ERROR,
    NTFY_FINISHED,
    NTFY_TORRENT,
    STATE_START_API_ENDPOINTS,
    STATE_START_CREDIT_MINING,
    STATE_START_LIBTORRENT,
    STATE_START_TORRENT_CHECKER,
    STATE_START_WATCH_FOLDER,
)


class TriblerLaunchMany(TaskManager):

    def __init__(self):
        """ Called only once (unless we have multiple Sessions) by MainThread """
        super(TriblerLaunchMany, self).__init__()

        self.initComplete = False
        self.ipv8 = None
        self.ipv8_start_time = 0
        self.state_cb_count = 0
        self.previous_active_downloads = []
        self.get_peer_list = []

        self._logger = logging.getLogger(self.__class__.__name__)

        self.downloads = {}
        self.upnp_ports = []

        self.session = None
        self.session_lock = None
        self.sessdoneflag = Event()

        self.shutdownstarttime = None

        self.bootstrap = None

        # modules
        self.api_manager = None
        self.watch_folder = None
        self.version_check_manager = None
        self.resource_monitor = None

        self.gigachannel_manager = None

        self.video_server = None

        self.ltmgr = None
        self.tracker_manager = None
        self.torrent_checker = None
        self.tunnel_community = None
        self.trustchain_community = None
        self.wallets = {}
        self.popularity_community = None
        self.gigachannel_community = None

        self.credit_mining_manager = None
        self.market_community = None
        self.dht_community = None
        self.payout_manager = None
        self.mds = None

    async def register(self, session, session_lock):
        self.session = session
        self.session_lock = session_lock

        self.tracker_manager = TrackerManager(self.session)

        # On Mac, we bundle the root certificate for the SSL validation since Twisted is not using the root
        # certificates provided by the system trust store.
        if sys.platform == 'darwin':
            os.environ['SSL_CERT_FILE'] = os.path.join(get_lib_path(), 'root_certs_mac.pem')

        if self.session.config.get_video_server_enabled():
            self.video_server = VideoServer(self.session.config.get_video_server_port(), self.session)
            self.video_server.start()

        # IPv8
        if self.session.config.get_ipv8_enabled():
            from ipv8.configuration import get_default_configuration
            ipv8_config = get_default_configuration()
            ipv8_config['port'] = self.session.config.get_ipv8_port()
            ipv8_config['address'] = self.session.config.get_ipv8_address()
            ipv8_config['overlays'] = []
            ipv8_config['keys'] = []  # We load the keys ourselves

            if self.session.config.get_ipv8_bootstrap_override():
                import ipv8.community as community_file
                community_file._DEFAULT_ADDRESSES = [self.session.config.get_ipv8_bootstrap_override()]
                community_file._DNS_ADDRESSES = []

            self.ipv8 = IPv8(ipv8_config, enable_statistics=self.session.config.get_ipv8_statistics())
            await self.ipv8.start()

            self.session.config.set_anon_proxy_settings(2, ("127.0.0.1",
                                                            self.session.
                                                            config.get_tunnel_community_socks5_listen_ports()))
        await self.init()

    def load_ipv8_overlays(self):
        if self.session.config.get_testnet():
            peer = Peer(self.session.trustchain_testnet_keypair)
        else:
            peer = Peer(self.session.trustchain_keypair)
        discovery_community = DiscoveryCommunity(peer, self.ipv8.endpoint, self.ipv8.network)
        discovery_community.resolve_dns_bootstrap_addresses()
        self.ipv8.overlays.append(discovery_community)
        self.ipv8.strategies.append((RandomChurn(discovery_community), -1))
        self.ipv8.strategies.append((PeriodicSimilarity(discovery_community), -1))
        self.ipv8.strategies.append((RandomWalk(discovery_community), 20))

        # TrustChain Community
        if self.session.config.get_trustchain_enabled():
            from ipv8.attestation.trustchain.community import TrustChainCommunity, \
                TrustChainTestnetCommunity

            community_cls = TrustChainTestnetCommunity if self.session.config.get_testnet() else TrustChainCommunity
            self.trustchain_community = community_cls(peer, self.ipv8.endpoint,
                                                      self.ipv8.network,
                                                      working_directory=self.session.config.get_state_dir())
            self.ipv8.overlays.append(self.trustchain_community)
            self.ipv8.strategies.append((EdgeWalk(self.trustchain_community), 20))

            tc_wallet = TrustchainWallet(self.trustchain_community)
            self.wallets[tc_wallet.get_identifier()] = tc_wallet

        # DHT Community
        if self.session.config.get_dht_enabled():
            from ipv8.dht.discovery import DHTDiscoveryCommunity

            self.dht_community = DHTDiscoveryCommunity(peer, self.ipv8.endpoint, self.ipv8.network)
            self.ipv8.overlays.append(self.dht_community)
            self.ipv8.strategies.append((RandomWalk(self.dht_community), 20))

        # Tunnel Community
        if self.session.config.get_tunnel_community_enabled():
            from Tribler.community.triblertunnel.community import TriblerTunnelCommunity, TriblerTunnelTestnetCommunity
            from Tribler.community.triblertunnel.discovery import GoldenRatioStrategy
            community_cls = TriblerTunnelTestnetCommunity if self.session.config.get_testnet() else \
                TriblerTunnelCommunity

            random_slots = self.session.config.get_tunnel_community_random_slots()
            competing_slots = self.session.config.get_tunnel_community_competing_slots()

            dht_provider = DHTCommunityProvider(self.dht_community, self.session.config.get_ipv8_port())
            settings = TunnelSettings()
            settings.min_circuits = 3
            settings.max_circuits = 10
            self.tunnel_community = community_cls(peer, self.ipv8.endpoint, self.ipv8.network,
                                                  tribler_session=self.session,
                                                  dht_provider=dht_provider,
                                                  ipv8=self.ipv8,
                                                  bandwidth_wallet=self.wallets["MB"],
                                                  random_slots=random_slots,
                                                  competing_slots=competing_slots,
                                                  settings=settings)
            self.ipv8.overlays.append(self.tunnel_community)
            self.ipv8.strategies.append((RandomWalk(self.tunnel_community), 20))
            self.ipv8.strategies.append((GoldenRatioStrategy(self.tunnel_community), -1))

        # Market Community
        if self.session.config.get_market_community_enabled() and self.session.config.get_dht_enabled():
            from anydex.core.community import MarketCommunity, MarketTestnetCommunity

            community_cls = MarketTestnetCommunity if self.session.config.get_testnet() else MarketCommunity
            self.market_community = community_cls(peer, self.ipv8.endpoint, self.ipv8.network,
                                                  trustchain=self.trustchain_community,
                                                  dht=self.dht_community,
                                                  wallets=self.wallets,
                                                  working_directory=self.session.config.get_state_dir(),
                                                  record_transactions=self.session.config.get_record_transactions())

            self.ipv8.overlays.append(self.market_community)

            self.ipv8.strategies.append((RandomWalk(self.market_community), 20))

        # Popular Community
        if self.session.config.get_popularity_community_enabled():
            from Tribler.community.popularity.community import PopularityCommunity

            self.popularity_community = PopularityCommunity(peer, self.ipv8.endpoint, self.ipv8.network,
                                                            metadata_store=self.session.lm.mds,
                                                            torrent_checker=self.torrent_checker)

            self.ipv8.overlays.append(self.popularity_community)
            self.ipv8.strategies.append((RandomWalk(self.popularity_community), 20))

        # Gigachannel Community
        if self.session.config.get_chant_enabled():
            from Tribler.community.gigachannel.community import GigaChannelCommunity, GigaChannelTestnetCommunity
            from Tribler.community.gigachannel.sync_strategy import SyncChannels

            community_cls = GigaChannelTestnetCommunity if self.session.config.get_testnet() else GigaChannelCommunity
            self.gigachannel_community = community_cls(peer, self.ipv8.endpoint, self.ipv8.network, self.mds,
                                                       notifier=self.session.notifier)

            self.ipv8.overlays.append(self.gigachannel_community)

            self.ipv8.strategies.append((RandomWalk(self.gigachannel_community), 20))
            self.ipv8.strategies.append((SyncChannels(self.gigachannel_community), 20))

    def enable_ipv8_statistics(self):
        if self.session.config.get_ipv8_statistics():
            for overlay in self.ipv8.overlays:
                self.ipv8.endpoint.enable_community_statistics(overlay.get_prefix(), True)

    async def init(self):
        # Wallets
        if self.session.config.get_bitcoinlib_enabled():
            try:
                from anydex.wallet.btc_wallet import BitcoinWallet, BitcoinTestnetWallet
                wallet_path = os.path.join(self.session.config.get_state_dir(), 'wallet')
                btc_wallet = BitcoinWallet(wallet_path)
                btc_testnet_wallet = BitcoinTestnetWallet(wallet_path)
                self.wallets[btc_wallet.get_identifier()] = btc_wallet
                self.wallets[btc_testnet_wallet.get_identifier()] = btc_testnet_wallet
            except Exception as exc:
                self._logger.error("bitcoinlib library cannot be loaded: %s", exc)

        if self.session.config.get_chant_enabled():
            channels_dir = os.path.join(self.session.config.get_chant_channels_dir())
            metadata_db_name = 'metadata.db' if not self.session.config.get_testnet() else 'metadata_testnet.db'
            database_path = os.path.join(self.session.config.get_state_dir(), 'sqlite', metadata_db_name)
            self.mds = MetadataStore(database_path, channels_dir, self.session.trustchain_keypair)

        if self.session.config.get_dummy_wallets_enabled():
            # For debugging purposes, we create dummy wallets
            dummy_wallet1 = DummyWallet1()
            self.wallets[dummy_wallet1.get_identifier()] = dummy_wallet1

            dummy_wallet2 = DummyWallet2()
            self.wallets[dummy_wallet2.get_identifier()] = dummy_wallet2

        if self.session.config.get_torrent_checking_enabled():
            self.session.readable_status = STATE_START_TORRENT_CHECKER
            self.torrent_checker = TorrentChecker(self.session)
            await self.torrent_checker.initialize()

        if self.ipv8:
            self.ipv8_start_time = timemod.time()
            self.load_ipv8_overlays()
            self.enable_ipv8_statistics()
            if self.api_manager:
                self.api_manager.set_ipv8_session(self.ipv8)
            if self.session.config.get_tunnel_community_enabled():
                await self.tunnel_community.wait_for_socks_servers()

        tunnel_community_ports = self.session.config.get_tunnel_community_socks5_listen_ports()
        self.session.config.set_anon_proxy_settings(2, ("127.0.0.1", tunnel_community_ports))

        if self.session.config.get_libtorrent_enabled():
            self.session.readable_status = STATE_START_LIBTORRENT
            from Tribler.Core.Libtorrent.LibtorrentMgr import LibtorrentMgr
            self.ltmgr = LibtorrentMgr(self.session)
            self.ltmgr.initialize()
            for port, protocol in self.upnp_ports:
                self.ltmgr.add_upnp_mapping(port, protocol)

        if self.session.config.get_chant_enabled() and self.session.config.get_chant_manager_enabled():
            self.gigachannel_manager = GigaChannelManager(self.session)
            # GigaChannel Manager startup routines are started asynchronously by Session
            # after resuming Libtorrent downloads.

        if self.session.config.get_watch_folder_enabled():
            self.session.readable_status = STATE_START_WATCH_FOLDER
            self.watch_folder = WatchFolder(self.session)
            self.watch_folder.start()

        if self.session.config.get_credit_mining_enabled():
            self.session.readable_status = STATE_START_CREDIT_MINING
            from Tribler.Core.CreditMining.CreditMiningManager import CreditMiningManager
            self.credit_mining_manager = CreditMiningManager(self.session)

        if self.session.config.get_resource_monitor_enabled():
            self.resource_monitor = ResourceMonitor(self.session)
            self.resource_monitor.start()

        if self.session.config.get_version_checker_enabled():
            self.version_check_manager = VersionCheckManager(self.session)
            self.version_check_manager.start()

        self.session.set_download_states_callback(self.sesscb_states_callback)

        if self.session.config.get_ipv8_enabled() and self.session.config.get_trustchain_enabled():
            self.payout_manager = PayoutManager(self.trustchain_community, self.dht_community)

        self.initComplete = True

    def add(self, tdef, config, delay=0, hidden=False, checkpoint_disabled=False):
        """ Called by any thread """
        with self.session_lock:
            infohash = tdef.get_infohash()

            # Create the destination directory if it does not exist yet
            try:
                if not os.path.isdir(config.get_dest_dir()):
                    os.makedirs(config.get_dest_dir())
            except OSError:
                self._logger.error("Unable to create the download destination directory.")

            if config.get_time_added() == 0:
                config.set_time_added(int(timemod.time()))

            hidden_torrent = hidden or config.get_bootstrap_download()
            # Check if running or saved on disk
            if infohash in self.downloads:
                self._logger.info("Torrent already exists in the downloads. Infohash:%s", hexlify(infohash))

            from Tribler.Core.Libtorrent.LibtorrentDownloadImpl import LibtorrentDownloadImpl
            download = LibtorrentDownloadImpl(self.session, tdef)

            config = config or self.load_download_config_by_infohash(infohash)  # not already resuming

            # Store in list of Downloads, always.
            self.downloads[infohash] = download
            download.setup(config, delay=delay, checkpoint_disabled=checkpoint_disabled, hidden=hidden_torrent)
        return download

    async def remove(self, download, removecontent=False, removestate=True):
        with self.session_lock:
            infohash = download.get_def().get_infohash()
            if infohash in self.downloads:
                del self.downloads[infohash]
            await download.stop(removestate=removestate, removecontent=removecontent)

    def get_downloads(self):
        """ Called by any thread """
        with self.session_lock:
            return list(self.downloads.values())  # copy, is mutable

    def get_channel_downloads(self):
        with self.session_lock:
            return [download for download in self.downloads.values() if download.config.get_channel_download()]

    def get_download(self, infohash):
        """ Called by any thread """
        with self.session_lock:
            return self.downloads.get(infohash, None)

    def download_exists(self, infohash):
        with self.session_lock:
            return infohash in self.downloads

    async def update_download_hops(self, download, new_hops):
        """
        Update the amount of hops for a specified download. This can be done on runtime.
        """
        infohash = hexlify(download.tdef.get_infohash())
        self._logger.info("Updating the amount of hops of download %s", infohash)
        download.config.set_engineresumedata((await download.save_resume_data()))
        await self.session.remove_download(download)

        # copy the old download_config and change the hop count
        config = download.config.copy()
        config.set_hops(new_hops)
        # If the user wants to change the hop count to 0, don't automatically bump this up to 1 anymore
        config.set_safe_seeding(False)

        self.session.start_download_from_tdef(download.tdef, config)

    def update_trackers(self, infohash, trackers):
        """ Update the trackers for a download.
        :param infohash: infohash of the torrent that needs to be updated
        :param trackers: A list of tracker urls.
        """
        dl = self.get_download(infohash)
        old_def = dl.get_def() if dl else None

        if old_def:
            old_trackers = old_def.get_trackers_as_single_tuple()
            new_trackers = list(set(trackers) - set(old_trackers))
            all_trackers = list(old_trackers) + new_trackers

            if new_trackers:
                # Add new trackers to the download
                dl.add_trackers(new_trackers)

                # Create a new TorrentDef
                if isinstance(old_def, TorrentDefNoMetainfo):
                    new_def = TorrentDefNoMetainfo(old_def.get_infohash(), old_def.get_name(), dl.get_magnet_link())
                else:
                    metainfo = old_def.get_metainfo()
                    if len(all_trackers) > 1:
                        metainfo["announce-list"] = [all_trackers]
                    else:
                        metainfo["announce"] = all_trackers[0]
                    new_def = TorrentDef.load_from_dict(metainfo)

                # Set TorrentDef + checkpoint
                dl.set_def(new_def)
                dl.checkpoint()

    #
    # State retrieval
    #
    def stop_download_states_callback(self):
        """
        Stop any download states callback if present.
        """
        if self.is_pending_task_active("download_states_lc"):
            return self.cancel_pending_task("download_states_lc")
        return succeed(None)

    def set_download_states_callback(self, user_callback, interval=1.0):
        """
        Set the download state callback. Remove any old callback if it's present.
        """
        self._logger.debug("Starting the download state callback with interval %f", interval)
        self.replace_task("download_states_lc", self._invoke_states_cb, user_callback, interval=interval)

    async def _invoke_states_cb(self, callback):
        """
        Invoke the download states callback with a list of the download states.
        """
        dslist = []
        for download in self.downloads.values():
            download.set_moreinfo_stats(True in self.get_peer_list
                                        or download.get_def().get_infohash() in self.get_peer_list)
            ds = download.get_state()
            dslist.append(ds)
        result = callback(dslist)
        if iscoroutine(result):
            await result

    async def sesscb_states_callback(self, states_list):
        """
        This method is periodically (every second) called with a list of the download states of the active downloads.
        """
        self.state_cb_count += 1

        # Check to see if a download has finished
        new_active_downloads = []
        do_checkpoint = False
        seeding_download_list = []

        for ds in states_list:
            state = ds.get_status()
            download = ds.get_download()
            tdef = download.get_def()
            safename = tdef.get_name_as_unicode()
            infohash = tdef.get_infohash()
            is_hidden = download.hidden

            if state == DLSTATUS_DOWNLOADING:
                new_active_downloads.append(infohash)
            elif state == DLSTATUS_STOPPED_ON_ERROR:
                self._logger.error("Error during download: %s", repr(ds.get_error()))
                if self.download_exists(infohash):
                    await self.get_download(infohash).stop()
                    self.session.notifier.notify(NTFY_TORRENT, NTFY_ERROR, infohash, repr(ds.get_error()), is_hidden)
            elif state == DLSTATUS_SEEDING:
                seeding_download_list.append({u'infohash': infohash,
                                              u'download': download})

<<<<<<< HEAD
                if self.bootstrap and not self.bootstrap.bootstrap_finished and hexlify(
                        infohash) == self.session.config.get_bootstrap_infohash() and self.trustchain_community:
                    if download.future_finished.done():
                        with open(self.bootstrap.bootstrap_file, 'r') as f:
                            sql_dumb = f.read()
                        self._logger.info("Executing script for trustchain bootstrap")
                        self.trustchain_community.persistence.executescript(sql_dumb)
                        self.trustchain_community.persistence.commit()
=======
                if self.bootstrap and not self.bootstrap.bootstrap_finished \
                        and hexlify(infohash) == self.session.config.get_bootstrap_infohash() \
                        and self.trustchain_community:
                    if download.future_flushed.done():
                        get_event_loop().run_in_executor(None, self.import_bootstrap_file)
>>>>>>> 2ccb63e1
                        self.bootstrap.bootstrap_finished = True
                    else:
                        self._logger.info("Bootstrap download not finished yet, rescheduling")

                if infohash in self.previous_active_downloads:
                    self.session.notifier.notify(NTFY_TORRENT, NTFY_FINISHED, infohash, safename, is_hidden)
                    do_checkpoint = True
                elif download.config.get_hops() == 0 and download.config.get_safe_seeding():
                    # Re-add the download with anonymity enabled
                    hops = self.session.config.get_default_number_hops()
                    self.update_download_hops(download, hops)

            # Check the peers of this download every five seconds and add them to the payout manager when
            # this peer runs a Tribler instance
            if self.state_cb_count % 5 == 0 and download.config.get_hops() == 0 and self.payout_manager:
                for peer in download.get_peerlist():
                    if str(peer["extended_version"]).startswith('Tribler'):
                        self.payout_manager.update_peer(unhexlify(peer["id"]), infohash, peer["dtotal"])
                        if self.bootstrap and hexlify(infohash) == self.session.config.get_bootstrap_infohash():
                            if not self.is_pending_task_active('fetch_bootstrap_peers'):
                                self.register_task('fetch_bootstrap_peers', self.bootstrap.fetch_bootstrap_peers)

        self.previous_active_downloads = new_active_downloads
        if do_checkpoint:
            await self.session.checkpoint_downloads()

        if self.state_cb_count % 4 == 0:
            if self.tunnel_community:
                self.tunnel_community.monitor_downloads(states_list)
            if self.credit_mining_manager:
                self.credit_mining_manager.monitor_downloads(states_list)

        return []

    def import_bootstrap_file(self):
        with open(self.bootstrap.bootstrap_file, 'r') as f:
            sql_dumb = f.read()
        self._logger.info("Executing script for trustchain bootstrap")
        self.trustchain_community.persistence.executescript(sql_dumb)
        self.trustchain_community.persistence.commit()

    #
    # Persistence methods
    #
    def load_checkpoint(self):
        def do_load_checkpoint():
            with self.session_lock:
                for i, filename in enumerate(iglob(os.path.join(self.session.get_downloads_config_dir(), '*.conf'))):
                    self.resume_download(filename, delay=i * 0.1)

        if self.initComplete:
            do_load_checkpoint()
        else:
            self.register_task("load_checkpoint", do_load_checkpoint, delay=1)

    def resume_download(self, filename, delay=0):
        try:
            config = self.load_download_config(filename)
            if not config:
                return
        except Exception:
            self._logger.exception("tlm: could not open checkpoint file %s", str(filename))
            return

        metainfo = config.get_metainfo()
        if not metainfo:
            self._logger.error("tlm: could not resume checkpoint %s; metainfo not found", filename)
            return
        if not isinstance(metainfo, dict):
            self._logger.error("tlm: could not resume checkpoint %s; metainfo is not dict %s %s",
                               filename, type(metainfo), repr(metainfo))
            return

        try:
            url = metainfo.get(b'url', None)
            url = url.decode('utf-8') if url else url
            tdef = (TorrentDefNoMetainfo(metainfo[b'infohash'], metainfo[b'name'], url)
                    if b'infohash' in metainfo else TorrentDef.load_from_dict(metainfo))
        except ValueError as e:
            self._logger.exception("tlm: could not restore tdef from metainfo dict: %s %s ", e, metainfo)
            return

        if config.get_bootstrap_download():
            if hexlify(tdef.get_infohash()) != self.session.config.get_bootstrap_infohash():
                self.remove_download_config(tdef.get_infohash())
                return

        config.state_dir = self.session.config.get_state_dir()

        if not (tdef and config):
            self._logger.info("tlm: could not resume checkpoint %s %s %s", filename, tdef, config)
            return

        if config.get_dest_dir() == '':  # removed torrent ignoring
            self._logger.info("tlm: removing checkpoint %s destdir is %s", filename, config.get_dest_dir())
            os.remove(filename)
            return

        try:
            if self.download_exists(tdef.get_infohash()):
                self._logger.info("tlm: not resuming checkpoint because download has already been added")
            elif config.get_credit_mining() and not self.session.config.get_credit_mining_enabled():
                self._logger.info("tlm: not resuming checkpoint since token mining is disabled")
            else:
<<<<<<< HEAD
                self.add(tdef, config, delay=delay)
        except Exception as e:
=======
                self.add(tdef, config, setupDelay=setupDelay)
        except Exception:
>>>>>>> 2ccb63e1
            self._logger.exception("tlm: load check_point: exception while adding download %s", tdef)

    async def checkpoint_downloads(self):
        """
        Checkpoints all running downloads in Tribler.
        Even if the list of Downloads changes in the mean time this is no problem.
        For removals, dllist will still hold a pointer to the download, and additions are no problem
        (just won't be included in list of states returned via callback).
        """
        self._logger.debug("tlm: checkpointing %s downloads", len(self.downloads))
        if self.downloads:
            await gather(*[download.checkpoint() for download in self.downloads.values()])

    async def shutdown_downloads(self):
        """
        Shutdown all downloads in Tribler.
        """
        if self.downloads:
            await gather(*[download.stop() for download in self.downloads.values()])

    def remove_download_config(self, infohash):
        if not self.download_exists(infohash):
            config_dir = self.session.get_downloads_config_dir()

            # Remove checkpoint
            hexinfohash = hexlify(infohash)
            try:
                basename = hexinfohash + '.conf'
                filename = os.path.join(config_dir, basename)
                self._logger.debug("remove download config: removing dlcheckpoint entry %s", filename)
                if os.access(filename, os.F_OK):
                    os.remove(filename)
            except:
                # Show must go on
                self._logger.exception("Could not remove state")
        else:
            self._logger.warning("remove download config: download is back, restarted? Canceling removal! %s",
                                 repr(infohash))

    def start_bootstrap_download(self):
        if self.session.config.get_bootstrap_enabled():
            if not self.payout_manager:
                self._logger.warning("Running bootstrap without payout enabled")
            self.bootstrap = Bootstrap(self.session.config.get_state_dir(), dht=self.dht_community)
            self.bootstrap.start_by_infohash(self.session.start_download_from_tdef,
                                             self.session.config.get_bootstrap_infohash())

    async def early_shutdown(self):
        """ Called as soon as Session shutdown is initiated. Used to start
        shutdown tasks that takes some time and that can run in parallel
        to checkpointing, etc.
        :returns a Deferred that will fire once all dependencies acknowledge they have shutdown.
        """
        self._logger.info("tlm: early_shutdown")

        await self.shutdown_task_manager()

        # Note: session_lock not held
        self.shutdownstarttime = timemod.time()
        if self.credit_mining_manager:
            self.session.notify_shutdown_state("Shutting down Credit Mining...")
            await self.credit_mining_manager.shutdown()
        self.credit_mining_manager = None

        if self.torrent_checker:
            self.session.notify_shutdown_state("Shutting down Torrent Checker...")
            await self.torrent_checker.shutdown()
        self.torrent_checker = None

        if self.gigachannel_manager:
            self.session.notify_shutdown_state("Shutting down Gigachannel Manager...")
            await self.gigachannel_manager.shutdown()
        self.gigachannel_manager = None

        if self.video_server:
            self.session.notify_shutdown_state("Shutting down Video Server...")
            self.video_server.shutdown_server()
        self.video_server = None

        if self.version_check_manager:
            self.session.notify_shutdown_state("Shutting down Version Checker...")
            await self.version_check_manager.stop()
        self.version_check_manager = None

        if self.resource_monitor:
            self.session.notify_shutdown_state("Shutting down Resource Monitor...")
            await self.resource_monitor.stop()
        self.resource_monitor = None

        self.tracker_manager = None

        if self.tunnel_community and self.trustchain_community:
            # We unload these overlays manually since the TrustChain has to be unloaded after the tunnel overlay.
            tunnel_community = self.tunnel_community
            self.tunnel_community = None
            self.session.notify_shutdown_state("Unloading Tunnel Community...")
            await self.ipv8.unload_overlay(tunnel_community)
            trustchain_community = self.trustchain_community
            self.trustchain_community = None
            self.session.notify_shutdown_state("Shutting down TrustChain Community...")
            await self.ipv8.unload_overlay(trustchain_community)

        if self.ipv8:
            self.session.notify_shutdown_state("Shutting down IPv8...")
            await self.ipv8.stop(stop_loop=False)

        if self.watch_folder is not None:
            self.session.notify_shutdown_state("Shutting down Watch Folder...")
            await self.watch_folder.stop()
        self.watch_folder = None

    async def network_shutdown(self):
        try:
            self._logger.info("tlm: network_shutdown")

            ts = enumerate_threads()
            self._logger.info("tlm: Number of threads still running %d", len(ts))
            for t in ts:
                self._logger.info("tlm: Thread still running=%s, daemon=%s, instance=%s", t.getName(), t.isDaemon(), t)
        except:
            print_exc()

        # Stop network thread
        self.sessdoneflag.set()

        # Shutdown libtorrent session after checkpoints have been made
        if self.ltmgr is not None:
            await self.ltmgr.shutdown()
            self.ltmgr = None

    def load_download_config(self, filename):
        return DownloadConfig.load(filename)

    def load_download_config_by_infohash(self, infohash):
        try:
            basename = hexlify(infohash) + '.conf'
            filename = os.path.join(self.session.get_downloads_config_dir(), basename)
            if os.path.exists(filename):
                return self.load_download_config(filename)
            else:
                self._logger.info("%s not found", basename)

        except Exception:
            self._logger.exception("Exception while loading config: %s", infohash)<|MERGE_RESOLUTION|>--- conflicted
+++ resolved
@@ -499,22 +499,11 @@
                 seeding_download_list.append({u'infohash': infohash,
                                               u'download': download})
 
-<<<<<<< HEAD
-                if self.bootstrap and not self.bootstrap.bootstrap_finished and hexlify(
-                        infohash) == self.session.config.get_bootstrap_infohash() and self.trustchain_community:
-                    if download.future_finished.done():
-                        with open(self.bootstrap.bootstrap_file, 'r') as f:
-                            sql_dumb = f.read()
-                        self._logger.info("Executing script for trustchain bootstrap")
-                        self.trustchain_community.persistence.executescript(sql_dumb)
-                        self.trustchain_community.persistence.commit()
-=======
                 if self.bootstrap and not self.bootstrap.bootstrap_finished \
                         and hexlify(infohash) == self.session.config.get_bootstrap_infohash() \
                         and self.trustchain_community:
-                    if download.future_flushed.done():
+                    if download.future_finished.done():
                         get_event_loop().run_in_executor(None, self.import_bootstrap_file)
->>>>>>> 2ccb63e1
                         self.bootstrap.bootstrap_finished = True
                     else:
                         self._logger.info("Bootstrap download not finished yet, rescheduling")
@@ -619,13 +608,8 @@
             elif config.get_credit_mining() and not self.session.config.get_credit_mining_enabled():
                 self._logger.info("tlm: not resuming checkpoint since token mining is disabled")
             else:
-<<<<<<< HEAD
                 self.add(tdef, config, delay=delay)
-        except Exception as e:
-=======
-                self.add(tdef, config, setupDelay=setupDelay)
         except Exception:
->>>>>>> 2ccb63e1
             self._logger.exception("tlm: load check_point: exception while adding download %s", tdef)
 
     async def checkpoint_downloads(self):
