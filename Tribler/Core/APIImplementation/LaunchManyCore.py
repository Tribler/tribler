--- conflicted
+++ resolved
@@ -7,11 +7,9 @@
 import os
 import sys
 import time as timemod
-<<<<<<< HEAD
+
 from asyncio import gather, get_event_loop, iscoroutine
-=======
-from asyncio import gather, iscoroutine
->>>>>>> cb47b016
+
 from binascii import unhexlify
 from glob import iglob
 from threading import Event, enumerate as enumerate_threads
