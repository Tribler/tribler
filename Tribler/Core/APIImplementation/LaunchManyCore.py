--- conflicted
+++ resolved
@@ -10,15 +10,10 @@
 import logging
 
 from Tribler.Core.ServerPortHandler import MultiHandler
-<<<<<<< HEAD
-from Tribler.community.anontunnel.HackyEndpoint import HackyEndpoint
-from Tribler.community.privatesemantic.elgamalcrypto import ElgamalCrypto
-=======
 from Tribler.Core.Utilities.configparser import CallbackConfigParser
 from Tribler.community.anontunnel.endpoint import HackyEndpoint
 
 
->>>>>>> 8681470c
 try:
     prctlimported = True
     import prctl
@@ -131,7 +126,7 @@
                 callback = Callback("Dispersy")  # WARNING NAME SIGNIFICANT
                 working_directory = unicode(self.session.get_state_dir())
 
-                self.dispersy = Dispersy(callback, endpoint, working_directory, crypto=ElgamalCrypto())
+                self.dispersy = Dispersy(callback, endpoint, working_directory)
 
                 # TODO: see if we can postpone dispersy.start to improve GUI responsiveness.
                 # However, for now we must start self.dispersy.callback before running
@@ -153,13 +148,9 @@
 
                 from Tribler.Core.permid import read_keypair
                 keypair = read_keypair(self.session.get_permid_keypair_filename())
-<<<<<<< HEAD
-                self.session.dispersy_member = callback.call(self.dispersy.get_member, (self.dispersy.crypto.key_to_bin(keypair.pub()), self.dispersy.crypto.key_to_bin(keypair)))
-=======
                 self.session.dispersy_member = callback.call(self.dispersy.get_member,
                                                              (self.dispersy.crypto.key_to_bin(keypair.pub()),
                                                               self.dispersy.crypto.key_to_bin(keypair)))
->>>>>>> 8681470c
 
                 self.database_thread = callback
             else:
