--- conflicted
+++ resolved
@@ -1,4 +1,3 @@
-<<<<<<< HEAD
 # Written by Arno Bakker
 # Updated by George Milescu
 # see LICENSE.txt for license information
@@ -164,9 +163,9 @@
                                     callback(*callback_args)
                         self.queue.add_task(do_task, t=delay)
 
-                    def call(self, call, args=(), kargs=None, delay=0.0, priority=0, id_=u"", include_id=False, timeout = 0.0, default = None):
+                    def call(self, call, args=(), kargs=None, delay=0.0, priority=0, id_=u"", include_id=False, timeout=0.0, default=None):
                         event = Event()
-                        container = [default,]
+                        container = [default, ]
 
                         def do_task():
                             if kargs:
@@ -225,8 +224,11 @@
                 from Tribler.Core.RemoteTorrentHandler import RemoteTorrentHandler
                 self.rtorrent_handler = RemoteTorrentHandler()
 
+            self.mainline_dht = None
+            self.ltmgr = None
+            self.torrent_checking = None
+
     def init(self):
-        self.mainline_dht = None
         if self.session.get_mainline_dht():
             from Tribler.Core.DecentralizedTracking import mainlineDHT
             try:
@@ -235,13 +237,12 @@
             except:
                 print_exc()
 
-        self.ltmgr = None
+
         if self.session.get_libtorrent():
             from Tribler.Core.Libtorrent.LibtorrentMgr import LibtorrentMgr
             self.ltmgr = LibtorrentMgr(self.session, ignore_singleton=self.session.ignore_singleton)
 
         # add task for tracker checking
-        self.torrent_checking = None
         if self.session.get_torrent_checking():
             if self.session.get_mainline_dht():
                 # Create torrent-liveliness checker based on DHT
@@ -254,9 +255,10 @@
                 from Tribler.TrackerChecking.TorrentChecking import TorrentChecking
                 self.torrent_checking_period = self.session.get_torrent_checking_period()
                 self.torrent_checking = TorrentChecking.getInstance(self.torrent_checking_period)
+                self.torrent_checking.start()
                 self.run_torrent_check()
             except:
-                print_exc
+                print_exc()
 
         if self.rtorrent_handler:
             self.rtorrent_handler.register(self.dispersy, self.database_thread, self.session, self.session.get_torrent_collecting_max_torrents())
@@ -830,12 +832,11 @@
             print_exc()
 
     def update_torrent_checking_period(self):
-        # dynamically change the interval: update at least once per day
+        # dynamically change the interval: update at least every 2h
         if self.rtorrent_handler:
             ntorrents = self.rtorrent_handler.num_torrents
             if ntorrents > 0:
-                self.torrent_checking_period = min(max(86400 / ntorrents, 30), 300)
-
+                self.torrent_checking_period = min(max(7200 / ntorrents, 10), 100)
         # print >> sys.stderr, "torrent_checking_period", self.torrent_checking_period
 
     def run_torrent_check(self):
@@ -966,977 +967,4 @@
             elif a.get_datalength() < b.get_datalength():
                 return -1
             else:
-                return 1
-=======
-# Written by Arno Bakker
-# Updated by George Milescu
-# see LICENSE.txt for license information
-
-import errno
-import sys
-import os
-import pickle
-import binascii
-import time as timemod
-from threading import Event, Thread, enumerate as enumerate_threads, currentThread
-from traceback import print_exc, print_stack
-import traceback
-from Tribler.Core.ServerPortHandler import MultiHandler
-
-try:
-    prctlimported = True
-    import prctl
-except ImportError as e:
-    prctlimported = False
-
-from Tribler.__init__ import LIBRARYNAME
-from Tribler.Core.RawServer.RawServer import RawServer
-from Tribler.Core.simpledefs import *
-from Tribler.Core.exceptions import *
-
-from Tribler.Main.globals import DefaultDownloadStartupConfig
-from Tribler.Core.DownloadConfig import DownloadStartupConfig
-from Tribler.Core.TorrentDef import TorrentDef, TorrentDefNoMetainfo
-from Tribler.Core.Swift.SwiftDef import SwiftDef
-
-from Tribler.Core.osutils import get_readable_torrent_name
-
-
-if sys.platform == 'win32':
-    SOCKET_BLOCK_ERRORCODE = 10035  # WSAEWOULDBLOCK
-else:
-    import errno
-    SOCKET_BLOCK_ERRORCODE = errno.EWOULDBLOCK
-
-SPECIAL_VALUE = 481
-
-DEBUG = False
-PROFILE = False
-
-# Internal classes
-#
-
-
-class TriblerLaunchMany(Thread):
-
-    def __init__(self):
-        """ Called only once (unless we have multiple Sessions) by MainThread """
-        Thread.__init__(self)
-        self.setDaemon(True)
-        self.setName("Network" + self.getName())
-        self.initComplete = False
-        self.registered = False
-        self.dispersy = None
-        self.database_thread = None
-
-    def register(self, session, sesslock):
-        if not self.registered:
-            self.registered = True
-
-            self.session = session
-            self.sesslock = sesslock
-
-            self.downloads = {}
-
-            self.upnp_ports = []
-
-            # Orig
-            self.sessdoneflag = Event()
-
-            self.rawserver = RawServer(self.sessdoneflag,
-                                       self.session.get_timeout_check_interval(),
-                                       self.session.get_timeout(),
-                                       ipv6_enable=self.session.get_ipv6(),
-                                       failfunc=self.rawserver_fatalerrorfunc,
-                                       errorfunc=self.rawserver_nonfatalerrorfunc)
-            self.rawserver.add_task(self.rawserver_keepalive, 1)
-            self.listen_port = self.session.get_listen_port()
-            self.shutdownstarttime = None
-
-            self.multihandler = MultiHandler(self.rawserver, self.sessdoneflag)
-
-            # SWIFTPROC
-            swift_exists = self.session.get_swift_proc() and (os.path.exists(self.session.get_swift_path()) or os.path.exists(self.session.get_swift_path() + '.exe'))
-            if swift_exists:
-                from Tribler.Core.Swift.SwiftProcessMgr import SwiftProcessMgr
-
-                self.spm = SwiftProcessMgr(self.session.get_swift_path(), self.session.get_swift_tunnel_cmdgw_listen_port(), self.session.get_swift_downloads_per_process(), self.session.get_swift_tunnel_listen_port(), self.sesslock)
-                try:
-                    self.swift_process = self.spm.get_or_create_sp(self.session.get_swift_working_dir(), self.session.get_torrent_collecting_dir(), self.session.get_swift_tunnel_listen_port(), self.session.get_swift_tunnel_httpgw_listen_port(), self.session.get_swift_tunnel_cmdgw_listen_port())
-                    self.upnp_ports.append((self.session.get_swift_tunnel_listen_port(), 'UDP'))
-
-                except OSError:
-                    # could not find/run swift
-                    print >> sys.stderr, "lmc: could not start a swift process"
-
-            else:
-                self.spm = None
-                self.swift_process = None
-
-            # Dispersy
-            self.session.dispersy_member = None
-            if self.session.get_dispersy():
-                from Tribler.dispersy.callback import Callback
-                from Tribler.dispersy.dispersy import Dispersy
-                from Tribler.dispersy.endpoint import RawserverEndpoint, TunnelEndpoint
-                from Tribler.dispersy.community import HardKilledCommunity
-
-                # set communication endpoint
-                if self.session.get_dispersy_tunnel_over_swift() and self.swift_process:
-                    endpoint = TunnelEndpoint(self.swift_process)
-                else:
-                    endpoint = RawserverEndpoint(self.rawserver, self.session.get_dispersy_port())
-
-                callback = Callback("Dispersy")  # WARNING NAME SIGNIFICANT
-                working_directory = unicode(self.session.get_state_dir())
-
-                self.dispersy = Dispersy(callback, endpoint, working_directory)
-
-                # TODO: see if we can postpone dispersy.start to improve GUI responsiveness.
-                # However, for now we must start self.dispersy.callback before running
-                # try_register(nocachedb, self.database_thread)!
-
-                self.dispersy.start()
-
-                print >> sys.stderr, "lmc: Dispersy is listening on port", self.dispersy.wan_address[1], "using", endpoint
-                self.upnp_ports.append((self.dispersy.wan_address[1], 'UDP'))
-
-                self.dispersy.callback.call(self.dispersy.define_auto_load, args=(HardKilledCommunity,), kargs={'load': True})
-
-                # notify dispersy finished loading
-                self.session.uch.notify(NTFY_DISPERSY, NTFY_STARTED, None)
-
-                from Tribler.Core.permid import read_keypair
-                from Tribler.dispersy.crypto import ec_to_public_bin, ec_to_private_bin
-                keypair = read_keypair(self.session.get_permid_keypair_filename())
-                self.session.dispersy_member = callback.call(self.dispersy.get_member, (ec_to_public_bin(keypair), ec_to_private_bin(keypair)))
-
-                self.database_thread = callback
-            else:
-                class FakeCallback():
-                    def __init__(self):
-                        from Tribler.Utilities.TimedTaskQueue import TimedTaskQueue
-                        self.queue = TimedTaskQueue("FakeCallback")
-                        self.is_running = True
-
-                    def register(self, call, args=(), kargs=None, delay=0.0, priority=0, id_=u"", callback=None, callback_args=(), callback_kargs=None, include_id=False):
-                        def do_task():
-                            if kargs:
-                                call(*args, **kargs)
-                            else:
-                                call(*args)
-
-                            if callback:
-                                if callback_kargs:
-                                    callback(*callback_args, **callback_kargs)
-                                else:
-                                    callback(*callback_args)
-                        self.queue.add_task(do_task, t=delay)
-
-                    def call(self, call, args=(), kargs=None, delay=0.0, priority=0, id_=u"", include_id=False, timeout=0.0, default=None):
-                        event = Event()
-                        container = [default, ]
-
-                        def do_task():
-                            if kargs:
-                                container[0] = call(*args, **kargs)
-                            else:
-                                container[0] = call(*args)
-
-                            event.set()
-
-                        if currentThread().getName().startswith('FakeCallback'):
-                            do_task()
-                        else:
-                            self.queue.add_task(do_task, t=delay)
-
-                        event.wait(None if timeout == 0.0 else timeout)
-                        return container[0]
-
-                    def shutdown(self, immediately=False):
-                        self.queue.shutdown(immediately)
-
-                self.database_thread = FakeCallback()
-
-            if self.session.get_megacache():
-                import Tribler.Core.CacheDB.cachedb as cachedb
-                from Tribler.Core.CacheDB.SqliteCacheDBHandler import PeerDBHandler, TorrentDBHandler, MyPreferenceDBHandler, VoteCastDBHandler, ChannelCastDBHandler, NetworkBuzzDBHandler, UserEventLogDBHandler
-                from Tribler.Category.Category import Category
-                from Tribler.Core.Tag.Extraction import TermExtraction
-                from Tribler.Core.CacheDB.sqlitecachedb import try_register
-
-                if DEBUG:
-                    print >> sys.stderr, 'tlm: Reading Session state from', self.session.get_state_dir()
-
-                nocachedb = cachedb.init(self.session.get_state_dir(), self.session.get_install_dir(), self.rawserver_fatalerrorfunc)
-                try_register(nocachedb, self.database_thread)
-
-                self.cat = Category.getInstance(self.session.get_install_dir())
-                self.term = TermExtraction.getInstance(self.session.get_install_dir())
-
-                self.peer_db = PeerDBHandler.getInstance()
-                self.peer_db.registerConnectionUpdater(self.session)
-
-                self.torrent_db = TorrentDBHandler.getInstance()
-                self.torrent_db.register(os.path.abspath(self.session.get_torrent_collecting_dir()))
-                self.mypref_db = MyPreferenceDBHandler.getInstance()
-                self.votecast_db = VoteCastDBHandler.getInstance()
-                self.votecast_db.registerSession(self.session)
-                self.channelcast_db = ChannelCastDBHandler.getInstance()
-                self.channelcast_db.registerSession(self.session)
-                self.nb_db = NetworkBuzzDBHandler.getInstance()
-                self.ue_db = UserEventLogDBHandler.getInstance()
-
-                if self.dispersy:
-                    self.dispersy.database.attach_commit_callback(self.channelcast_db._db.commitNow)
-
-            self.rtorrent_handler = None
-            if self.session.get_torrent_collecting():
-                from Tribler.Core.RemoteTorrentHandler import RemoteTorrentHandler
-                self.rtorrent_handler = RemoteTorrentHandler()
-
-            self.mainline_dht = None
-            self.ltmgr = None
-            self.torrent_checking = None
-
-    def init(self):
-        if self.session.get_mainline_dht():
-            from Tribler.Core.DecentralizedTracking import mainlineDHT
-            try:
-                self.mainline_dht = mainlineDHT.init(('127.0.0.1', self.session.get_mainline_dht_listen_port()), self.session.get_state_dir(), self.session.get_swift_cmd_listen_port())
-                self.upnp_ports.append((self.session.get_mainline_dht_listen_port(), 'UDP'))
-            except:
-                print_exc()
-
-
-        if self.session.get_libtorrent():
-            from Tribler.Core.Libtorrent.LibtorrentMgr import LibtorrentMgr
-            self.ltmgr = LibtorrentMgr(self.session, ignore_singleton=self.session.ignore_singleton)
-
-        # add task for tracker checking
-        if self.session.get_torrent_checking():
-            if self.session.get_mainline_dht():
-                # Create torrent-liveliness checker based on DHT
-                from Tribler.Core.DecentralizedTracking.mainlineDHTChecker import mainlineDHTChecker
-
-                c = mainlineDHTChecker.getInstance()
-                c.register(self.mainline_dht)
-
-            try:
-                from Tribler.TrackerChecking.TorrentChecking import TorrentChecking
-                self.torrent_checking_period = self.session.get_torrent_checking_period()
-                self.torrent_checking = TorrentChecking.getInstance(self.torrent_checking_period)
-                self.torrent_checking.start()
-                self.run_torrent_check()
-            except:
-                print_exc()
-
-        if self.rtorrent_handler:
-            self.rtorrent_handler.register(self.dispersy, self.database_thread, self.session, self.session.get_torrent_collecting_max_torrents())
-
-        self.initComplete = True
-
-    def add(self, tdef, dscfg, pstate=None, initialdlstatus=None, commit=True, setupDelay=0, hidden=False):
-        """ Called by any thread """
-        d = None
-        self.sesslock.acquire()
-        try:
-            if not isinstance(tdef, TorrentDefNoMetainfo) and not tdef.is_finalized():
-                raise ValueError("TorrentDef not finalized")
-
-            infohash = tdef.get_infohash()
-
-            # Check if running or saved on disk
-            if infohash in self.downloads:
-                raise DuplicateDownloadException()
-
-            from Tribler.Core.Libtorrent.LibtorrentDownloadImpl import LibtorrentDownloadImpl
-            d = LibtorrentDownloadImpl(self.session, tdef)
-
-            if pstate is None and not tdef.get_live():  # not already resuming
-                pstate = self.load_download_pstate_noexc(infohash)
-                if pstate is not None:
-                    if DEBUG:
-                        print >> sys.stderr, "tlm: add: pstate is", dlstatus_strings[pstate['dlstate']['status']], pstate['dlstate']['progress']
-
-            # Store in list of Downloads, always.
-            self.downloads[infohash] = d
-            d.setup(dscfg, pstate, initialdlstatus, self.network_engine_wrapper_created_callback, self.network_vod_event_callback, wrapperDelay=setupDelay)
-
-        finally:
-            self.sesslock.release()
-
-        if d and not hidden and self.session.get_megacache():
-            def write_my_pref():
-                torrent_id = self.torrent_db.getTorrentID(infohash)
-                data = {'destination_path': d.get_dest_dir()}
-                self.mypref_db.addMyPreference(torrent_id, data, commit=commit)
-
-            if isinstance(tdef, TorrentDefNoMetainfo):
-                self.torrent_db.addInfohash(tdef.get_infohash(), commit=commit)
-                self.torrent_db.updateTorrent(tdef.get_infohash(), name=tdef.get_name().encode('utf_8'), commit=commit)
-                write_my_pref()
-            elif self.rtorrent_handler:
-                self.rtorrent_handler.save_torrent(tdef, write_my_pref)
-            else:
-                self.torrent_db.addExternalTorrent(tdef, source='', extra_info={'status': 'good'}, commit=commit)
-                write_my_pref()
-
-        return d
-
-    def network_engine_wrapper_created_callback(self, d, pstate):
-        """ Called by network thread """
-        try:
-            if pstate is None:
-                # Checkpoint at startup
-                (infohash, pstate) = d.network_checkpoint()
-                self.save_download_pstate(infohash, pstate)
-        except:
-            print_exc()
-
-    def remove(self, d, removecontent=False, removestate=True, hidden=False):
-        """ Called by any thread """
-        self.sesslock.acquire()
-        try:
-            d.stop_remove(removestate=removestate, removecontent=removecontent)
-            infohash = d.get_def().get_infohash()
-            if infohash in self.downloads:
-                del self.downloads[infohash]
-        finally:
-            self.sesslock.release()
-
-        if not hidden:
-            self.remove_id(infohash)
-
-    def remove_id(self, hash):
-        # this is a bit tricky, as we do not know if this "id" is a roothash or infohash
-        # however a restart will re-add the preference to mypreference if we remove the wrong one
-        def do_db(torrent_db, mypref_db, hash):
-            torrent_id = self.torrent_db.getTorrentID(hash)
-            if torrent_id:
-                self.mypref_db.updateDestDir(torrent_id, "")
-
-            torrent_id = self.torrent_db.getTorrentIDRoot(hash)
-            if torrent_id:
-                self.mypref_db.updateDestDir(torrent_id, "")
-
-        if self.session.get_megacache():
-            self.database_thread.register(do_db, args=(self.torrent_db, self.mypref_db, hash), priority=1024)
-
-    def get_downloads(self):
-        """ Called by any thread """
-        self.sesslock.acquire()
-        try:
-            return self.downloads.values()  # copy, is mutable
-        finally:
-            self.sesslock.release()
-
-    def get_download(self, hash):
-        """ Called by any thread """
-        self.sesslock.acquire()
-        try:
-            return self.downloads.get(hash, None)
-        finally:
-            self.sesslock.release()
-
-    def download_exists(self, infohash):
-        self.sesslock.acquire()
-        try:
-            return infohash in self.downloads
-        finally:
-            self.sesslock.release()
-
-    def update_trackers(self, id, trackers):
-        """ Update the trackers for a download.
-        @param id ID of the download for which the trackers need to be updated
-        @param trackers A list of tracker urls.
-        """
-        dl = self.get_download(id)
-        old_def = dl.get_def() if dl else None
-
-        if old_def and old_def.get_def_type() == 'torrent':
-            old_trackers = old_def.get_trackers_as_single_tuple()
-            new_trackers = list(set(trackers) - set(old_trackers))
-            all_trackers = list(old_trackers) + new_trackers
-
-            if new_trackers:
-                # Add new trackers to the download
-                dl.add_trackers(new_trackers)
-
-                # Create a new TorrentDef
-                metainfo = old_def.get_metainfo()
-                if len(all_trackers) > 1:
-                    metainfo["announce-list"] = [all_trackers]
-                else:
-                    metainfo["announce"] = all_trackers[0]
-                new_def = TorrentDef.load_from_dict(metainfo)
-
-                # Set TorrentDef + checkpoint
-                dl.set_def(new_def)
-                dl.checkpoint()
-
-                if self.rtorrent_handler:
-                    # Update collected torrents
-                    self.rtorrent_handler._save_torrent(new_def)
-                else:
-                    self.session.uch.notify(NTFY_TORRENTS, NTFY_UPDATE, id)
-
-    def rawserver_fatalerrorfunc(self, e):
-        """ Called by network thread """
-        if DEBUG:
-            print >> sys.stderr, "tlm: RawServer fatal error func called", e
-        print_exc()
-
-    def rawserver_nonfatalerrorfunc(self, e):
-        """ Called by network thread """
-        if DEBUG:
-            print >> sys.stderr, "tlm: RawServer non fatal error func called", e
-        print_exc()
-        # Could log this somewhere, or phase it out
-
-    def _run(self):
-        """ Called only once by network thread """
-
-        try:
-            try:
-                self.start_upnp()
-                self.multihandler.listen_forever()
-            except:
-                print_exc()
-        finally:
-            self.stop_upnp()
-            self.rawserver.shutdown()
-
-    def rawserver_keepalive(self):
-        """ Hack to prevent rawserver sleeping in select() for a long time, not
-        processing any tasks on its queue at startup time
-
-        Called by network thread """
-        self.rawserver.add_task(self.rawserver_keepalive, 1)
-
-    #
-    # State retrieval
-    #
-    def set_download_states_callback(self, usercallback, getpeerlist, when=0.0):
-        """ Called by any thread """
-        self.sesslock.acquire()
-        try:
-            # Even if the list of Downloads changes in the mean time this is
-            # no problem. For removals, dllist will still hold a pointer to the
-            # Download, and additions are no problem (just won't be included
-            # in list of states returned via callback.
-            #
-            dllist = self.downloads.values()
-        finally:
-            self.sesslock.release()
-
-        for d in dllist:
-            # Arno, 2012-05-23: At Niels' request to get total transferred
-            # stats. Causes MOREINFO message to be sent from swift proc
-            # for every initiated dl.
-            # 2012-07-31: Turn MOREINFO on/off on demand for efficiency.
-            # 2013-04-17: Libtorrent now uses set_moreinfo_stats as well.
-            d.set_moreinfo_stats(True in getpeerlist or d.get_def().get_id() in getpeerlist)
-
-        network_set_download_states_callback_lambda = lambda: self.network_set_download_states_callback(usercallback)
-        self.rawserver.add_task(network_set_download_states_callback_lambda, when)
-
-    def network_set_download_states_callback(self, usercallback):
-        """ Called by network thread """
-        self.sesslock.acquire()
-        try:
-            # Even if the list of Downloads changes in the mean time this is
-            # no problem. For removals, dllist will still hold a pointer to the
-            # Download, and additions are no problem (just won't be included
-            # in list of states returned via callback.
-            #
-            dllist = self.downloads.values()
-        finally:
-            self.sesslock.release()
-
-        dslist = []
-        for d in dllist:
-            try:
-                ds = d.network_get_state(None, False, sessioncalling=True)
-                dslist.append(ds)
-            except:
-                # Niels, 2012-10-18: If Swift connection is crashing, it will raise an exception
-                # We're catching it here to continue building the downloadstates
-                print_exc()
-
-        # Invoke the usercallback function via a new thread.
-        # After the callback is invoked, the return values will be passed to
-        # the returncallback for post-callback processing.
-        self.session.uch.perform_getstate_usercallback(usercallback, dslist, self.sesscb_set_download_states_returncallback)
-
-    def sesscb_set_download_states_returncallback(self, usercallback, when, newgetpeerlist):
-        """ Called by SessionCallbackThread """
-        if when > 0.0:
-            # reschedule
-            self.set_download_states_callback(usercallback, newgetpeerlist, when=when)
-
-    #
-    # Persistence methods
-    #
-    def load_checkpoint(self, initialdlstatus=None, initialdlstatus_dict={}):
-        """ Called by any thread """
-        if not self.initComplete:
-            network_load_checkpoint_callback_lambda = lambda: self.load_checkpoint(initialdlstatus, initialdlstatus_dict)
-            self.rawserver.add_task(network_load_checkpoint_callback_lambda, 1.0)
-
-        else:
-            self.sesslock.acquire()
-            filelist = []
-            try:
-                dir = self.session.get_downloads_pstate_dir()
-                filelist = os.listdir(dir)
-                filelist = [os.path.join(dir, filename) for filename in filelist if filename.endswith('.pickle')]
-
-            finally:
-                self.sesslock.release()
-
-            for i, filename in enumerate(filelist):
-                shouldCommit = i + 1 == len(filelist)
-                self.resume_download(filename, initialdlstatus, initialdlstatus_dict, commit=shouldCommit, setupDelay=i * 0.1)
-
-    def load_download_pstate_noexc(self, infohash):
-        """ Called by any thread, assume sesslock already held """
-        try:
-            dir = self.session.get_downloads_pstate_dir()
-            basename = binascii.hexlify(infohash) + '.pickle'
-            filename = os.path.join(dir, basename)
-            return self.load_download_pstate(filename)
-        except Exception as e:
-            # TODO: remove saved checkpoint?
-            # self.rawserver_nonfatalerrorfunc(e)
-            return None
-
-    def resume_download(self, filename, initialdlstatus=None, initialdlstatus_dict={}, commit=True, setupDelay=0):
-        tdef = sdef = dscfg = pstate = None
-
-        try:
-            pstate = self.load_download_pstate(filename)
-
-            # SWIFTPROC
-            if SwiftDef.is_swift_url(pstate['metainfo']):
-                sdef = SwiftDef.load_from_url(pstate['metainfo'])
-            elif 'infohash' in pstate['metainfo']:
-                tdef = TorrentDefNoMetainfo(pstate['metainfo']['infohash'], pstate['metainfo']['name'])
-            else:
-                tdef = TorrentDef.load_from_dict(pstate['metainfo'])
-
-            dlconfig = pstate['dlconfig']
-            if isinstance(dlconfig['saveas'], tuple):
-                dlconfig['saveas'] = dlconfig['saveas'][-1]
-
-            if sdef and 'name' in dlconfig and isinstance(dlconfig['name'], basestring):
-                sdef.set_name(dlconfig['name'])
-            if sdef and sdef.get_tracker().startswith("127.0.0.1:"):
-                current_port = int(sdef.get_tracker().split(":")[1])
-                if current_port != self.session.get_swift_dht_listen_port():
-                    print >> sys.stderr, "Modified SwiftDef to new tracker port"
-                    sdef.set_tracker("127.0.0.1:%d" % self.session.get_swift_dht_listen_port())
-
-            dscfg = DownloadStartupConfig(dlconfig)
-
-        except:
-            print_exc()
-            # pstate is invalid or non-existing
-            _, file = os.path.split(filename)
-
-            infohash = binascii.unhexlify(file[:-7])
-            torrent = self.torrent_db.getTorrent(infohash, keys=['name', 'torrent_file_name', 'swift_torrent_hash'], include_mypref=False)
-            torrentfile = None
-            if torrent:
-                torrent_dir = self.session.get_torrent_collecting_dir()
-
-                if torrent['swift_torrent_hash']:
-                    sdef = SwiftDef(torrent['swift_torrent_hash'])
-                    save_name = sdef.get_roothash_as_hex()
-                    torrentfile = os.path.join(torrent_dir, save_name)
-
-                if torrentfile and os.path.isfile(torrentfile):
-                    # normal torrentfile is not present, see if readable torrent is there
-                    save_name = get_readable_torrent_name(infohash, torrent['name'])
-                    torrentfile = os.path.join(torrent_dir, save_name)
-
-            if torrentfile and os.path.isfile(torrentfile):
-                tdef = TorrentDef.load(torrentfile)
-
-                defaultDLConfig = DefaultDownloadStartupConfig.getInstance()
-                dscfg = defaultDLConfig.copy()
-
-                if self.mypref_db != None:
-                    preferences = self.mypref_db.getMyPrefStatsInfohash(infohash)
-                    if preferences:
-                        if os.path.isdir(preferences[2]) or preferences[2] == '':
-                            dscfg.set_dest_dir(preferences[2])
-
-        if DEBUG:
-            print >> sys.stderr, "tlm: load_checkpoint: pstate is", dlstatus_strings[pstate['dlstate']['status']], pstate['dlstate']['progress']
-            if pstate['engineresumedata'] is None:
-                print >> sys.stderr, "tlm: load_checkpoint: resumedata None"
-            else:
-                print >> sys.stderr, "tlm: load_checkpoint: resumedata len", len(pstate['engineresumedata'])
-
-        if (tdef or sdef) and dscfg:
-            if dscfg.get_dest_dir() != '':  # removed torrent ignoring
-                try:
-                    if not self.download_exists((tdef or sdef).get_id()):
-                        if tdef:
-                            initialdlstatus = initialdlstatus_dict.get(tdef.get_id(), initialdlstatus)
-                            self.add(tdef, dscfg, pstate, initialdlstatus, commit=commit, setupDelay=setupDelay)
-                        else:
-                            initialdlstatus = initialdlstatus_dict.get(sdef.get_id(), initialdlstatus)
-                            self.swift_add(sdef, dscfg, pstate, initialdlstatus)
-                    else:
-                        print >> sys.stderr, "tlm: not resuming checkpoint because download has already been added"
-
-                except Exception as e:
-                    self.rawserver_nonfatalerrorfunc(e)
-            else:
-                print >> sys.stderr, "tlm: removing checkpoint", filename, "destdir is", dscfg.get_dest_dir()
-                os.remove(filename)
-        else:
-            print >> sys.stderr, "tlm: could not resume checkpoint", filename, tdef, dscfg
-
-    def checkpoint(self, stop=False, checkpoint=True, gracetime=2.0):
-        """ Called by any thread, assume sesslock already held """
-        # Even if the list of Downloads changes in the mean time this is
-        # no problem. For removals, dllist will still hold a pointer to the
-        # Download, and additions are no problem (just won't be included
-        # in list of states returned via callback.
-        #
-        dllist = self.downloads.values()
-        if DEBUG or stop:
-            print >> sys.stderr, "tlm: checkpointing", len(dllist), "stopping", stop
-
-        network_checkpoint_callback_lambda = lambda: self.network_checkpoint_callback(dllist, stop, checkpoint, gracetime)
-        self.rawserver.add_task(network_checkpoint_callback_lambda, 0.0)
-        # TODO: checkpoint overlayapps / friendship msg handler
-
-    def network_checkpoint_callback(self, dllist, stop, checkpoint, gracetime):
-        """ Called by network thread """
-        if checkpoint:
-            for d in dllist:
-                try:
-                    # Tell all downloads to stop, and save their persistent state
-                    # in a infohash -> pstate dict which is then passed to the user
-                    # for storage.
-                    #
-                    if stop:
-                        (infohash, pstate) = d.network_stop(False, False)
-                    else:
-                        (infohash, pstate) = d.network_checkpoint()
-
-                    if DEBUG:
-                        print >> sys.stderr, "tlm: network checkpointing:", d.get_def().get_name(), pstate
-
-                    self.save_download_pstate(infohash, pstate)
-                except Exception as e:
-                    self.rawserver_nonfatalerrorfunc(e)
-
-        if stop:
-            # Some grace time for early shutdown tasks
-            if self.shutdownstarttime is not None:
-                now = timemod.time()
-                diff = now - self.shutdownstarttime
-                if diff < gracetime:
-                    print >> sys.stderr, "tlm: shutdown: delaying for early shutdown tasks", gracetime - diff
-                    delay = gracetime - diff
-                    network_shutdown_callback_lambda = lambda: self.network_shutdown()
-                    self.rawserver.add_task(network_shutdown_callback_lambda, delay)
-                    return
-
-            self.network_shutdown()
-
-    def early_shutdown(self):
-        """ Called as soon as Session shutdown is initiated. Used to start
-        shutdown tasks that takes some time and that can run in parallel
-        to checkpointing, etc.
-        """
-        print >> sys.stderr, "tlm: early_shutdown"
-
-        # Note: sesslock not held
-        self.shutdownstarttime = timemod.time()
-        if self.rtorrent_handler:
-            self.rtorrent_handler.shutdown()
-            self.rtorrent_handler.delInstance()
-        if self.torrent_checking:
-            self.torrent_checking.shutdown()
-            self.torrent_checking.delInstance()
-
-        if self.dispersy:
-            print >> sys.stderr, "lmc: Shutting down Dispersy..."
-            now = timemod.time()
-            success = self.dispersy.stop(666.666)
-            if success:
-                diff = timemod.time() - now
-                print >> sys.stderr, "lmc: Dispersy successfully shutdown in %.2f seconds" % diff
-            else:
-                print >> sys.stderr, "lmc: Dispersy failed to shutdown in %.2f seconds" % diff
-        else:
-            self.database_thread.shutdown(True)
-
-        if self.session.get_megacache():
-            self.peer_db.delInstance()
-            self.torrent_db.delInstance()
-            self.mypref_db.delInstance()
-            self.votecast_db.delInstance()
-            self.channelcast_db.delInstance()
-            self.nb_db.delInstance()
-            self.ue_db.delInstance()
-            self.cat.delInstance()
-            self.term.delInstance()
-
-            from Tribler.Core.CacheDB.sqlitecachedb import unregister
-            unregister()
-
-        # SWIFTPROC
-        if self.spm is not None:
-            self.spm.early_shutdown()
-
-        if self.mainline_dht:
-            from Tribler.Core.DecentralizedTracking import mainlineDHT
-            mainlineDHT.deinit(self.mainline_dht)
-
-    def network_shutdown(self):
-        try:
-            print >> sys.stderr, "tlm: network_shutdown"
-
-            # Arno, 2012-07-04: Obsolete, each thread must close the DBHandler
-            # it uses in its own shutdown procedure. There is no global close
-            # of all per-thread cursors/connections.
-            #
-            # cachedb.done()
-            # SWIFTPROC
-            if self.spm is not None:
-                self.spm.network_shutdown()
-
-            ts = enumerate_threads()
-            print >> sys.stderr, "tlm: Number of threads still running", len(ts)
-            for t in ts:
-                print >> sys.stderr, "tlm: Thread still running", t.getName(), "daemon", t.isDaemon(), "instance:", t
-        except:
-            print_exc()
-
-        # Stop network thread
-        self.sessdoneflag.set()
-
-        # Arno, 2010-08-09: Stop Session pool threads only after gracetime
-        self.session.uch.shutdown()
-
-        # Shutdown libtorrent session after checkpoints have been made
-        if self.ltmgr:
-            self.ltmgr.shutdown()
-            self.ltmgr.delInstance()
-
-    def save_download_pstate(self, infohash, pstate):
-        """ Called by network thread """
-        basename = binascii.hexlify(infohash) + '.pickle'
-        filename = os.path.join(self.session.get_downloads_pstate_dir(), basename)
-
-        if DEBUG:
-            print >> sys.stderr, "tlm: network checkpointing: to file", filename
-        f = open(filename, "wb")
-        pickle.dump(pstate, f)
-        f.close()
-
-    def load_download_pstate(self, filename):
-        """ Called by any thread """
-        f = open(filename, "rb")
-        pstate = pickle.load(f)
-        f.close()
-        return pstate
-
-    def run(self):
-        if prctlimported:
-            prctl.set_name("Tribler" + currentThread().getName())
-
-        if not self.initComplete:
-            self.init()
-
-        if PROFILE:
-            fname = "profile-%s" % self.getName()
-            import cProfile
-            cProfile.runctx("self._run()", globals(), locals(), filename=fname)
-            import pstats
-            print >> sys.stderr, "profile: data for %s" % self.getName()
-            pstats.Stats(fname, stream=sys.stderr).sort_stats("cumulative").print_stats(20)
-        else:
-            self._run()
-
-    def start_upnp(self):
-        if self.ltmgr:
-            self.set_activity(NTFY_ACT_UPNP)
-
-            for port, protocol in self.upnp_ports:
-                if DEBUG:
-                    print >> sys.stderr, "tlm: adding upnp mapping for %d %s" % (port, protocol)
-                self.ltmgr.add_mapping(port, protocol)
-
-    def stop_upnp(self):
-        if self.ltmgr:
-            self.ltmgr.delete_mappings()
-
-    # Events from core meant for API user
-    #
-    def dialback_reachable_callback(self):
-        """ Called by overlay+network thread """
-        self.session.uch.notify(NTFY_REACHABLE, NTFY_INSERT, None, '')
-
-    def set_activity(self, type, str='', arg2=None):
-        """ Called by overlay + network thread """
-        # print >>sys.stderr,"tlm: set_activity",type,str,arg2
-        self.session.uch.notify(NTFY_ACTIVITIES, NTFY_INSERT, type, str, arg2)
-
-    def network_vod_event_callback(self, videoinfo, event, params):
-        """ Called by network thread """
-
-        if DEBUG:
-            print >> sys.stderr, "tlm: network_vod_event_callback: event %s, params %s" % (event, params)
-
-        # Call Session threadpool to call user's callback
-        try:
-            videoinfo['usercallback'](event, params)
-        except:
-            print_exc()
-
-    def update_torrent_checking_period(self):
-        # dynamically change the interval: update at least every 2h
-        if self.rtorrent_handler:
-            ntorrents = self.rtorrent_handler.num_torrents
-            if ntorrents > 0:
-                self.torrent_checking_period = min(max(7200 / ntorrents, 10), 100)
-        # print >> sys.stderr, "torrent_checking_period", self.torrent_checking_period
-
-    def run_torrent_check(self):
-        """ Called by network thread """
-
-        self.update_torrent_checking_period()
-        self.rawserver.add_task(self.run_torrent_check, self.torrent_checking_period)
-        try:
-            self.torrent_checking.setTorrentSelectionInterval(self.torrent_checking_period)
-        except Exception as e:
-            print_exc()
-            self.rawserver_nonfatalerrorfunc(e)
-
-    # SWIFTPROC
-    def swift_add(self, sdef, dscfg, pstate=None, initialdlstatus=None, hidden=False):
-        """ Called by any thread """
-        d = None
-        self.sesslock.acquire()
-        try:
-            if self.spm is None:
-                raise OperationNotEnabledByConfigurationException()
-
-            roothash = sdef.get_roothash()
-
-            # Check if running or saved on disk
-            if roothash in self.downloads:
-                raise DuplicateDownloadException()
-
-            from Tribler.Core.Swift.SwiftDownloadImpl import SwiftDownloadImpl
-            d = SwiftDownloadImpl(self.session, sdef)
-
-            # Store in list of Downloads, always.
-            self.downloads[roothash] = d
-            d.setup(dscfg, pstate, initialdlstatus, None, self.network_vod_event_callback)
-
-        finally:
-            self.sesslock.release()
-
-        def do_db(torrent_db, mypref_db, roothash, sdef, d):
-            torrent_id = torrent_db.addOrGetTorrentIDRoot(roothash, sdef.get_name())
-
-            # TODO: if user renamed the dest_path for single-file-torrent
-            dest_path = d.get_dest_dir()
-            data = {'destination_path': dest_path}
-            mypref_db.addMyPreference(torrent_id, data)
-
-        if d and not hidden and self.session.get_megacache():
-            self.database_thread.register(do_db, args=(self.torrent_db, self.mypref_db, roothash, sdef, d))
-
-        return d
-
-    def swift_remove(self, d, removecontent=False, removestate=True, hidden=False):
-        """ Called by any thread """
-        self.sesslock.acquire()
-        try:
-            # SWIFTPROC: remove before stop_remove, to ensure that content
-            # removal works (for torrents, stopping is delegate to network
-            # so all this code happens fast before actual removal. For swift not.
-            roothash = d.get_def().get_roothash()
-            if roothash in self.downloads:
-                del self.downloads[roothash]
-
-            d.stop_remove(True, removestate=removestate, removecontent=removecontent)
-
-        finally:
-            self.sesslock.release()
-
-        def do_db(torrent_db, my_prefdb, roothash):
-            torrent_id = self.torrent_db.getTorrentIDRoot(roothash)
-
-            if torrent_id:
-                self.mypref_db.updateDestDir(torrent_id, "")
-
-        if not hidden and self.session.get_megacache():
-            self.database_thread.register(do_db, args=(self.torrent_db, self.mypref_db, roothash), priority=1024)
-
-    def get_external_ip(self):
-        """ Returns the external IP address of this Session, i.e., by which
-        it is reachable from the Internet. This address is determined by libtorrent.
-        @return A string. """
-        return self.ltmgr.get_external_ip() if self.ltmgr else None
-
-    def config_changed_callback(self, section, name, new_value, old_value):
-        value_changed = new_value != old_value
-        if section == 'libtorrent' and name == 'utp':
-            if self.ltmgr and value_changed:
-                self.ltmgr.set_utp(new_value)
-        elif section == 'libtorrent' and name == 'lt_proxyauth':
-            if self.ltmgr:
-                self.ltmgr.set_proxy_settings(*self.session.get_libtorrent_proxy_settings())
-        elif section == 'torrent_checking' and name == 'torrent_checking_period':
-            if self.rtorrent_handler and value_changed:
-                self.rtorrent_handler.set_max_num_torrents(new_value)
-        # Return True/False, depending on whether or not the config value can be changed at runtime.
-        elif (section == 'general' and name in ['nickname', 'mugshot', 'timeout_check_interval', 'timeout', 'ipv6_enabled', 'videoanalyserpath']) or \
-             (section == 'libtorrent' and name in ['enabled', 'lt_proxytype', 'lt_proxyserver']) or \
-             (section == 'torrent_collecting' and name in ['stop_collecting_threshold']) or \
-             (section == 'dispersy' and name in ['enabled', 'dispersy-tunnel-over-swift', 'dispersy_port']) or \
-             (section == 'swift' and name in ['swiftworkingdir', 'swiftmetadir', 'swifttunnellistenport', 'swifttunnelcmdgwlistenport', 'swifttunnelhttpgwlistenport']):
-            return True
-        else:
-            return False
-        return True
-
-
-def singledownload_size_cmp(x, y):
-    """ Method that compares 2 SingleDownload objects based on the size of the
-        content of the BT1Download (if any) contained in them.
-    """
-    if x is None and y is None:
-        return 0
-    elif x is None:
-        return 1
-    elif y is None:
-        return -1
-    else:
-        a = x.get_bt1download()
-        b = y.get_bt1download()
-        if a is None and b is None:
-            return 0
-        elif a is None:
-            return 1
-        elif b is None:
-            return -1
-        else:
-            if a.get_datalength() == b.get_datalength():
-                return 0
-            elif a.get_datalength() < b.get_datalength():
-                return -1
-            else:
-                return 1
->>>>>>> e0035356
+                return 1