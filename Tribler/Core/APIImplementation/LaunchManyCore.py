--- conflicted
+++ resolved
@@ -9,15 +9,12 @@
 import binascii
 import time as timemod
 from threading import Event, Thread, enumerate as enumerate_threads, currentThread
-from traceback import print_exc
+from traceback import print_exc, print_stack
+import traceback
 from Tribler.Core.ServerPortHandler import MultiHandler
-<<<<<<< HEAD
-from Tribler.community.anontunnel.HackyEndpoint import HackyEndpoint
-=======
 from Tribler.Core.Utilities.configparser import CallbackConfigParser
 
 import logging
->>>>>>> eb909ccf
 
 try:
     prctlimported = True
@@ -25,6 +22,7 @@
 except ImportError as e:
     prctlimported = False
 
+from Tribler.__init__ import LIBRARYNAME
 from Tribler.Core.RawServer.RawServer import RawServer
 from Tribler.Core.simpledefs import *
 from Tribler.Core.exceptions import *
@@ -75,7 +73,6 @@
             self.sesslock = sesslock
 
             self.downloads = {}
-            config = session.sessconfig  # Should be safe at startup
 
             self.upnp_ports = []
 
@@ -117,7 +114,7 @@
             if self.session.get_dispersy():
                 from Tribler.dispersy.callback import Callback
                 from Tribler.dispersy.dispersy import Dispersy
-                from Tribler.dispersy.endpoint import TunnelEndpoint
+                from Tribler.dispersy.endpoint import RawserverEndpoint, TunnelEndpoint
                 from Tribler.dispersy.community import HardKilledCommunity
 
                 self._logger.info("lmc: Starting Dispersy...")
@@ -127,8 +124,7 @@
                 if self.session.get_dispersy_tunnel_over_swift() and self.swift_process:
                     endpoint = TunnelEndpoint(self.swift_process)
                 else:
-                    # endpoint = RawserverEndpoint(self.rawserver, self.session.get_dispersy_port())
-                    endpoint = HackyEndpoint(self.rawserver, self.session.get_dispersy_port())
+                    endpoint = RawserverEndpoint(self.rawserver, self.session.get_dispersy_port())
 
                 callback = Callback("Dispersy")  # WARNING NAME SIGNIFICANT
                 working_directory = unicode(self.session.get_state_dir())
