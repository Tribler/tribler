--- conflicted
+++ resolved
@@ -132,7 +132,6 @@
                 print >> sys.stderr, "lmc: Dispersy is listening on port", self.dispersy.wan_address[1], "[%d]" % id(self.dispersy)
                 self.upnp_ports.append((self.dispersy.wan_address[1], 'UDP'))
 
-<<<<<<< HEAD
                 self.dispersy.callback.call(self.dispersy.define_auto_load, args=(HardKilledCommunity,), kargs={'load':True})
 
                 # notify dispersy finished loading
@@ -143,17 +142,10 @@
                 keypair = read_keypair(self.session.get_permid_keypair_filename())
                 self.session.dispersy_member = callback.call(self.dispersy.get_member, (ec_to_public_bin(keypair), ec_to_private_bin(keypair)))
 
+                self.database_thread = callback
             else:
-                # new database stuff will run on only one thread
-                callback = Callback("Dispersy")  # WARNING NAME SIGNIFICANT
-                callback.start()
-
-            # we may want to remove DATABASE_THREAD member
-            self.database_thread = callback
-=======
-                # we may want to remove DATABASE_THREAD member
-                self.database_thread = callback
->>>>>>> c0d8815a
+                # create a fake database_thread
+                pass
 
             if config['megacache']:
                 import Tribler.Core.CacheDB.cachedb as cachedb
@@ -187,20 +179,9 @@
                 self.channelcast_db.registerSession(self.session)
                 self.nb_db = NetworkBuzzDBHandler.getInstance()
                 self.ue_db = UserEventLogDBHandler.getInstance()
-<<<<<<< HEAD
-=======
 
                 if self.dispersy:
                     self.dispersy.database.attach_commit_callback(self.channelcast_db._db.commitNow)
-
-                else:
-                    def periodic_database_commit():
-                        while True:
-                            yield 60.0
-                            self.channelcast_db.commitNow()
-                    self.database_thread.register(periodic_database_commit)
-
->>>>>>> c0d8815a
             else:
                 config['torrent_checking'] = 0
 
@@ -643,9 +624,6 @@
         if self.dispersy:
             print >> sys.stderr, "lmc: Dispersy shutdown", "[%d]" % id(self.dispersy)
             self.dispersy.stop(666.666)
-        else:
-            print >> sys.stderr, "lmc: Databasethread shutdown", "[%d]" % id(self.database_thread)
-            self.database_thread.stop(666.666)
 
         if self.session.get_megacache():
             self.peer_db.delInstance()
