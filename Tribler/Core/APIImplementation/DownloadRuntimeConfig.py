--- conflicted
+++ resolved
@@ -2,13 +2,8 @@
 # Modified by Egbert Bouman
 # see LICENSE.txt for license information
 
-<<<<<<< HEAD
-=======
-import sys
 import logging
 
-from Tribler.Core.simpledefs import *
->>>>>>> 073a5019
 from Tribler.Core.DownloadConfig import DownloadConfigInterface
 
 # 10/02/10 Boudewijn: pylint points out that member variables used in
@@ -32,160 +27,6 @@
 
     DownloadConfigInterface: All methods called by any thread
     """
-<<<<<<< HEAD
-=======
-    def set_max_speed(self, direct, speed):
-        self._logger.debug("Download: set_max_speed %s, %s, %s", repr(self.get_def().get_metainfo()['info']['name']), direct, speed)
-        # print_stack()
-
-        self.dllock.acquire()
-        try:
-            # Don't need to throw an exception when stopped, we then just save the new value and
-            # use it at (re)startup.
-            if self.handle is not None:
-                if direct == UPLOAD:
-                    set_max_speed_lambda = lambda: self.handle is not None and self.handle.set_upload_limit(int(speed * 1024))
-                else:
-                    set_max_speed_lambda = lambda: self.handle is not None and self.handle.set_download_limit(int(speed * 1024))
-                self.session.lm.rawserver.add_task(set_max_speed_lambda, 0)
-
-            # At the moment we can't catch any errors in the engine that this
-            # causes, so just assume it always works.
-            DownloadConfigInterface.set_max_speed(self, direct, speed)
-        finally:
-            self.dllock.release()
-
-    def get_max_speed(self, direct):
-        self.dllock.acquire()
-        try:
-            return DownloadConfigInterface.get_max_speed(self, direct)
-        finally:
-            self.dllock.release()
-
-    def set_dest_dir(self, path):
-        raise OperationNotPossibleAtRuntimeException()
-
-    def set_corrected_filename(self, path):
-        raise OperationNotPossibleAtRuntimeException()
-
-    def set_video_event_callback(self, usercallback):
-        """ Note: this currently works only when the download is stopped. """
-        self.dllock.acquire()
-        try:
-            DownloadConfigInterface.set_video_event_callback(self, usercallback)
-        finally:
-            self.dllock.release()
-
-    def set_video_events(self, events):
-        """ Note: this currently works only when the download is stopped. """
-        self.dllock.acquire()
-        try:
-            DownloadConfigInterface.set_video_events(self, events)
-        finally:
-            self.dllock.release()
-
-    def set_mode(self, mode):
-        """ Note: this currently works only when the download is stopped. """
-        self.dllock.acquire()
-        try:
-            DownloadConfigInterface.set_mode(self, mode)
-        finally:
-            self.dllock.release()
-
-    def set_selected_files(self, files):
-        """ Note: this currently works only when the download is stopped. """
-        self.dllock.acquire()
-        try:
-            DownloadConfigInterface.set_selected_files(self, files)
-            self.set_filepieceranges(self.tdef.get_metainfo())
-        finally:
-            self.dllock.release()
-
-    def set_max_conns_to_initiate(self, nconns):
-        self.dllock.acquire()
-        try:
-            if self.sd is not None:
-                set_max_conns2init_lambda = lambda: self.sd is not None and self.sd.set_max_conns_to_initiate(nconns, None)
-                self.session.lm.rawserver.add_task(set_max_conns2init_lambda, 0.0)
-            DownloadConfigInterface.set_max_conns_to_initiate(self, nconns)
-        finally:
-            self.dllock.release()
-
-    def set_max_conns(self, nconns):
-        self.dllock.acquire()
-        try:
-            if self.sd is not None:
-                set_max_conns_lambda = lambda: self.sd is not None and self.sd.set_max_conns(nconns, None)
-                self.session.lm.rawserver.add_task(set_max_conns_lambda, 0.0)
-            DownloadConfigInterface.set_max_conns(self, nconns)
-        finally:
-            self.dllock.release()
-
-    #
-    # ProxyService_
-    #
-    def set_doe_mode(self, value):
-        """ Set the doemode for current download
-        .
-        @param value: the doe mode: DOE_MODE_OFF, DOE_MODE_PRIVATE or DOE_MODE_SPEED
-        """
-        self.dllock.acquire()
-        try:
-            DownloadConfigInterface.set_doe_mode(self, value)
-        finally:
-            self.dllock.release()
-
-    def get_doe_mode(self):
-        """ Returns the doemode of the client.
-        @return: one of the possible three values: DOE_MODE_OFF, DOE_MODE_PRIVATE, DOE_MODE_SPEED
-        """
-        self.dllock.acquire()
-        try:
-            return DownloadConfigInterface.get_doe_mode(self)
-        finally:
-            self.dllock.release()
-
-    def set_proxyservice_role(self, value):
-        """ Set the proxyservice role for current download
-        .
-        @param value: the proxyservice role: PROXYSERVICE_ROLE_NONE, PROXYSERVICE_ROLE_DOE or PROXYSERVICE_ROLE_PROXY
-        """
-        self.dllock.acquire()
-        try:
-            DownloadConfigInterface.set_proxyservice_role(self, value)
-        finally:
-            self.dllock.release()
-
-    def get_proxyservice_role(self):
-        """ Returns the proxyservice role of the client.
-        @return: one of the possible three values: PROXYSERVICE_ROLE_NONE, PROXYSERVICE_ROLE_DOE or PROXYSERVICE_ROLE_PROXY
-        """
-        self.dllock.acquire()
-        try:
-            return DownloadConfigInterface.get_proxyservice_role(self)
-        finally:
-            self.dllock.release()
-
-    def set_no_proxies(self, value):
-        """ Set the maximum number of proxies used for a download.
-        @param value: a positive integer number
-        """
-        self.dllock.acquire()
-        try:
-            return DownloadConfigInterface.set_no_proxies(self, value)
-        finally:
-            self.dllock.release()
-
-    def get_no_proxies(self):
-        """ Returns the maximum number of proxies used for a download.
-        @return: a positive integer number
-        """
-        self.dllock.acquire()
-        try:
-            return DownloadConfigInterface.get_no_proxies(self)
-        finally:
-            self.dllock.release()
->>>>>>> 073a5019
 
     def set_config_callback(self, callback):
         self.dlconfig.set_callback(callback)
