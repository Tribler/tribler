--- conflicted
+++ resolved
@@ -22,9 +22,20 @@
 from Tribler.Core.Utilities.crypto_patcher import patch_crypto_be_discovery
 from Tribler.Core.exceptions import OperationNotEnabledByConfigurationException
 from Tribler.Core.simpledefs import (
-    NTFY_DELETE, NTFY_INSERT, NTFY_STARTED, NTFY_TRIBLER, NTFY_UPDATE, STATEDIR_CHANNELS_DIR, STATEDIR_CHECKPOINT_DIR,
-    STATEDIR_DB_DIR, STATEDIR_WALLET_DIR, STATE_LOAD_CHECKPOINTS, STATE_READABLE_STARTED, STATE_SHUTDOWN,
-    STATE_START_API, STATE_UPGRADING_READABLE
+    NTFY_DELETE,
+    NTFY_INSERT,
+    NTFY_STARTED,
+    NTFY_TRIBLER,
+    NTFY_UPDATE,
+    STATEDIR_CHANNELS_DIR,
+    STATEDIR_CHECKPOINT_DIR,
+    STATEDIR_DB_DIR,
+    STATEDIR_WALLET_DIR,
+    STATE_LOAD_CHECKPOINTS,
+    STATE_READABLE_STARTED,
+    STATE_SHUTDOWN,
+    STATE_START_API,
+    STATE_UPGRADING_READABLE,
 )
 from Tribler.Core.statistics import TriblerStatistics
 
@@ -138,7 +149,6 @@
         This method is called when an unhandled error in Tribler is observed.
         It broadcasts the tribler_exception event.
         """
-<<<<<<< HEAD
         text = str(context.get('exception', '')) or context['message']
 
         # There are some errors that we are ignoring.
@@ -173,6 +183,10 @@
             self._logger.error("Connection forcibly closed by the remote host.")
             return
 
+        if 'socket.gaierror' in text and '[Errno 10022]' in text:
+            self._logger.error("Failed to get address info. Error code: 10022")
+            return
+
         # We already have a check for invalid infohash when adding a torrent, but if somehow we get this
         # error then we simply log and ignore it.
         if 'exceptions.RuntimeError: invalid info-hash' in text:
@@ -186,72 +200,6 @@
         if self.lm.api_manager and len(text) > 0:
             self.lm.api_manager.get_endpoint('events').on_tribler_exception(text)
             self.lm.api_manager.get_endpoint('state').on_tribler_exception(text)
-=======
-        if event['isError']:
-            text = ""
-            if 'log_legacy' in event and 'log_text' in event:
-                text = event['log_text']
-            elif 'log_failure' in event:
-                text = str(event['log_failure'])
-
-            # There are some errors that we are ignoring.
-            # No route to host: this issue is non-critical since Tribler can still function when a request fails.
-            if 'socket.error' in text and '[Errno 113]' in text:
-                self._logger.error("Observed no route to host error (but ignoring)."
-                                   "This might indicate a problem with your firewall.")
-                return
-
-            # Socket block: this sometimes occurres on Windows and is non-critical.
-            if 'socket.error' in text and '[Errno %s]' % SOCKET_BLOCK_ERRORCODE in text:
-                self._logger.error("Unable to send data due to socket.error %s", SOCKET_BLOCK_ERRORCODE)
-                return
-
-            if 'socket.error' in text and '[Errno 51]' in text:
-                self._logger.error("Could not send data: network is unreachable.")
-                return
-
-            if 'socket.error' in text and '[Errno 16]' in text:
-                self._logger.error("Could not send data: socket is busy.")
-                return
-
-            if 'socket.error' in text and '[Errno 11001]' in text:
-                self._logger.error("Unable to perform DNS lookup.")
-                return
-
-            if 'socket.error' in text and '[Errno 10053]' in text:
-                self._logger.error("An established connection was aborted by the software in your host machine.")
-                return
-
-            if 'socket.error' in text and '[Errno 10054]' in text:
-                self._logger.error("Connection forcibly closed by the remote host.")
-                return
-
-            if 'socket.gaierror' in text and '[Errno 10022]' in text:
-                self._logger.error("Failed to get address info. Error code: 10022")
-                return
-
-            if 'exceptions.ValueError: Invalid DNS-ID' in text:
-                self._logger.error("Invalid DNS-ID")
-                return
-
-            if 'twisted.web._newclient.ResponseNeverReceived' in text:
-                self._logger.error("Internal Twisted response error, consider updating your Twisted version.")
-                return
-
-            if 'twisted.internet.error.AlreadyCalled' in text:
-                self._logger.error("Tried to cancel an already called event\n%s", text)
-                return
-
-            # We already have a check for invalid infohash when adding a torrent, but if somehow we get this
-            # error then we simply log and ignore it.
-            if 'exceptions.RuntimeError: invalid info-hash' in text:
-                self._logger.error("Invalid info-hash found")
-                return
-
-            if self.lm.api_manager and len(text) > 0:
-                self.lm.api_manager.root_endpoint.events_endpoint.on_tribler_exception(text)
-                self.lm.api_manager.root_endpoint.state_endpoint.on_tribler_exception(text)
->>>>>>> a3d04b36
 
     def start_download_from_uri(self, uri, download_config=None):
         """
