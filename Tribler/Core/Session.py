# Written by Arno Bakker
# Updated by George Milescu
# see LICENSE.txt for license information
""" A Session is a running instance of the Tribler Core and the Core's central class. """

import os
import sys
import copy
import binascii
from traceback import print_exc

from Tribler.Core.simpledefs import *
from Tribler.Core.defaults import sessdefaults
from Tribler.Core.Base import *
from Tribler.Core.SessionConfig import *
from Tribler.Core.APIImplementation.SessionRuntimeConfig import SessionRuntimeConfig
from Tribler.Core.APIImplementation.LaunchManyCore import TriblerLaunchMany
from Tribler.Core.APIImplementation.UserCallbackHandler import UserCallbackHandler
from Tribler.Core.osutils import get_appstate_dir
from Tribler.Core import NoDispersyRLock
import socket

GOTM2CRYPTO = False
try:
    import M2Crypto
    import Tribler.Core.permid as permidmod
    GOTM2CRYPTO = True
except ImportError:
    pass

DEBUG = False


class Session(SessionRuntimeConfig):

    """

    A Session is a running instance of the Tribler Core and the Core's central
    class. It implements the SessionConfigInterface which can be used to change
    session parameters at runtime (for selected parameters).

    cf. libtorrent session
    """
    __single = None

<<<<<<< HEAD

=======
>>>>>>> cb7d87f8
    def __init__(self, scfg=None, ignore_singleton=False):
        """
        A Session object is created which is configured following a copy of the
        SessionStartupConfig scfg. (copy constructor used internally)

        @param scfg SessionStartupConfig object or None, in which case we
        look for a saved session in the default location (state dir). If
        we can't find it, we create a new SessionStartupConfig() object to
        serve as startup config. Next, the config is saved in the directory
        indicated by its 'state_dir' attribute.

        In the current implementation only a single session instance can exist
        at a time in a process. The ignore_singleton flag is used for testing.
        """
        if not ignore_singleton:
            if Session.__single:
                raise RuntimeError("Session is singleton")
            Session.__single = self

        self.ignore_singleton = ignore_singleton
        self.sesslock = NoDispersyRLock()

        # Determine startup config to use
        if scfg is None:  # If no override
            try:
                # Then try to read from default location
                state_dir = Session.get_default_state_dir()
                cfgfilename = Session.get_default_config_filename(state_dir)
                scfg = SessionStartupConfig.load(cfgfilename)
            except:
                # If that fails, create a fresh config with factory defaults
                print_exc()
                scfg = SessionStartupConfig()
            self.sessconfig = scfg.sessconfig
        else:  # overrides any saved config
            # Work from copy
            self.sessconfig = copy.copy(scfg.sessconfig)

<<<<<<< HEAD
        # Niels: 11/05/2012, turning off overlay
        self.sessconfig['overlay'] = 0
        self.sessconfig['crawler'] = 0

        # Create dir for session state, if not exist
        state_dir = self.sessconfig['state_dir']
        if state_dir and not os.path.isdir(state_dir):
            try:
                os.makedirs(state_dir)
            except:
                state_dir = None

        if state_dir is None:
            state_dir = Session.get_default_state_dir()
            self.sessconfig['state_dir'] = state_dir

            if not os.path.isdir(state_dir):
                os.makedirs(state_dir)
=======
        def create_dir(fullpath):
            if not os.path.isdir(fullpath):
                os.makedirs(fullpath)

        def set_and_create_dir(config, name, default_dir):
            dirname = config.get(name, None)
            if dirname is None:
                config[name] = default_dir
>>>>>>> cb7d87f8

            create_dir(config[name])

<<<<<<< HEAD
        collected_subtitles_dir = self.sessconfig.get('subtitles_collecting_dir', None)
        if not collected_subtitles_dir:
            collected_subtitles_dir = os.path.join(self.sessconfig['state_dir'], STATEDIR_SUBSCOLL_DIR)
            self.sessconfig['subtitles_collecting_dir'] = collected_subtitles_dir
=======
        set_and_create_dir(self.sessconfig, 'state_dir', Session.get_default_state_dir())
        set_and_create_dir(self.sessconfig, 'torrent_collecting_dir', os.path.join(self.sessconfig['state_dir'], STATEDIR_TORRENTCOLL_DIR))
        set_and_create_dir(self.sessconfig, 'swiftmetadir', os.path.join(self.sessconfig['state_dir'], STATEDIR_SWIFTRESEED_DIR))
        set_and_create_dir(self.sessconfig, 'peer_icon_path', os.path.join(self.sessconfig['state_dir'], STATEDIR_PEERICON_DIR))
>>>>>>> cb7d87f8

        create_dir(os.path.join(self.sessconfig['state_dir'], STATEDIR_DLPSTATE_DIR))

        # Poor man's versioning of SessionConfig, add missing
        # default values. Really should use PERSISTENTSTATE_CURRENTVERSION
        # and do conversions.
        for key, defvalue in sessdefaults.iteritems():
            if key not in self.sessconfig:
                self.sessconfig[key] = defvalue

        if self.sessconfig['nickname'] == '__default_name__':
            self.sessconfig['nickname'] = socket.gethostname()

<<<<<<< HEAD
        # Core init
        # print >>sys.stderr,'Session: __init__ config is', self.sessconfig
=======
        # SWIFTPROC
        if self.sessconfig['swiftpath'] is None:
            if sys.platform == "win32":
                self.sessconfig['swiftpath'] = os.path.join(self.sessconfig['install_dir'], "swift.exe")
            else:
                self.sessconfig['swiftpath'] = os.path.join(self.sessconfig['install_dir'], "swift")
>>>>>>> cb7d87f8

        if GOTM2CRYPTO:
            permidmod.init()
            # Set params that depend on state_dir
            #
            # 1. keypair
            #
            pairfilename = os.path.join(self.sessconfig['state_dir'], 'ec.pem')
            if self.sessconfig['eckeypairfilename'] is None:
                self.sessconfig['eckeypairfilename'] = pairfilename

            if os.access(self.sessconfig['eckeypairfilename'], os.F_OK):
                # May throw exceptions
                self.keypair = permidmod.read_keypair(self.sessconfig['eckeypairfilename'])
            else:
                self.keypair = permidmod.generate_keypair()

                # Save keypair
                pubfilename = os.path.join(self.sessconfig['state_dir'], 'ecpub.pem')
                permidmod.save_keypair(self.keypair, pairfilename)
                permidmod.save_pub_key(self.keypair, pubfilename)
<<<<<<< HEAD

        # 2. Downloads persistent state dir
        dlpstatedir = os.path.join(self.sessconfig['state_dir'], STATEDIR_DLPSTATE_DIR)
        if not os.path.isdir(dlpstatedir):
            os.mkdir(dlpstatedir)

        # 3. tracker
        trackerdir = self.get_internal_tracker_dir()
        if not os.path.exists(trackerdir):
            os.mkdir(trackerdir)

        if self.sessconfig['tracker_dfile'] is None:
            self.sessconfig['tracker_dfile'] = os.path.join(trackerdir, 'tracker.db')

        if self.sessconfig['tracker_allowed_dir'] is None:
            self.sessconfig['tracker_allowed_dir'] = trackerdir

        if self.sessconfig['tracker_logfile'] is None:
            if sys.platform == "win32":
                # Not "Nul:" but "nul" is /dev/null on Win32
                sink = 'nul'
            else:
                sink = '/dev/null'
            self.sessconfig['tracker_logfile'] = sink

        # 5. peer_icon_path
        if self.sessconfig['peer_icon_path'] is None:
            self.sessconfig['peer_icon_path'] = os.path.join(self.sessconfig['state_dir'], STATEDIR_PEERICON_DIR)
            if not os.path.isdir(self.sessconfig['peer_icon_path']):
                os.mkdir(self.sessconfig['peer_icon_path'])

        # 6. Poor man's versioning of SessionConfig, add missing
        # default values. Really should use PERSISTENTSTATE_CURRENTVERSION
        # and do conversions.
        for key, defvalue in sessdefaults.iteritems():
            if key not in self.sessconfig:
                self.sessconfig[key] = defvalue

        if not 'live_aux_seeders' in self.sessconfig:
            # Poor man's versioning, really should update PERSISTENTSTATE_CURRENTVERSION
            self.sessconfig['live_aux_seeders'] = sessdefaults['live_aux_seeders']

        if not 'nat_detect' in self.sessconfig:
            self.sessconfig['nat_detect'] = sessdefaults['nat_detect']
        if not 'puncturing_internal_port' in self.sessconfig:
            self.sessconfig['puncturing_internal_port'] = sessdefaults['puncturing_internal_port']
        if not 'stun_servers' in self.sessconfig:
            self.sessconfig['stun_servers'] = sessdefaults['stun_servers']
        if not 'pingback_servers' in self.sessconfig:
            self.sessconfig['pingback_servers'] = sessdefaults['pingback_servers']
        if not 'mainline_dht' in self.sessconfig:
            self.sessconfig['mainline_dht'] = sessdefaults['mainline_dht']

        # SWIFTPROC
        if self.sessconfig['swiftpath'] is None:
            if sys.platform == "win32":
                self.sessconfig['swiftpath'] = os.path.join(self.sessconfig['install_dir'], "swift.exe")
            else:
                self.sessconfig['swiftpath'] = os.path.join(self.sessconfig['install_dir'], "swift")
=======
>>>>>>> cb7d87f8

        # Checkpoint startup config
        self.save_pstate_sessconfig()

<<<<<<< HEAD
        # Create handler for calling back the user via separate threads
        self.uch = UserCallbackHandler(self)

        # Create engine with network thread
        self.lm = TriblerLaunchMany()
        self.lm.register(self, self.sesslock)
        self.lm.start()

=======
>>>>>>> cb7d87f8
    #
    # Class methods
    #
    def get_instance(*args, **kw):
        """ Returns the Session singleton if it exists or otherwise
            creates it first, in which case you need to pass the constructor
            params.
            @return Session."""
        if Session.__single is None:
            Session(*args, **kw)
        return Session.__single
    get_instance = staticmethod(get_instance)

    def has_instance():
        return Session.__single != None
    has_instance = staticmethod(has_instance)

    def del_instance():
        Session.__single = None
    del_instance = staticmethod(del_instance)

    def get_default_state_dir(homedirpostfix='.Tribler'):
        """ Returns the factory default directory for storing session state
        on the current platform (Win32,Mac,Unix).
        @return An absolute path name. """

        # Allow override
        statedirvar = '${TSTATEDIR}'
        statedir = os.path.expandvars(statedirvar)
        if statedir and statedir != statedirvar:
            return statedir

        if os.path.isdir(homedirpostfix):
            return os.path.abspath(homedirpostfix)

        appdir = get_appstate_dir()
        statedir = os.path.join(appdir, homedirpostfix)
        return statedir

    get_default_state_dir = staticmethod(get_default_state_dir)

    #
    # Public methods
    #
    def start_download(self, cdef, dcfg=None, initialdlstatus=None, hidden=False):
        """
        Creates a Download object and adds it to the session. The passed
        ContentDef and DownloadStartupConfig are copied into the new Download
        object. The Download is then started and checkpointed.

        If a checkpointed version of the Download is found, that is restarted
        overriding the saved DownloadStartupConfig if "dcfg" is not None.

        @param cdef  A finalized TorrentDef or a SwiftDef
        @param dcfg DownloadStartupConfig or None, in which case
        a new DownloadStartupConfig() is created with its default settings
        and the result becomes the runtime config of this Download.
        @param initialdlstatus The initial download status of this Download
        or None. This enables the caller to create a Download in e.g.
        DLSTATUS_STOPPED state instead.
        @param hidden Whether this torrent should be added to the mypreference table
        @return Download
        """
        # locking by lm
        if cdef.get_def_type() == "torrent":
            return self.lm.add(cdef, dcfg, initialdlstatus=initialdlstatus, hidden=hidden)
        else:
            # SWIFTPROC
            return self.lm.swift_add(cdef, dcfg, initialdlstatus=initialdlstatus, hidden=hidden)
<<<<<<< HEAD

=======
>>>>>>> cb7d87f8

    def resume_download_from_file(self, filename):
        """
        Recreates Download from resume file

        @return a Download object.

        Note: this cannot be made into a method of Download, as the Download
        needs to be bound to a session, it cannot exist independently.
        """
        raise NotYetImplementedException()

    def get_downloads(self):
        """
        Returns a copy of the list of Downloads.
        @return A list of Download objects.
        """
        # locking by lm
        return self.lm.get_downloads()

    def get_download(self, hash):
        """
        Returns the Download object for this hash.
        @return A Donwload Object.
        """
        # locking by lm
        return self.lm.get_download(hash)

    def remove_download(self, d, removecontent=False, removestate=True, hidden=False):
        """
        Stops the download and removes it from the session.
        @param d The Download to remove
        @param removecontent Whether to delete the already downloaded content
        from disk.
        @param removestate    Whether to delete the metadata files of the downloaded
        content from disk.
        @param hidden Whether this torrent is added to the mypreference table and this entry should be
        removed
        """
        # locking by lm
        if d.get_def().get_def_type() == "torrent":
            self.lm.remove(d, removecontent=removecontent, removestate=removestate, hidden=hidden)
        else:
            # SWIFTPROC
            self.lm.swift_remove(d, removecontent=removecontent, removestate=removestate, hidden=hidden)

    def remove_download_by_id(self, id, removecontent=False, removestate=True):
        """
        @param infohash The Download to remove
        @param removecontent Whether to delete the already downloaded content
        from disk.

        !We can only remove content when the download object is found, otherwise only
        the state is removed.
        """
        downloadList = self.get_downloads()
        for download in downloadList:
            if download.get_def().get_id() == id:
                self.remove_download(download, removecontent, removestate)
                return

        self.lm.remove_id(id)
        self.uch.perform_removestate_callback(id, [], False)

<<<<<<< HEAD

    def set_download_states_callback(self, usercallback, getpeerlist=False):
=======
    def set_download_states_callback(self, usercallback, getpeerlist=None):
>>>>>>> cb7d87f8
        """
        See Download.set_state_callback. Calls usercallback with a list of
        DownloadStates, one for each Download in the Session as first argument.
        The usercallback must return a tuple (when,getpeerlist) that indicates
        when to reinvoke the callback again (as a number of seconds from now,
        or < 0.0 if not at all) and whether to also include the details of
        the connected peers in the DownloadStates on that next call.

        The callback will be called by a popup thread which can be used
        indefinitely (within reason) by the higher level code.

        @param usercallback A function adhering to the above spec.
        """
<<<<<<< HEAD
        self.lm.set_download_states_callback(usercallback, getpeerlist)

=======
        self.lm.set_download_states_callback(usercallback, getpeerlist or [])
>>>>>>> cb7d87f8

    #
    # Config parameters that only exist at runtime
    #
    def get_permid(self):
        """ Returns the PermID of the Session, as determined by the
        SessionConfig.set_permid() parameter. A PermID is a public key
        @return The PermID encoded in a string in DER format. """
        self.sesslock.acquire()
        try:
            return str(self.keypair.pub().get_der())
        finally:
            self.sesslock.release()

    def get_external_ip(self):
        """ Returns the external IP address of this Session, i.e., by which
        it is reachable from the Internet. This address is determined via
        various mechanisms such as the UPnP protocol, our dialback mechanism,
        and an inspection of the local network configuration.
        @return A string. """
        # locking done by lm
        return self.lm.get_ext_ip()

    def get_externally_reachable(self):
        """ Returns whether the Session is externally reachable, i.e., its
          listen port is not firewalled. Use add_observer() with NTFY_REACHABLE
          to register to the event of detecting reachablility. Note that due to
          the use of UPnP a Session may become reachable some time after
          startup and due to the Dialback mechanism, this method may return
          False while the Session is actually already reachable. Note that True
          doesn't mean the Session is reachable from the open Internet, could just
          be from the local (otherwise firewalled) LAN.
          @return A boolean. """

        # Arno, LICHT: make it throw exception when used in LITE versie.
        raise NotYetImplementedException()

    def get_current_startup_config_copy(self):
        """ Returns a SessionStartupConfig that is a copy of the current runtime
        SessionConfig.
        @return SessionStartupConfig
        """
        # Called by any thread
        self.sesslock.acquire()
        try:
            sessconfig = copy.copy(self.sessconfig)
            return SessionStartupConfig(sessconfig=sessconfig)
        finally:
            self.sesslock.release()

    #
<<<<<<< HEAD
    # Internal tracker
    #
    def get_internal_tracker_url(self):
        """ Returns the announce URL for the internal tracker.
        @return URL """
        # Called by any thread
        self.sesslock.acquire()
        try:
            url = None
            if 'tracker_url' in self.sessconfig:
                url = self.sessconfig['tracker_url']  # user defined override, e.g. specific hostname
            if url is None:
                ip = self.lm.get_ext_ip()
                port = self.get_listen_port()
                url = 'http://' + ip + ':' + str(port) + '/announce/'
            return url
        finally:
            self.sesslock.release()

    def get_internal_tracker_dir(self):
        """ Returns the directory containing the torrents tracked by the internal
        tracker (and associated databases).
        @return An absolute path. """
        # Called by any thread
        self.sesslock.acquire()
        try:
            if self.sessconfig['state_dir'] is None:
                return None
            else:
                return os.path.join(self.sessconfig['state_dir'], STATEDIR_ITRACKER_DIR)
        finally:
            self.sesslock.release()

    def add_to_internal_tracker(self, tdef):
        """ Add a torrent def to the list of torrents tracked by the internal
        tracker. Use this method to use the Session as a standalone tracker.
        @param tdef A finalized TorrentDef.
        """
        # Called by any thread
        self.sesslock.acquire()
        try:
            infohash = tdef.get_infohash()
            filename = self.get_internal_tracker_torrentfilename(infohash)
            tdef.save(filename)

            print >> sys.stderr, "Session: add_to_int_tracker: saving to", filename, "url-compat", tdef.get_url_compat()

            # Bring to attention of Tracker thread
            self.lm.tracker_rescan_dir()
        finally:
            self.sesslock.release()

    def remove_from_internal_tracker(self, tdef):
        """ Remove a torrent def from the list of torrents tracked by the
        internal tracker. Use this method to use the Session as a standalone
        tracker.
        @param tdef A finalized TorrentDef.
        """
        infohash = tdef.get_infohash()
        self.remove_from_internal_tracker_by_infohash(infohash)

    def remove_from_internal_tracker_by_infohash(self, infohash):
        """ Remove a torrent def from the list of torrents tracked by the
        internal tracker. Use this method to use the Session as a standalone
        tracker.
        @param infohash Identifier of the torrent def to remove.
        """
        # Called by any thread
        self.sesslock.acquire()
        try:
            filename = self.get_internal_tracker_torrentfilename(infohash)
            if DEBUG:
                print >> sys.stderr, "Session: removing itracker entry", filename
            if os.access(filename, os.F_OK):
                os.remove(filename)
            # Bring to attention of Tracker thread
            self.lm.tracker_rescan_dir()
        finally:
            self.sesslock.release()

    #
=======
>>>>>>> cb7d87f8
    # Notification of events in the Session
    #
    def add_observer(self, func, subject, changeTypes=[NTFY_UPDATE, NTFY_INSERT, NTFY_DELETE], objectID=None, cache=0):
        """ Add an observer function function to the Session. The observer
        function will be called when one of the specified events (changeTypes)
        occurs on the specified subject.

        The function will be called by a popup thread which can be used
        indefinitely (within reason) by the higher level code.

        @param func The observer function. It should accept as its first argument
        the subject, as second argument the changeType, as third argument an
        objectID (e.g. the primary key in the observed database) and an
        optional list of arguments.
        @param subject The subject to observe, one of NTFY_* subjects (see
        simpledefs).
        @param changeTypes The list of events to be notified of one of NTFY_*
        events.
        @param objectID The specific object in the subject to monitor (e.g. a
        specific primary key in a database to monitor for updates.)
        @param cache The time to bundle/cache events matching this function

        TODO: Jelle will add per-subject/event description here ;o)

        """
        # Called by any thread
        self.uch.notifier.add_observer(func, subject, changeTypes, objectID, cache=cache)  # already threadsafe

    def remove_observer(self, func):
        """ Remove observer function. No more callbacks will be made.
        @param func The observer function to remove. """
        # Called by any thread
        self.uch.notifier.remove_observer(func)  # already threadsafe

    def open_dbhandler(self, subject):
        """ Opens a connection to the specified database. Only the thread
        calling this method may use this connection. The connection must be
        closed with close_dbhandler() when this thread exits.

        @param subject The database to open. Must be one of the subjects
        specified here.
        @return A reference to a DBHandler class for the specified subject or
        None when the Session was not started with megacaches enabled.
        <pre> NTFY_PEERS -> PeerDBHandler
        NTFY_TORRENTS -> TorrentDBHandler
        NTFY_MYPREFERENCES -> MyPreferenceDBHandler
        NTFY_VOTECAST -> VotecastDBHandler
        NTFY_CHANNELCAST -> ChannelCastDBHandler
        </pre>
        """
        if not self.get_megacache():
            raise OperationNotEnabledByConfigurationException()

        # Called by any thread
        self.sesslock.acquire()
        try:
            if subject == NTFY_PEERS:
                return self.lm.peer_db
            elif subject == NTFY_TORRENTS:
                return self.lm.torrent_db
            elif subject == NTFY_MYPREFERENCES:
                return self.lm.mypref_db
            elif subject == NTFY_SEEDINGSTATS:
                return self.lm.seedingstats_db
            elif subject == NTFY_SEEDINGSTATSSETTINGS:
                return self.lm.seedingstatssettings_db
            elif subject == NTFY_VOTECAST:
                return self.lm.votecast_db
            elif subject == NTFY_CHANNELCAST:
                return self.lm.channelcast_db
            else:
                raise ValueError('Cannot open DB subject: ' + subject)
        finally:
            self.sesslock.release()

<<<<<<< HEAD

=======
>>>>>>> cb7d87f8
    def close_dbhandler(self, dbhandler):
        """ Closes the given database connection """
        dbhandler.close()

    #
    # Persistence and shutdown
    #
    def load_checkpoint(self, initialdlstatus=None, initialdlstatus_dict={}):
        """ Restart Downloads from checkpoint, if any.

        This method allows the API user to manage restoring downloads.
        E.g. a video player that wants to start the torrent the user clicked
        on first, and only then restart any sleeping torrents (e.g. seeding).
        The optional initialdlstatus parameter can be set to DLSTATUS_STOPPED
        to restore all the Downloads in DLSTATUS_STOPPED state.
        The options initialdlstatus_dict parameter can be used to specify a
        state overriding the initaldlstatus parameter per download id.
        """
        self.lm.load_checkpoint(initialdlstatus, initialdlstatus_dict)

    def checkpoint(self):
        """ Saves the internal session state to the Session's state dir. """
        # Called by any thread
        self.checkpoint_shutdown(stop=False, checkpoint=True, gracetime=None, hacksessconfcheckpoint=False)

<<<<<<< HEAD
=======
    def start(self):
        """ Create the LaunchManyCore instance and start it"""

        # Create handler for calling back the user via separate threads
        self.uch = UserCallbackHandler(self)

        # Create engine with network thread
        self.lm = TriblerLaunchMany()
        self.lm.register(self, self.sesslock)
        self.lm.start()

>>>>>>> cb7d87f8
    def shutdown(self, checkpoint=True, gracetime=2.0, hacksessconfcheckpoint=True):
        """ Checkpoints the session and closes it, stopping the download engine.
        @param checkpoint Whether to checkpoint the Session state on shutdown.
        @param gracetime Time to allow for graceful shutdown + signoff (seconds).
        """
        # Called by any thread
        self.lm.early_shutdown()
        self.checkpoint_shutdown(stop=True, checkpoint=checkpoint, gracetime=gracetime, hacksessconfcheckpoint=hacksessconfcheckpoint)
        # Arno, 2010-08-09: now shutdown after gracetime
<<<<<<< HEAD
        # self.uch.shutdown()
=======
        self.uch.shutdown()
>>>>>>> cb7d87f8

    def has_shutdown(self):
        """ Whether the Session has completely shutdown, i.e., its internal
        threads are finished and it is safe to quit the process the Session
        is running in.
        @return A Boolean.
        """
        return self.lm.sessdoneflag.isSet()

    def get_downloads_pstate_dir(self):
        """ Returns the directory in which to checkpoint the Downloads in this
        Session. """
        # Called by network thread
        self.sesslock.acquire()
        try:
            return os.path.join(self.sessconfig['state_dir'], STATEDIR_DLPSTATE_DIR)
        finally:
            self.sesslock.release()

    def download_torrentfile(self, infohash=None, roothash=None, usercallback=None, prio=0):
        """ Try to download the torrentfile without a known source.
        A possible source could be the DHT.
        If the torrent is succesfully
        received, the usercallback method is called with the infohash as first
        and the contents of the torrentfile (bencoded dict) as second parameter.
        If the torrent could not be obtained, the callback is not called.
        The torrent will have been added to the TorrentDBHandler (if enabled)
        at the time of the call.
        @param infohash The infohash of the torrent.
        @param usercallback A function adhering to the above spec.
        """
        if not self.lm.rtorrent_handler:
            raise OperationNotEnabledByConfigurationException()

<<<<<<< HEAD
        rtorrent_handler = RemoteTorrentHandler.getInstance()
        rtorrent_handler.download_torrent(None, infohash, roothash, usercallback, prio)
=======
        self.lm.rtorrent_handler.download_torrent(None, infohash, roothash, usercallback, prio)
>>>>>>> cb7d87f8

    def download_torrentfile_from_peer(self, candidate, infohash=None, roothash=None, usercallback=None, prio=0):
        """ Ask the designated peer to send us the torrentfile for the torrent
        identified by the passed infohash. If the torrent is succesfully
        received, the usercallback method is called with the infohash as first
        and the contents of the torrentfile (bencoded dict) as second parameter.
        If the torrent could not be obtained, the callback is not called.
        The torrent will have been added to the TorrentDBHandler (if enabled)
        at the time of the call.

        @param permid The PermID of the peer to query.
        @param infohash The infohash of the torrent.
        @param usercallback A function adhering to the above spec.
        """
        if not self.lm.rtorrent_handler:
            raise OperationNotEnabledByConfigurationException()

<<<<<<< HEAD
        rtorrent_handler = RemoteTorrentHandler.getInstance()
        rtorrent_handler.download_torrent(candidate, infohash, roothash, usercallback, prio)
=======
        self.lm.rtorrent_handler.download_torrent(candidate, infohash, roothash, usercallback, prio)
>>>>>>> cb7d87f8

    def download_torrentmessages_from_peer(self, candidate, infohashes, usercallback, prio=0):
        """ Ask the designated peer to send us the torrentfile for the torrent
        identified by the passed infohash. If the torrent is succesfully
        received, the usercallback method is called with the infohash as first
        and the contents of the torrentfile (bencoded dict) as second parameter.
        If the torrent could not be obtained, the callback is not called.
        The torrent will have been added to the TorrentDBHandler (if enabled)
        at the time of the call.

        @param permid The PermID of the peer to query.
        @param infohash The infohash of the torrent.
        @param usercallback A function adhering to the above spec.
        """
        if not self.lm.rtorrent_handler:
            raise OperationNotEnabledByConfigurationException()

<<<<<<< HEAD
        rtorrent_handler = RemoteTorrentHandler.getInstance()
        rtorrent_handler.download_torrentmessages(candidate, infohashes, usercallback, prio)
=======
        self.lm.rtorrent_handler.download_torrentmessages(candidate, infohashes, usercallback, prio)

    def get_dispersy_instance(self):
        if not self.get_dispersy():
            raise OperationNotEnabledByConfigurationException()

        return self.lm.dispersy

    def get_swift_process(self):
        if not self.get_swift_proc():
            raise OperationNotEnabledByConfigurationException()

        return self.lm.swift_process
>>>>>>> cb7d87f8

    #
    # Internal persistence methods
    #
    def checkpoint_shutdown(self, stop, checkpoint, gracetime, hacksessconfcheckpoint):
        """ Checkpoints the Session and optionally shuts down the Session.
        @param stop Whether to shutdown the Session as well.
        @param checkpoint Whether to checkpoint at all, or just to stop.
        @param gracetime Time to allow for graceful shutdown + signoff (seconds).
        """
        # Called by any thread
        self.sesslock.acquire()
        try:
            # Arno: Make checkpoint optional on shutdown. At the moment setting
            # the config at runtime is not possible (see SessionRuntimeConfig)
            # so this has little use, and interferes with our way of
            # changing the startup config, which is to write a new
            # config to disk that will be read at start up.
            if hacksessconfcheckpoint:
                try:
                    self.save_pstate_sessconfig()
<<<<<<< HEAD
                except Exception, e:
=======
                except Exception as e:
>>>>>>> cb7d87f8
                    self.lm.rawserver_nonfatalerrorfunc(e)

            # Checkpoint all Downloads and stop NetworkThread
            if DEBUG or stop:
                print >> sys.stderr, "Session: checkpoint_shutdown"
            self.lm.checkpoint(stop=stop, checkpoint=checkpoint, gracetime=gracetime)
        finally:
            self.sesslock.release()

    def save_pstate_sessconfig(self):
        """ Save the runtime SessionConfig to disk """
        # Called by any thread
        sscfg = self.get_current_startup_config_copy()
        cfgfilename = Session.get_default_config_filename(sscfg.get_state_dir())
        sscfg.save(cfgfilename)

    def get_default_config_filename(state_dir):
        """ Return the name of the file where a session config is saved by default.
        @return A filename
        """
        return os.path.join(state_dir, STATEDIR_SESSCONFIG)
<<<<<<< HEAD
    get_default_config_filename = staticmethod(get_default_config_filename)


    def get_internal_tracker_torrentfilename(self, infohash):
        """ Return the absolute pathname of the torrent file used by the
        internal tracker.
        @return A filename
        """
        trackerdir = self.get_internal_tracker_dir()
        basename = binascii.hexlify(infohash) + '.torrent'  # ignore .tribe stuff, not vital
        return os.path.join(trackerdir, basename)

    def get_nat_type(self, callback=None):
        """ Return the type of Network Address Translator (NAT) detected.

        When a callback parameter is supplied it will always be
        called. When the NAT-type is already known the callback will
        be made instantly. Otherwise, the callback will be made when
        the NAT discovery has finished.

        The callback will be called by a popup thread which can be used
        indefinitely (within reason) by the higher level code.

        Return values:
        "Blocked"
        "Open Internet"
        "Restricted Cone Firewall"
        "Port Restricted Cone Firewall"
        "Full Cone NAT"
        "Restricted Cone NAT"
        "Port Restricted Cone NAT"
        "Symmetric NAT"
        "Unknown NAT/Firewall"

        @param callback Optional callback used to notify the NAT type
        @return String
        """
        # TODO: define constants in simpledefs for these
        # Called by any thread
        self.sesslock.acquire()
        try:
            from Tribler.Core.NATFirewall.ConnectionCheck import ConnectionCheck

            return ConnectionCheck.getInstance(self).get_nat_type(callback=callback)
        finally:
            self.sesslock.release()
=======
    get_default_config_filename = staticmethod(get_default_config_filename)
>>>>>>> cb7d87f8
<|MERGE_RESOLUTION|>--- conflicted
+++ resolved
@@ -43,10 +43,6 @@
     """
     __single = None
 
-<<<<<<< HEAD
-
-=======
->>>>>>> cb7d87f8
     def __init__(self, scfg=None, ignore_singleton=False):
         """
         A Session object is created which is configured following a copy of the
@@ -85,26 +81,6 @@
             # Work from copy
             self.sessconfig = copy.copy(scfg.sessconfig)
 
-<<<<<<< HEAD
-        # Niels: 11/05/2012, turning off overlay
-        self.sessconfig['overlay'] = 0
-        self.sessconfig['crawler'] = 0
-
-        # Create dir for session state, if not exist
-        state_dir = self.sessconfig['state_dir']
-        if state_dir and not os.path.isdir(state_dir):
-            try:
-                os.makedirs(state_dir)
-            except:
-                state_dir = None
-
-        if state_dir is None:
-            state_dir = Session.get_default_state_dir()
-            self.sessconfig['state_dir'] = state_dir
-
-            if not os.path.isdir(state_dir):
-                os.makedirs(state_dir)
-=======
         def create_dir(fullpath):
             if not os.path.isdir(fullpath):
                 os.makedirs(fullpath)
@@ -113,21 +89,13 @@
             dirname = config.get(name, None)
             if dirname is None:
                 config[name] = default_dir
->>>>>>> cb7d87f8
 
             create_dir(config[name])
 
-<<<<<<< HEAD
-        collected_subtitles_dir = self.sessconfig.get('subtitles_collecting_dir', None)
-        if not collected_subtitles_dir:
-            collected_subtitles_dir = os.path.join(self.sessconfig['state_dir'], STATEDIR_SUBSCOLL_DIR)
-            self.sessconfig['subtitles_collecting_dir'] = collected_subtitles_dir
-=======
         set_and_create_dir(self.sessconfig, 'state_dir', Session.get_default_state_dir())
         set_and_create_dir(self.sessconfig, 'torrent_collecting_dir', os.path.join(self.sessconfig['state_dir'], STATEDIR_TORRENTCOLL_DIR))
         set_and_create_dir(self.sessconfig, 'swiftmetadir', os.path.join(self.sessconfig['state_dir'], STATEDIR_SWIFTRESEED_DIR))
         set_and_create_dir(self.sessconfig, 'peer_icon_path', os.path.join(self.sessconfig['state_dir'], STATEDIR_PEERICON_DIR))
->>>>>>> cb7d87f8
 
         create_dir(os.path.join(self.sessconfig['state_dir'], STATEDIR_DLPSTATE_DIR))
 
@@ -141,17 +109,12 @@
         if self.sessconfig['nickname'] == '__default_name__':
             self.sessconfig['nickname'] = socket.gethostname()
 
-<<<<<<< HEAD
-        # Core init
-        # print >>sys.stderr,'Session: __init__ config is', self.sessconfig
-=======
         # SWIFTPROC
         if self.sessconfig['swiftpath'] is None:
             if sys.platform == "win32":
                 self.sessconfig['swiftpath'] = os.path.join(self.sessconfig['install_dir'], "swift.exe")
             else:
                 self.sessconfig['swiftpath'] = os.path.join(self.sessconfig['install_dir'], "swift")
->>>>>>> cb7d87f8
 
         if GOTM2CRYPTO:
             permidmod.init()
@@ -173,83 +136,10 @@
                 pubfilename = os.path.join(self.sessconfig['state_dir'], 'ecpub.pem')
                 permidmod.save_keypair(self.keypair, pairfilename)
                 permidmod.save_pub_key(self.keypair, pubfilename)
-<<<<<<< HEAD
-
-        # 2. Downloads persistent state dir
-        dlpstatedir = os.path.join(self.sessconfig['state_dir'], STATEDIR_DLPSTATE_DIR)
-        if not os.path.isdir(dlpstatedir):
-            os.mkdir(dlpstatedir)
-
-        # 3. tracker
-        trackerdir = self.get_internal_tracker_dir()
-        if not os.path.exists(trackerdir):
-            os.mkdir(trackerdir)
-
-        if self.sessconfig['tracker_dfile'] is None:
-            self.sessconfig['tracker_dfile'] = os.path.join(trackerdir, 'tracker.db')
-
-        if self.sessconfig['tracker_allowed_dir'] is None:
-            self.sessconfig['tracker_allowed_dir'] = trackerdir
-
-        if self.sessconfig['tracker_logfile'] is None:
-            if sys.platform == "win32":
-                # Not "Nul:" but "nul" is /dev/null on Win32
-                sink = 'nul'
-            else:
-                sink = '/dev/null'
-            self.sessconfig['tracker_logfile'] = sink
-
-        # 5. peer_icon_path
-        if self.sessconfig['peer_icon_path'] is None:
-            self.sessconfig['peer_icon_path'] = os.path.join(self.sessconfig['state_dir'], STATEDIR_PEERICON_DIR)
-            if not os.path.isdir(self.sessconfig['peer_icon_path']):
-                os.mkdir(self.sessconfig['peer_icon_path'])
-
-        # 6. Poor man's versioning of SessionConfig, add missing
-        # default values. Really should use PERSISTENTSTATE_CURRENTVERSION
-        # and do conversions.
-        for key, defvalue in sessdefaults.iteritems():
-            if key not in self.sessconfig:
-                self.sessconfig[key] = defvalue
-
-        if not 'live_aux_seeders' in self.sessconfig:
-            # Poor man's versioning, really should update PERSISTENTSTATE_CURRENTVERSION
-            self.sessconfig['live_aux_seeders'] = sessdefaults['live_aux_seeders']
-
-        if not 'nat_detect' in self.sessconfig:
-            self.sessconfig['nat_detect'] = sessdefaults['nat_detect']
-        if not 'puncturing_internal_port' in self.sessconfig:
-            self.sessconfig['puncturing_internal_port'] = sessdefaults['puncturing_internal_port']
-        if not 'stun_servers' in self.sessconfig:
-            self.sessconfig['stun_servers'] = sessdefaults['stun_servers']
-        if not 'pingback_servers' in self.sessconfig:
-            self.sessconfig['pingback_servers'] = sessdefaults['pingback_servers']
-        if not 'mainline_dht' in self.sessconfig:
-            self.sessconfig['mainline_dht'] = sessdefaults['mainline_dht']
-
-        # SWIFTPROC
-        if self.sessconfig['swiftpath'] is None:
-            if sys.platform == "win32":
-                self.sessconfig['swiftpath'] = os.path.join(self.sessconfig['install_dir'], "swift.exe")
-            else:
-                self.sessconfig['swiftpath'] = os.path.join(self.sessconfig['install_dir'], "swift")
-=======
->>>>>>> cb7d87f8
 
         # Checkpoint startup config
         self.save_pstate_sessconfig()
 
-<<<<<<< HEAD
-        # Create handler for calling back the user via separate threads
-        self.uch = UserCallbackHandler(self)
-
-        # Create engine with network thread
-        self.lm = TriblerLaunchMany()
-        self.lm.register(self, self.sesslock)
-        self.lm.start()
-
-=======
->>>>>>> cb7d87f8
     #
     # Class methods
     #
@@ -319,10 +209,6 @@
         else:
             # SWIFTPROC
             return self.lm.swift_add(cdef, dcfg, initialdlstatus=initialdlstatus, hidden=hidden)
-<<<<<<< HEAD
-
-=======
->>>>>>> cb7d87f8
 
     def resume_download_from_file(self, filename):
         """
@@ -387,12 +273,7 @@
         self.lm.remove_id(id)
         self.uch.perform_removestate_callback(id, [], False)
 
-<<<<<<< HEAD
-
-    def set_download_states_callback(self, usercallback, getpeerlist=False):
-=======
     def set_download_states_callback(self, usercallback, getpeerlist=None):
->>>>>>> cb7d87f8
         """
         See Download.set_state_callback. Calls usercallback with a list of
         DownloadStates, one for each Download in the Session as first argument.
@@ -406,12 +287,7 @@
 
         @param usercallback A function adhering to the above spec.
         """
-<<<<<<< HEAD
-        self.lm.set_download_states_callback(usercallback, getpeerlist)
-
-=======
         self.lm.set_download_states_callback(usercallback, getpeerlist or [])
->>>>>>> cb7d87f8
 
     #
     # Config parameters that only exist at runtime
@@ -463,90 +339,6 @@
             self.sesslock.release()
 
     #
-<<<<<<< HEAD
-    # Internal tracker
-    #
-    def get_internal_tracker_url(self):
-        """ Returns the announce URL for the internal tracker.
-        @return URL """
-        # Called by any thread
-        self.sesslock.acquire()
-        try:
-            url = None
-            if 'tracker_url' in self.sessconfig:
-                url = self.sessconfig['tracker_url']  # user defined override, e.g. specific hostname
-            if url is None:
-                ip = self.lm.get_ext_ip()
-                port = self.get_listen_port()
-                url = 'http://' + ip + ':' + str(port) + '/announce/'
-            return url
-        finally:
-            self.sesslock.release()
-
-    def get_internal_tracker_dir(self):
-        """ Returns the directory containing the torrents tracked by the internal
-        tracker (and associated databases).
-        @return An absolute path. """
-        # Called by any thread
-        self.sesslock.acquire()
-        try:
-            if self.sessconfig['state_dir'] is None:
-                return None
-            else:
-                return os.path.join(self.sessconfig['state_dir'], STATEDIR_ITRACKER_DIR)
-        finally:
-            self.sesslock.release()
-
-    def add_to_internal_tracker(self, tdef):
-        """ Add a torrent def to the list of torrents tracked by the internal
-        tracker. Use this method to use the Session as a standalone tracker.
-        @param tdef A finalized TorrentDef.
-        """
-        # Called by any thread
-        self.sesslock.acquire()
-        try:
-            infohash = tdef.get_infohash()
-            filename = self.get_internal_tracker_torrentfilename(infohash)
-            tdef.save(filename)
-
-            print >> sys.stderr, "Session: add_to_int_tracker: saving to", filename, "url-compat", tdef.get_url_compat()
-
-            # Bring to attention of Tracker thread
-            self.lm.tracker_rescan_dir()
-        finally:
-            self.sesslock.release()
-
-    def remove_from_internal_tracker(self, tdef):
-        """ Remove a torrent def from the list of torrents tracked by the
-        internal tracker. Use this method to use the Session as a standalone
-        tracker.
-        @param tdef A finalized TorrentDef.
-        """
-        infohash = tdef.get_infohash()
-        self.remove_from_internal_tracker_by_infohash(infohash)
-
-    def remove_from_internal_tracker_by_infohash(self, infohash):
-        """ Remove a torrent def from the list of torrents tracked by the
-        internal tracker. Use this method to use the Session as a standalone
-        tracker.
-        @param infohash Identifier of the torrent def to remove.
-        """
-        # Called by any thread
-        self.sesslock.acquire()
-        try:
-            filename = self.get_internal_tracker_torrentfilename(infohash)
-            if DEBUG:
-                print >> sys.stderr, "Session: removing itracker entry", filename
-            if os.access(filename, os.F_OK):
-                os.remove(filename)
-            # Bring to attention of Tracker thread
-            self.lm.tracker_rescan_dir()
-        finally:
-            self.sesslock.release()
-
-    #
-=======
->>>>>>> cb7d87f8
     # Notification of events in the Session
     #
     def add_observer(self, func, subject, changeTypes=[NTFY_UPDATE, NTFY_INSERT, NTFY_DELETE], objectID=None, cache=0):
@@ -622,10 +414,6 @@
         finally:
             self.sesslock.release()
 
-<<<<<<< HEAD
-
-=======
->>>>>>> cb7d87f8
     def close_dbhandler(self, dbhandler):
         """ Closes the given database connection """
         dbhandler.close()
@@ -651,8 +439,6 @@
         # Called by any thread
         self.checkpoint_shutdown(stop=False, checkpoint=True, gracetime=None, hacksessconfcheckpoint=False)
 
-<<<<<<< HEAD
-=======
     def start(self):
         """ Create the LaunchManyCore instance and start it"""
 
@@ -664,7 +450,6 @@
         self.lm.register(self, self.sesslock)
         self.lm.start()
 
->>>>>>> cb7d87f8
     def shutdown(self, checkpoint=True, gracetime=2.0, hacksessconfcheckpoint=True):
         """ Checkpoints the session and closes it, stopping the download engine.
         @param checkpoint Whether to checkpoint the Session state on shutdown.
@@ -674,11 +459,7 @@
         self.lm.early_shutdown()
         self.checkpoint_shutdown(stop=True, checkpoint=checkpoint, gracetime=gracetime, hacksessconfcheckpoint=hacksessconfcheckpoint)
         # Arno, 2010-08-09: now shutdown after gracetime
-<<<<<<< HEAD
-        # self.uch.shutdown()
-=======
         self.uch.shutdown()
->>>>>>> cb7d87f8
 
     def has_shutdown(self):
         """ Whether the Session has completely shutdown, i.e., its internal
@@ -713,12 +494,7 @@
         if not self.lm.rtorrent_handler:
             raise OperationNotEnabledByConfigurationException()
 
-<<<<<<< HEAD
-        rtorrent_handler = RemoteTorrentHandler.getInstance()
-        rtorrent_handler.download_torrent(None, infohash, roothash, usercallback, prio)
-=======
         self.lm.rtorrent_handler.download_torrent(None, infohash, roothash, usercallback, prio)
->>>>>>> cb7d87f8
 
     def download_torrentfile_from_peer(self, candidate, infohash=None, roothash=None, usercallback=None, prio=0):
         """ Ask the designated peer to send us the torrentfile for the torrent
@@ -736,12 +512,7 @@
         if not self.lm.rtorrent_handler:
             raise OperationNotEnabledByConfigurationException()
 
-<<<<<<< HEAD
-        rtorrent_handler = RemoteTorrentHandler.getInstance()
-        rtorrent_handler.download_torrent(candidate, infohash, roothash, usercallback, prio)
-=======
         self.lm.rtorrent_handler.download_torrent(candidate, infohash, roothash, usercallback, prio)
->>>>>>> cb7d87f8
 
     def download_torrentmessages_from_peer(self, candidate, infohashes, usercallback, prio=0):
         """ Ask the designated peer to send us the torrentfile for the torrent
@@ -759,10 +530,6 @@
         if not self.lm.rtorrent_handler:
             raise OperationNotEnabledByConfigurationException()
 
-<<<<<<< HEAD
-        rtorrent_handler = RemoteTorrentHandler.getInstance()
-        rtorrent_handler.download_torrentmessages(candidate, infohashes, usercallback, prio)
-=======
         self.lm.rtorrent_handler.download_torrentmessages(candidate, infohashes, usercallback, prio)
 
     def get_dispersy_instance(self):
@@ -776,7 +543,6 @@
             raise OperationNotEnabledByConfigurationException()
 
         return self.lm.swift_process
->>>>>>> cb7d87f8
 
     #
     # Internal persistence methods
@@ -798,11 +564,7 @@
             if hacksessconfcheckpoint:
                 try:
                     self.save_pstate_sessconfig()
-<<<<<<< HEAD
-                except Exception, e:
-=======
                 except Exception as e:
->>>>>>> cb7d87f8
                     self.lm.rawserver_nonfatalerrorfunc(e)
 
             # Checkpoint all Downloads and stop NetworkThread
@@ -824,53 +586,4 @@
         @return A filename
         """
         return os.path.join(state_dir, STATEDIR_SESSCONFIG)
-<<<<<<< HEAD
-    get_default_config_filename = staticmethod(get_default_config_filename)
-
-
-    def get_internal_tracker_torrentfilename(self, infohash):
-        """ Return the absolute pathname of the torrent file used by the
-        internal tracker.
-        @return A filename
-        """
-        trackerdir = self.get_internal_tracker_dir()
-        basename = binascii.hexlify(infohash) + '.torrent'  # ignore .tribe stuff, not vital
-        return os.path.join(trackerdir, basename)
-
-    def get_nat_type(self, callback=None):
-        """ Return the type of Network Address Translator (NAT) detected.
-
-        When a callback parameter is supplied it will always be
-        called. When the NAT-type is already known the callback will
-        be made instantly. Otherwise, the callback will be made when
-        the NAT discovery has finished.
-
-        The callback will be called by a popup thread which can be used
-        indefinitely (within reason) by the higher level code.
-
-        Return values:
-        "Blocked"
-        "Open Internet"
-        "Restricted Cone Firewall"
-        "Port Restricted Cone Firewall"
-        "Full Cone NAT"
-        "Restricted Cone NAT"
-        "Port Restricted Cone NAT"
-        "Symmetric NAT"
-        "Unknown NAT/Firewall"
-
-        @param callback Optional callback used to notify the NAT type
-        @return String
-        """
-        # TODO: define constants in simpledefs for these
-        # Called by any thread
-        self.sesslock.acquire()
-        try:
-            from Tribler.Core.NATFirewall.ConnectionCheck import ConnectionCheck
-
-            return ConnectionCheck.getInstance(self).get_nat_type(callback=callback)
-        finally:
-            self.sesslock.release()
-=======
-    get_default_config_filename = staticmethod(get_default_config_filename)
->>>>>>> cb7d87f8
+    get_default_config_filename = staticmethod(get_default_config_filename)