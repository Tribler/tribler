--- conflicted
+++ resolved
@@ -5,15 +5,13 @@
 # To use the Tribler Core just do:
 # from Tribler.Core.API import *
 #
-""" Tribler Core API v1.0.8, Mar 2011. Import this to use the API """
+""" Tribler Core API v1.0.9, Jun 2011. Import this to use the API """
 
 # History:
-<<<<<<< HEAD
-# 1.0.8      Added: query_peers to Session, allows you to query a subset of peers
-#            which if not connected will connected to. Otherwise equal to 
+# 1.0.9      Added: query_peers to Session, allows you to query a subset of peers
+#            which if not connected will connected to. Otherwise equal to
 #            query_connected_peers
-=======
-# 1.0.8:      Renamed set_proxy_mode/get_proxy_mode to set_doe_mode/get_doe_mode in
+# 1.0.8:     Renamed set_proxy_mode/get_proxy_mode to set_doe_mode/get_doe_mode in
 #            DownloadConfig and DownloadRuntimeConfig. Renamed set_no_helpers/
 #            get_no_helpers to set_no_proxies/get_no_proxies in DownloadConfig and
 #            DownloadRuntimeConfig. Renamed set_coopdl_role/get_coopdl_role to
@@ -22,7 +20,6 @@
 #            Removed set_download_help/get_download_help from the SessionConfig
 #            and SessionRuntimeConfig. Renamed set_coopdlconfig/get_coopdlconfig to
 #            set_proxy_default_dlcfg/get_proxy_default_dlcfg in SessionConfig.
->>>>>>> 16bedadc
 #
 # 1.0.7      Released with Next-Share M32
 #
