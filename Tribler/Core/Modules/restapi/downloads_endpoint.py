--- conflicted
+++ resolved
@@ -1,11 +1,8 @@
-import json
 import os
 from binascii import unhexlify
 from urllib.parse import unquote_plus
 from urllib.request import url2pathname
 
-from aiohttp import web
-
 from libtorrent import bencode, create_torrent
 
 from pony.orm import db_session
@@ -13,20 +10,22 @@
 from Tribler.Core.Config.download_config import DownloadConfig
 from Tribler.Core.Modules.MetadataStore.serialization import CHANNEL_TORRENT
 from Tribler.Core.Modules.MetadataStore.store import UNKNOWN_CHANNEL, UPDATED_OUR_VERSION
-from Tribler.Core.Modules.restapi.rest_endpoint import (HTTP_BAD_REQUEST, HTTP_INTERNAL_SERVER_ERROR, HTTP_NOT_FOUND,
-                                                        RESTEndpoint, RESTResponse)
+from Tribler.Core.Modules.restapi.rest_endpoint import (
+    HTTP_BAD_REQUEST,
+    HTTP_INTERNAL_SERVER_ERROR,
+    HTTP_NOT_FOUND,
+    RESTEndpoint,
+    RESTResponse,
+)
 from Tribler.Core.Modules.restapi.util import return_handled_exception
 from Tribler.Core.Utilities.torrent_utils import get_info_from_handle
-<<<<<<< HEAD
-from Tribler.Core.Utilities.unicode import hexlify
-=======
-from Tribler.Core.Utilities.unicode import ensure_unicode, hexlify, recursive_unicode
-from Tribler.Core.Utilities.utilities import unichar_string
->>>>>>> a3d04b36
+from Tribler.Core.Utilities.unicode import ensure_unicode, hexlify
 from Tribler.Core.exceptions import InvalidSignatureException
 from Tribler.Core.simpledefs import DLMODE_VOD, DOWNLOAD, UPLOAD, dlstatus_strings
 from Tribler.pyipv8.ipv8.messaging.anonymization.tunnel import CIRCUIT_ID_PORT
 from Tribler.util import cast_to_unicode_utf8
+
+from aiohttp import web
 
 
 def _safe_extended_peer_info(ext_peer_info):
@@ -40,12 +39,7 @@
     if not ext_peer_info:
         ext_peer_info = u''
     try:
-<<<<<<< HEAD
-        json.dumps(ext_peer_info)
-        return ext_peer_info
-=======
         return ensure_unicode(ext_peer_info, "utf8")
->>>>>>> a3d04b36
     except UnicodeDecodeError:
         # We might have some special unicode characters in here
         return u''.join([chr(ord(c)) for c in ext_peer_info])
@@ -455,11 +449,7 @@
             if state == "resume":
                 await download.restart()
             elif state == "stop":
-<<<<<<< HEAD
                 await download.stop(user_stopped=True)
-=======
-                download.stop(user_stopped=True)
->>>>>>> a3d04b36
             elif state == "recheck":
                 download.force_recheck()
             elif state == "move_storage":
