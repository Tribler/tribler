--- conflicted
+++ resolved
@@ -5,20 +5,16 @@
 import os
 from hashlib import sha1
 
-import aiohttp
-
 import libtorrent as lt
 from libtorrent import bencode
 
 from Tribler.Core.Utilities import maketorrent
 from Tribler.Core.Utilities.torrent_utils import create_torrent_file
 from Tribler.Core.Utilities.unicode import ensure_unicode
-<<<<<<< HEAD
-from Tribler.Core.Utilities.utilities import is_valid_url, parse_magnetlink
-=======
-from Tribler.Core.Utilities.utilities import bdecode_compat, http_get, is_valid_url, parse_magnetlink
->>>>>>> a3d04b36
+from Tribler.Core.Utilities.utilities import bdecode_compat, is_valid_url, parse_magnetlink
 from Tribler.Core.simpledefs import INFOHASH_LENGTH
+
+import aiohttp
 
 
 def escape_as_utf8(string, encoding='utf8'):
@@ -380,12 +376,8 @@
                     # Try to convert the names in path to unicode,
                     # assuming that it was encoded as utf-8
                     try:
-<<<<<<< HEAD
-                        yield join(*[str(element) for element in file_dict[b"path"]]), file_dict[b"length"]
-=======
                         yield (join(*[ensure_unicode(element, "UTF-8") for element in file_dict[b"path"]]),
                                file_dict[b"length"])
->>>>>>> a3d04b36
                         continue
                     except UnicodeError:
                         pass
@@ -393,7 +385,7 @@
                     # Try to convert the names in path to unicode,
                     # without specifying the encoding
                     try:
-                        yield join(*[text_type(element) for element in file_dict[b"path"]]), file_dict[b"length"]
+                        yield join(*[str(element) for element in file_dict[b"path"]]), file_dict[b"length"]
                         continue
                     except UnicodeError:
                         pass
