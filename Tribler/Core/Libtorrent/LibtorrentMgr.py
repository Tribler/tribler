--- conflicted
+++ resolved
@@ -8,13 +8,8 @@
 import os
 import tempfile
 import time
-<<<<<<< HEAD
 from asyncio import CancelledError, TimeoutError, shield, wait_for
-=======
-from asyncio import Future
-from binascii import unhexlify
 from copy import deepcopy
->>>>>>> 2ccb63e1
 from distutils.version import LooseVersion
 from shutil import rmtree
 from urllib.request import url2pathname
@@ -449,7 +444,6 @@
         """
         infohash_hex = hexlify(infohash)
         if infohash in self.metainfo_cache:
-<<<<<<< HEAD
             self._logger.info('Returning metainfo from cache for %s', infohash_hex)
             return self.metainfo_cache[infohash]['meta_info']
 
@@ -459,89 +453,6 @@
             self.metainfo_requests[infohash][1] += 1
         elif infohash_hex in self.torrents:
             download = self.torrents[infohash_hex][0]
-=======
-            return succeed(self.metainfo_cache[infohash]['meta_info'])
-        elif infohash not in self.metainfo_requests:
-            future_metainfo = Future()
-
-            # Are we already downloading the torrent? If so, use that handle.
-            # Note that if the download is already in credit mining mode and has not started then it will not
-            # have metadata.
-            if infohash_hex in self.torrents and self.torrents[infohash_hex][0].handle \
-                    and self.torrents[infohash_hex][0].handle.has_metadata():
-                handle = self.torrents[infohash_hex][0].handle
-                self.metainfo_requests[infohash] = (handle, [future_metainfo])
-                self.check_metainfo(infohash_hex)
-                return future_metainfo
-
-            # Flags = 4 (upload mode), should prevent libtorrent from creating files
-            atp = {
-                'save_path': self.metadata_tmpdir,
-                'flags': (lt.add_torrent_params_flags_t.flag_upload_mode),
-                'info_hash': lt.sha1_hash(infohash).to_bytes()
-            }
-
-            try:
-                handle = self.ltsession_metainfo.add_torrent(encode_atp(atp))
-            except TypeError as e:
-                self._logger.warning("Failed to add torrent with infohash %s, "
-                                     "attempting to use it as it is and hoping for the best", infohash_hex)
-                self._logger.warning("Error was: %s", e)
-                atp['info_hash'] = infohash
-                handle = self.ltsession_metainfo.add_torrent(encode_atp(atp))
-
-            self.metainfo_requests[infohash] = (handle, [future_metainfo])
-
-            # if the handle is valid and already has metadata which is the case when torrent already exists in
-            # session then metadata_received_alert is not fired so we call self.check_metainfo() directly here
-            if handle.is_valid() and handle.has_metadata():
-                self.check_metainfo(infohash_hex)
-                return future_metainfo
-
-            self.register_anonymous_task("schedule_check_metainfo", self.check_metainfo, infohash_hex, delay=timeout)
-            return future_metainfo
-        else:
-            # We already have a pending metainfo request for this infohash, add a new Future and return it
-            future = Future()
-            self.metainfo_requests[infohash][1].append(future)
-            return future
-
-    def check_metainfo(self, infohash_hex):
-        """
-        Check whether we have received metainfo for a given infohash.
-        :param infohash_hex: The infohash of the download to lookup, in hex format (because libtorrent gives us these
-                             infohashes in hex)
-        """
-        infohash = unhexlify(infohash_hex)
-        if infohash not in self.metainfo_requests:
-            return
-
-        handle, futures_metainfo = self.metainfo_requests.pop(infohash)
-        if not handle.is_valid() or not handle.has_metadata():
-            self._logger.warning("Handle (valid:%s, metadata:%s) - returning None as metainfo lookup result",
-                                 handle.is_valid(), handle.has_metadata())
-            for future_metainfo in futures_metainfo:
-                future_metainfo.set_result(None)
-            return
-
-        # There seems to be metainfo
-        metainfo = {b"info": bdecode_compat(get_info_from_handle(handle).metadata())}
-        trackers = [tracker.url.encode('utf-8') for tracker in get_info_from_handle(handle).trackers()]
-        peers = []
-        leechers = 0
-        seeders = 0
-        for peer in handle.get_peer_info():
-            peers.append(peer.ip)
-            if peer.progress == 1:
-                seeders += 1
-            else:
-                leechers += 1
-
-        if trackers:
-            if len(trackers) > 1:
-                metainfo[b"announce-list"] = [trackers]
-            metainfo[b"announce"] = trackers[0]
->>>>>>> 2ccb63e1
         else:
             tdef = TorrentDefNoMetainfo(infohash, 'metainfo request')
             dcfg = DownloadConfig()
@@ -593,24 +504,6 @@
                 for alert in ltsession.pop_alerts():
                     self.process_alert(alert, hops=hops)
 
-<<<<<<< HEAD
-=======
-        # We have a separate session for metainfo requests.
-        # For this session we are only interested in the metadata_received_alert.
-        if self.ltsession_metainfo:
-            for alert in self.ltsession_metainfo.pop_alerts():
-                if alert.__class__.__name__ == "metadata_received_alert":
-                    self.check_metainfo(str(alert.handle.info_hash()))
-                elif alert.__class__.__name__ == "dht_pkt_alert":
-                    # We received a raw DHT message - decode it and check whether it is a BEP33 message.
-                    decoded = bdecode_compat(alert.pkt_buf)
-                    if decoded and 'r' in decoded:
-                        if 'BFsd' in decoded['r'] and 'BFpe' in decoded['r']:
-                            self.dht_health_manager.received_bloomfilters(decoded['r']['id'],
-                                                                          bytearray(decoded['r']['BFsd']),
-                                                                          bytearray(decoded['r']['BFpe']))
-
->>>>>>> 2ccb63e1
     async def _check_reachability(self):
         while not self.get_session() and self.get_session().status().has_incoming_connections:
             await asyncio.sleep(5)
