--- conflicted
+++ resolved
@@ -226,13 +226,9 @@
                 self._logger.info("LibtorrentMgr: killing get_metainfo request for %s", infohash)
                 handle, _, _ = self.metainfo_requests.pop(infohash)
                 if handle:
-                    self.ltsession.remove_torrent(handle, 0)
-
-<<<<<<< HEAD
-            handle = ltsession.add_torrent(atp)
-=======
-            handle = self.ltsession.add_torrent(encode_atp(atp))
->>>>>>> d43a0e93
+                    ltsession.remove_torrent(handle, 0)
+
+            handle = ltsession.add_torrent(encode_atp(atp))
             infohash = str(handle.info_hash())
             with self.torlock:
                 if infohash in self.torrents:
@@ -361,12 +357,7 @@
                     atp['url'] = magnet
                 else:
                     atp['info_hash'] = lt.big_number(infohash_bin)
-<<<<<<< HEAD
-                handle = self.ltsession.add_torrent(atp)
-
-=======
                 handle = self.ltsession.add_torrent(encode_atp(atp))
->>>>>>> d43a0e93
                 if notify:
                     self.notifier.notify(NTFY_TORRENTS, NTFY_MAGNET_STARTED, infohash_bin)
 
