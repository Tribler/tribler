--- conflicted
+++ resolved
@@ -342,37 +342,10 @@
         if enable:
             self.vod_seekpos = 0
 
-<<<<<<< HEAD
-            # Define which file to DL in VOD mode
-            self.videoinfo = {'live': self.get_def().get_live()}
-
-            if self.tdef.is_multifile_torrent():
-                if len(self.get_selected_files()) == 0:
-                    raise VODNoFileSelectedInMultifileTorrentException()
-                filename = self.get_selected_files()[0]
-                self.videoinfo['index'] = self.get_def().get_index_of_file_in_files(filename)
-                self.videoinfo['inpath'] = filename
-                self.videoinfo['bitrate'] = self.get_def().get_bitrate(filename)
-
-            else:
-                filename = self.get_def().get_name()
-                self.videoinfo['index'] = 0
-                self.videoinfo['inpath'] = filename
-                self.videoinfo['bitrate'] = self.get_def().get_bitrate()
-
-            self.videoinfo['outpath'] = self.files[self.videoinfo['index']]
-            self.videoinfo['mimetype'] = self.get_mimetype(filename)
-            self.videoinfo['usercallback'] = lambda event, params: self.session.uch.perform_vod_usercallback(self, self.get_video_event_callback(), event, params)
-            # TODO: Niels 06-05-2013 we need a status object reporting buffering etc. should be linked to test_vod
-            self.videoinfo['status'] = None
-
-            self.prebuffsize = max(int(self.videoinfo['outpath'][1] * 0.05), 5 * 1024 * 1024)
-=======
             filename = self.get_selected_files()[0] if self.tdef.is_multifile_torrent() else self.tdef.get_name()
             self.vod_index = self.tdef.get_index_of_file_in_files(filename) if self.tdef.is_multifile_torrent() else 0
 
             self.prebuffsize = max(int(self.get_vod_filesize() * 0.05), 5 * 1024 * 1024)
->>>>>>> b86d1dde
             self.endbuffsize = 1 * 1024 * 1024
 
             self.handle.set_sequential_download(True)
@@ -595,42 +568,17 @@
         self.correctedinfoname = fix_filebasename(self.tdef.get_name_as_unicode())
 
         # Allow correctinfoname to be overwritten for multifile torrents only
-<<<<<<< HEAD
-        if 'files' in metainfo['info'] and self.get_corrected_filename() and self.get_corrected_filename() != '':
-            self.correctedinfoname = self.get_corrected_filename()
-
-        self.files = []
-        if 'files' in metainfo['info']:
-            for x in metainfo['info']['files']:
-                savepath = torrentfilerec2savefilename(x)
-                full = savefilenames2finaldest(self.get_content_dest(), savepath)
-                # Arno: TODO: this sometimes gives too long filenames for
-                # Windows. When fixing this take into account that
-                # Download.get_dest_files() should still produce the same
-                # filenames as your modifications here.
-                self.files.append((full, x['length']))
-        else:
-            self.files.append((self.get_content_dest(), metainfo['info']['length']))
-=======
         if self.get_corrected_filename() and self.get_corrected_filename() != '' and 'files' in self.tdef.get_metainfo()['info']:
             self.correctedinfoname = self.get_corrected_filename()
->>>>>>> b86d1dde
 
     @checkHandleAndSynchronize()
     def set_selected_files(self, selected_files=None):
         if not isinstance(self.tdef, TorrentDefNoMetainfo):
 
-<<<<<<< HEAD
-                if selected_files is None:
-                    selected_files = self.get_selected_files()
-                else:
-                    DownloadConfigInterface.set_selected_files(self, selected_files)
-=======
             if selected_files is None:
                 selected_files = self.get_selected_files()
             else:
                 DownloadConfigInterface.set_selected_files(self, selected_files)
->>>>>>> b86d1dde
 
             is_multifile = len(self.tdef.get_files_as_unicode()) > 1
             commonprefix = os.path.commonprefix([path for path in self.orig_files]) if is_multifile else ''
@@ -669,19 +617,10 @@
 
     @checkHandleAndSynchronize(False)
     def move_storage(self, new_dir):
-<<<<<<< HEAD
-        with self.dllock:
-            if self.handle is not None and not isinstance(self.tdef, TorrentDefNoMetainfo):
-                self.handle.move_storage(new_dir)
-                self.set_dest_dir(new_dir)
-                return True
-        return False
-=======
         if not isinstance(self.tdef, TorrentDefNoMetainfo):
             self.handle.move_storage(new_dir)
             self.set_dest_dir(new_dir)
             return True
->>>>>>> b86d1dde
 
     @checkHandleAndSynchronize()
     def get_save_path(self):
@@ -1034,8 +973,6 @@
         pstate = self.dlconfig.copy()
 
         # Reset unpicklable params
-<<<<<<< HEAD
-        pstate.set('downloadconfig', 'vod_usercallback', None)
         pstate.set('downloadconfig', 'mode', DLMODE_NORMAL)
 
         # Add state stuff
@@ -1043,15 +980,6 @@
             pstate.add_section('state')
         pstate.set('state', 'version', PERSISTENTSTATE_CURRENTVERSION)
         if isinstance(self.tdef, TorrentDefNoMetainfo):
-=======
-        pstate.set('downloadconfig', 'mode', DLMODE_NORMAL)
-
-        # Add state stuff
-        if not pstate.has_section('state'):
-            pstate.add_section('state')
-        pstate.set('state', 'version', PERSISTENTSTATE_CURRENTVERSION)
-        if isinstance(self.tdef, TorrentDefNoMetainfo):
->>>>>>> b86d1dde
             pstate.set('state', 'metainfo', {'infohash': self.tdef.get_infohash(), 'name': self.tdef.get_name_as_unicode(), 'url': self.tdef.get_url()})
         else:
             pstate.set('state', 'metainfo', self.tdef.get_metainfo())
@@ -1087,79 +1015,12 @@
         """ Add a peer address from 3rd source (not tracker, not DHT) to this download.
         @param (hostname_ip,port) tuple
         """
-<<<<<<< HEAD
         if self.handle is not None:
             self.handle.connect_peer(addr, 0)
             return True
         else:
             self.session.lm.rawserver.add_task(lambda: self.add_peer(addr), delay=1.0)
             return False
-
-    # ARNOCOMMENT: better if we removed this from Core, user knows which
-    # file he selected to play, let him figure out MIME type
-    def get_mimetype(self, file):
-        (prefix, ext) = os.path.splitext(file)
-        ext = ext.lower()
-        mimetype = None
-        if sys.platform == 'win32':
-            # TODO: Use Python's mailcap facility on Linux to find player
-            try:
-                from Tribler.Video.utils import win32_retrieve_video_play_command
-
-                [mimetype, playcmd] = win32_retrieve_video_play_command(ext, file)
-                self._logger.debug("LibtorrentDownloadImpl: Win32 reg said MIME type is %s", mimetype)
-            except:
-                print_exc()
-                pass
-        else:
-            try:
-                import mimetypes
-                # homedir = os.path.expandvars('${HOME}')
-                from Tribler.Core.osutils import get_home_dir
-                homedir = get_home_dir()
-                homemapfile = os.path.join(homedir, '.mimetypes')
-                mapfiles = [homemapfile] + mimetypes.knownfiles
-                mimetypes.init(mapfiles)
-                (mimetype, encoding) = mimetypes.guess_type(file)
-
-                self._logger.debug("LibtorrentDownloadImpl: /etc/mimetypes+ said MIME type is %s %s", mimetype, file)
-            except:
-                print_exc()
-
-        # if auto detect fails
-        if mimetype is None:
-            if ext == '.avi':
-                # Arno, 2010-01-08: Hmmm... video/avi is not official registered at IANA
-                mimetype = 'video/avi'
-            elif ext == '.mpegts' or ext == '.ts':
-                mimetype = 'video/mp2t'
-            elif ext == '.mkv':
-                mimetype = 'video/x-matroska'
-            elif ext in ('.ogg', '.ogv'):
-                mimetype = 'video/ogg'
-            elif ext in ('.oga'):
-                mimetype = 'audio/ogg'
-            elif ext == '.webm':
-                mimetype = 'video/webm'
-            else:
-                mimetype = 'video/mpeg'
-        return mimetype
-
-    def dlconfig_changed_callback(self, section, name, new_value, old_value):
-        if self.handle:
-            if section == 'downloadconfig' and name == 'max_upload_rate':
-                self.handle.set_upload_limit(int(new_value * 1024))
-            elif section == 'downloadconfig' and name == 'max_download_rate':
-                self.handle.set_download_limit(int(new_value * 1024))
-            elif section == 'downloadconfig' and name in ['correctedfilename', 'super_seeder']:
-                return False
-
-        else:
-            network_dlconfig_changed_callback = lambda: self.dlconfig_changed_callback(section, name, new_value, old_value)
-            self.session.lm.rawserver.add_task(network_dlconfig_changed_callback, 1.0)
-        return True
-=======
-        self.handle.connect_peer(addr, 0)
 
     @waitForHandleAndSynchronize(True)
     def dlconfig_changed_callback(self, section, name, new_value, old_value):
@@ -1170,7 +1031,6 @@
         elif section == 'downloadconfig' and name in ['correctedfilename', 'super_seeder']:
             return False
         return True
->>>>>>> b86d1dde
 
 
 class LibtorrentStatisticsResponse:
