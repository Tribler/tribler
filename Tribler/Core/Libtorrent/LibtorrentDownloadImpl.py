--- conflicted
+++ resolved
@@ -12,7 +12,7 @@
 from Tribler.Core.simpledefs import *
 from Tribler.Core.DownloadState import DownloadState
 from Tribler.Core.DownloadConfig import DownloadStartupConfig
-from Tribler.Core.APIImplementation.DownloadRuntimeConfig import DownloadRuntimeConfig
+from Tribler.Core.APIImplementation.DownloadRuntimeConfig import DownloadRuntimeConfig
 from Tribler.Core.APIImplementation import maketorrent
 from Tribler.Core.osutils import fix_filebasename
 from Tribler.Core.APIImplementation.maketorrent import torrentfilerec2savefilename, savefilenames2finaldest
@@ -153,7 +153,7 @@
         self._file.close(*args)
 
 
-class LibtorrentDownloadImpl(DownloadRuntimeConfig):
+class LibtorrentDownloadImpl(DownloadRuntimeConfig):
     """ Download subclass that represents a libtorrent download."""
 
     def __init__(self, session, tdef):
@@ -221,7 +221,7 @@
                     cdcfg = DownloadStartupConfig()
                 else:
                     cdcfg = dcfg
-                self.dlconfig = cdcfg.dlconfig.copy()
+                self.dlconfig = cdcfg.dlconfig.copy()
 
                 # Things that only exist at runtime
                 self.dlruntimeconfig = {}
@@ -260,16 +260,16 @@
         # Called by any thread, assume dllock already acquired
         self._logger.debug("LibtorrentDownloadImpl: create_engine_wrapper()")
 
-        self.set_config_callback(self.dlconfig_changed_callback)
-
+        self.set_config_callback(self.dlconfig_changed_callback)
+
         atp = {}
-        atp["save_path"] = str(self.get_dest_dir())
+        atp["save_path"] = str(self.get_dest_dir())
         atp["storage_mode"] = lt.storage_mode_t.storage_mode_sparse
         atp["paused"] = True
         atp["auto_managed"] = False
         atp["duplicate_is_error"] = True
 
-        resume_data = pstate.get('state', 'engineresumedata') if pstate else None
+        resume_data = pstate.get('state', 'engineresumedata') if pstate else None
         if not isinstance(self.tdef, TorrentDefNoMetainfo):
             metainfo = self.tdef.get_metainfo()
             torrentinfo = lt.torrent_info(metainfo)
@@ -335,9 +335,9 @@
             self.videoinfo = {'live': self.get_def().get_live()}
 
             if self.tdef.is_multifile_torrent():
-                if len(self.get_selected_files()) == 0:
+                if len(self.get_selected_files()) == 0:
                     raise VODNoFileSelectedInMultifileTorrentException()
-                filename = self.get_selected_files()[0]
+                filename = self.get_selected_files()[0]
                 self.videoinfo['index'] = self.get_def().get_index_of_file_in_files(filename)
                 self.videoinfo['inpath'] = filename
                 self.videoinfo['bitrate'] = self.get_def().get_bitrate(filename)
@@ -350,7 +350,7 @@
 
             self.videoinfo['outpath'] = self.files[self.videoinfo['index']]
             self.videoinfo['mimetype'] = self.get_mimetype(filename)
-            self.videoinfo['usercallback'] = lambda event, params: self.session.uch.perform_vod_usercallback(self, self.get_video_event_callback(), event, params)
+            self.videoinfo['usercallback'] = lambda event, params: self.session.uch.perform_vod_usercallback(self, self.get_video_event_callback(), event, params)
             # TODO: Niels 06-05-2013 we need a status object reporting buffering etc. should be linked to test_vod
             self.videoinfo['status'] = None
 
@@ -650,8 +650,8 @@
         self.set_filepieceranges(metainfo)
 
         # Allow correctinfoname to be overwritten for multifile torrents only
-        if 'files' in metainfo['info'] and self.get_corrected_filename() and self.get_corrected_filename() != '':
-            self.correctedinfoname = self.get_corrected_filename()
+        if 'files' in metainfo['info'] and self.get_corrected_filename() and self.get_corrected_filename() != '':
+            self.correctedinfoname = self.get_corrected_filename()
 
         self.files = []
         if 'files' in metainfo['info']:
@@ -672,9 +672,9 @@
             if self.handle is not None and not isinstance(self.tdef, TorrentDefNoMetainfo):
 
                 if selected_files is None:
-                    selected_files = self.get_selected_files()
+                    selected_files = self.get_selected_files()
                 else:
-                    DownloadRuntimeConfig.set_selected_files(self, selected_files)
+                    DownloadRuntimeConfig.set_selected_files(self, selected_files)
 
                 is_multifile = len(self.tdef.get_files_as_unicode()) > 1
                 commonprefix = os.path.commonprefix([path for path in self.orig_files]) if is_multifile else ''
@@ -710,7 +710,7 @@
         with self.dllock:
             if self.handle is not None and not isinstance(self.tdef, TorrentDefNoMetainfo):
                 self.handle.move_storage(new_dir)
-                self.set_dest_dir(new_dir)
+                self.set_dest_dir(new_dir)
                 return True
         return False
 
@@ -935,7 +935,7 @@
                 else:
                     self.set_vod_mode(False)
                     self.handle.pause()
-                    pstate.set('state', 'engineresumedata', self.handle.write_resume_data() if isinstance(self.tdef, TorrentDef) else None)
+                    pstate.set('state', 'engineresumedata', self.handle.write_resume_data() if isinstance(self.tdef, TorrentDef) else None)
                 self.pstate_for_restart = pstate
             else:
                 # This method is also called at Session shutdown, where one may
@@ -950,15 +950,9 @@
                     # now, at shutdown. In other words, it was never active
                     # in this session and the pstate_for_restart still says
                     # HASHCHECK.
-<<<<<<< HEAD
-                    pstate.set('state', 'engineresumedata', self.pstate_for_restart.get('state', 'engineresumedata'))
-                elif DEBUG:
-                    print >> sys.stderr, "LibtorrentDownloadImpl: network_stop: Could not reuse engineresumedata as pstart_for_restart is None"
-=======
-                    pstate['engineresumedata'] = self.pstate_for_restart['engineresumedata']
+                    pstate.set('state', 'engineresumedata', self.pstate_for_restart.get('state', 'engineresumedata'))
                 else:
                     self._logger.debug("LibtorrentDownloadImpl: network_stop: Could not reuse engineresumedata as pstart_for_restart is None")
->>>>>>> 073a5019
 
             # Offload the removal of the dlcheckpoint to another thread
             if removestate:
@@ -972,13 +966,7 @@
 
     def set_filepieceranges(self, metainfo):
         """ Determine which file maps to which piece ranges for progress info """
-<<<<<<< HEAD
-        if DEBUG:
-            print >> sys.stderr, "LibtorrentDownloadImpl: set_filepieceranges:", self.get_selected_files()
-=======
-        self._logger.debug("LibtorrentDownloadImpl: set_filepieceranges: %s", self.dlconfig['selected_files'])
->>>>>>> 073a5019
-
+        self._logger.debug("LibtorrentDownloadImpl: set_filepieceranges:", self.get_selected_files())
         self.filepieceranges = maketorrent.get_length_filepieceranges_from_metainfo(metainfo, [])[1]
 
     def restart(self, initialdlstatus=None):
@@ -1036,8 +1024,8 @@
                         f2dlist.append(f2dtuple)
                 else:
                     # multi-file torrent
-                    if len(self.get_selected_files()) > 0:
-                        fnlist = self.get_selected_files()
+                    if len(self.get_selected_files()) > 0:
+                        fnlist = self.get_selected_files()
                     else:
                         fnlist = self.tdef.get_files(exts=exts)
 
@@ -1064,37 +1052,37 @@
             resdata = None
             if self.handle == None:
                 if self.pstate_for_restart is not None:
-                    resdata = self.pstate_for_restart.get('state', 'engineresumedata')
+                    resdata = self.pstate_for_restart.get('state', 'engineresumedata')
             elif isinstance(self.tdef, TorrentDef):
                 resdata = self.handle.write_resume_data()
-            pstate.set('state', 'engineresumedata', resdata)
+            pstate.set('state', 'engineresumedata', resdata)
             return (self.tdef.get_infohash(), pstate)
 
     def network_get_persistent_state(self):
         # Assume sessionlock is held
 
-        pstate = self.dlconfig.copy()
-
+        pstate = self.dlconfig.copy()
+
         # Reset unpicklable params
-        pstate.set('downloadconfig', 'vod_usercallback', None)
-        pstate.set('downloadconfig', 'mode', DLMODE_NORMAL)
-
-        # Add state stuff
-        if not pstate.has_section('state'):
-            pstate.add_section('state')
-        pstate.set('state', 'version', PERSISTENTSTATE_CURRENTVERSION)
-        if isinstance(self.tdef, TorrentDefNoMetainfo):
-            pstate.set('state', 'metainfo', {'infohash': self.tdef.get_infohash(), 'name': self.tdef.get_name_as_unicode()})
-        else:
-            pstate.set('state', 'metainfo', self.tdef.get_metainfo())
+        pstate.set('downloadconfig', 'vod_usercallback', None)
+        pstate.set('downloadconfig', 'mode', DLMODE_NORMAL)
+
+        # Add state stuff
+        if not pstate.has_section('state'):
+            pstate.add_section('state')
+        pstate.set('state', 'version', PERSISTENTSTATE_CURRENTVERSION)
+        if isinstance(self.tdef, TorrentDefNoMetainfo):
+            pstate.set('state', 'metainfo', {'infohash': self.tdef.get_infohash(), 'name': self.tdef.get_name_as_unicode()})
+        else:
+            pstate.set('state', 'metainfo', self.tdef.get_metainfo())
 
         ds = self.network_get_state(None, False, sessioncalling=True)
-        dlstate = {'status': ds.get_status(), 'progress': ds.get_progress(), 'swarmcache': None}
-        pstate.set('state', 'dlstate', dlstate)
+        dlstate = {'status': ds.get_status(), 'progress': ds.get_progress(), 'swarmcache': None}
+        pstate.set('state', 'dlstate', dlstate)
 
         self._logger.debug("LibtorrentDownloadImpl: network_get_persistent_state: status %s progress %s", dlstatus_strings[ds.get_status()], ds.get_progress())
 
-        pstate.set('state', 'engineresumedata', None)
+        pstate.set('state', 'engineresumedata', None)
         return pstate
 
     def get_coopdl_role_object(self, role):
@@ -1176,17 +1164,17 @@
                 mimetype = 'video/mpeg'
         return mimetype
 
-    def dlconfig_changed_callback(self, section, name, new_value, old_value):
-        if section == 'downloadconfig' and name == 'max_upload_rate':
-            if self.handle:
-                self.handle.set_upload_limit(int(new_value * 1024))
-        elif section == 'downloadconfig' and name == 'max_download_rate':
-            if self.handle:
-                self.handle.set_download_limit(int(new_value * 1024))
-        elif section == 'downloadconfig' and name in ['correctedfilename', 'super_seeder']:
-            return False
-        return True
-
+    def dlconfig_changed_callback(self, section, name, new_value, old_value):
+        if section == 'downloadconfig' and name == 'max_upload_rate':
+            if self.handle:
+                self.handle.set_upload_limit(int(new_value * 1024))
+        elif section == 'downloadconfig' and name == 'max_download_rate':
+            if self.handle:
+                self.handle.set_download_limit(int(new_value * 1024))
+        elif section == 'downloadconfig' and name in ['correctedfilename', 'super_seeder']:
+            return False
+        return True
+
 
 class LibtorrentStatisticsResponse:
 
