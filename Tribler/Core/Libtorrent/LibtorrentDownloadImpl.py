--- conflicted
+++ resolved
@@ -521,18 +521,12 @@
         if not torrent_info:
             return
 
-<<<<<<< HEAD
-        metadata = {b'info': lt.bdecode(torrent_info.metadata()), b'leechers': 0, b'seeders': 0}
-=======
-        metadata = {b'info': bdecode_compat(torrent_info.metadata())}
->>>>>>> 2ccb63e1
-
+        metadata = {b'info': bdecode_compat(torrent_info.metadata()), b'leechers': 0, b'seeders': 0}
         trackers = [tracker['url'].encode('utf-8') for tracker in self.handle.trackers()]
-        if trackers:
-            if len(trackers) > 1:
-                metadata[b"announce-list"] = [trackers]
-            else:
-                metadata[b"announce"] = trackers[0]
+        if len(trackers) > 1:
+            metadata[b"announce-list"] = [trackers]
+        elif trackers:
+            metadata[b"announce"] = trackers[0]
 
         for peer in self.handle.get_peer_info():
             if peer.progress == 1:
