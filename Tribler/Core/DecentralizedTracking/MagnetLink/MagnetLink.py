--- conflicted
+++ resolved
@@ -71,13 +71,8 @@
 
 
 class MagnetHandler(Singleton):
-<<<<<<< HEAD
     def __init__(self, dht, raw_server):
         self._dht = dht
-=======
-
-    def __init__(self, raw_server):
->>>>>>> 1eb9ba77
         self._raw_server = raw_server
         self._magnets = []
 
