--- conflicted
+++ resolved
@@ -1,658 +1,3 @@
-<<<<<<< HEAD
-# Written by Bram Cohen
-# see LICENSE.txt for license information
-
-import socket
-import errno
-try:
-    from select import poll, POLLIN, POLLOUT, POLLERR, POLLHUP
-    timemult = 1000
-except ImportError:
-    from selectpoll import poll, POLLIN, POLLOUT, POLLERR, POLLHUP
-    timemult = 1
-from time import sleep
-from Tribler.Core.Utilities.clock import clock
-import sys
-from random import shuffle, randrange
-from traceback import print_exc
-
-try:
-    True
-except:
-    True = 1
-    False = 0
-
-DEBUG = False
-
-all = POLLIN | POLLOUT
-
-if sys.platform == 'win32':
-    SOCKET_BLOCK_ERRORCODE = 10035    # WSAEWOULDBLOCK
-else:
-    SOCKET_BLOCK_ERRORCODE = errno.EWOULDBLOCK
-
-
-class InterruptSocketHandler:
-
-    @staticmethod
-    def data_came_in(interrupt_socket, data):
-        pass
-
-
-class InterruptSocket:
-
-    """
-    When we need the poll to return before the timeout expires, we
-    will send some data to the InterruptSocket and discard the data.
-    """
-    def __init__(self, socket_handler):
-        self.socket_handler = socket_handler
-        self.handler = InterruptSocketHandler
-
-        self.ip = "127.0.0.1"
-        self.port = None
-        self.socket = socket.socket(socket.AF_INET, socket.SOCK_DGRAM)
-        self.interrupt_socket = socket.socket(socket.AF_INET, socket.SOCK_DGRAM)
-
-        # we assume that one port in the range below is free
-        for self.port in xrange(10000, 12345):
-            try:
-                if DEBUG:
-                    print >> sys.stderr, "InterruptSocket: Trying to start InterruptSocket on port", self.port
-                self.socket.bind((self.ip, self.port))
-                break
-            except:
-                pass
-
-        # start listening to the InterruptSocket
-        self.socket_handler.single_sockets[self.socket.fileno()] = self
-        self.socket_handler.poll.register(self.socket, POLLIN)
-
-    def interrupt(self):
-        self.interrupt_socket.sendto("+", (self.ip, self.port))
-
-    def get_ip(self):
-        return self.ip
-
-    def get_port(self):
-        return self.port
-
-
-class UdpSocket:
-
-    """ Class to hold socket and handler for a UDP socket. """
-    def __init__(self, socket, handler):
-        self.socket = socket
-        self.handler = handler
-
-
-class SingleSocket:
-
-    """
-    There are two places to create SingleSocket:
-    incoming connection -- SocketHandler.handle_events
-    outgoing connection -- SocketHandler.start_connection_raw
-    """
-
-    def __init__(self, socket_handler, sock, handler, ip=None):
-        self.socket_handler = socket_handler
-        self.socket = sock
-        self.handler = handler
-        self.buffer = []
-        self.last_hit = clock()
-        self.fileno = sock.fileno()
-        self.connected = False
-        self.skipped = 0
-#        self.check = StreamCheck()
-        self.myip = None
-        self.myport = -1
-        self.ip = None
-        self.port = -1
-        try:
-            myname = self.socket.getsockname()
-            self.myip = myname[0]
-            self.myport = myname[1]
-            peername = self.socket.getpeername()
-            self.ip = peername[0]
-            self.port = peername[1]
-        except:
-            # print_exc()
-            if ip is None:
-                self.ip = 'unknown'
-            else:
-                self.ip = ip
-
-    def get_ip(self, real=False):
-        if real:
-            try:
-                peername = self.socket.getpeername()
-                self.ip = peername[0]
-                self.port = peername[1]
-            except:
-                # print_exc()
-                pass
-        return self.ip
-
-    def get_port(self, real=False):
-        if real:
-            self.get_ip(True)
-        return self.port
-
-    def get_myip(self, real=False):
-        if real:
-            try:
-                myname = self.socket.getsockname()
-                self.myip = myname[0]
-                self.myport = myname[1]
-            except:
-                print_exc()
-                pass
-        return self.myip
-
-    def get_myport(self, real=False):
-        if real:
-            self.get_myip(True)
-        return self.myport
-
-    def close(self):
-        '''
-        for x in xrange(5,0,-1):
-            try:
-                f = inspect.currentframe(x).f_code
-                print (f.co_filename,f.co_firstlineno,f.co_name)
-                del f
-            except:
-                pass
-        print ''
-        '''
-        assert self.socket
-        self.connected = False
-        sock = self.socket
-        self.socket = None
-        self.buffer = []
-        del self.socket_handler.single_sockets[self.fileno]
-
-        try:
-            self.socket_handler.poll.unregister(sock)
-        except Exception as e:
-            print >> sys.stderr, "SocketHandler: close: sock is", sock
-            print_exc()
-        sock.close()
-
-    def shutdown(self, val):
-        self.socket.shutdown(val)
-
-    def is_flushed(self):
-        return not self.buffer
-
-    def write(self, s):
-#        self.check.write(s)
-        # Arno: fishy concurrency problem, sometimes self.socket is None
-        if self.socket is None:
-            return
-        # assert self.socket is not None
-        self.buffer.append(s)
-        if len(self.buffer) == 1:
-            self.try_write()
-
-    def try_write(self):
-
-        if self.connected:
-            dead = False
-            try:
-                while self.buffer:
-                    buf = self.buffer[0]
-                    amount = self.socket.send(buf)
-                    if amount == 0:
-                        self.skipped += 1
-                        break
-                    self.skipped = 0
-                    if amount != len(buf):
-                        self.buffer[0] = buf[amount:]
-                        break
-                    del self.buffer[0]
-            except socket.error as e:
-                # if DEBUG:
-                #    print_exc(file=sys.stderr)
-                blocked = False
-                try:
-                    blocked = (e[0] == SOCKET_BLOCK_ERRORCODE)
-                    dead = not blocked
-                except:
-                    dead = True
-                if not blocked:
-                    self.skipped += 1
-            if self.skipped >= 5:
-                dead = True
-            if dead:
-                self.socket_handler.dead_from_write.append(self)
-                return
-        if self.buffer:
-            self.socket_handler.poll.register(self.socket, all)
-        else:
-            self.socket_handler.poll.register(self.socket, POLLIN)
-
-    def set_handler(self, handler):    # can be: NewSocketHandler, Encoder, En_Connection
-        self.handler = handler
-
-
-class SocketHandler:
-
-    def __init__(self, timeout, ipv6_enable, readsize=100000):
-        self.timeout = timeout
-        self.ipv6_enable = ipv6_enable
-        self.readsize = readsize
-        self.poll = poll()
-        # {socket: SingleSocket}
-        self.single_sockets = {}
-        self.dead_from_write = []
-        self.max_connects = 1000
-        self.servers = {}
-        self.interfaces = []
-        self.btengine_said_reachable = False
-        self.interrupt_socket = None
-        self.udp_sockets = {}
-
-    def scan_for_timeouts(self):
-        t = clock() - self.timeout
-        tokill = []
-        for s in self.single_sockets.values():
-            # Only SingleSockets can be closed because of timeouts
-            if isinstance(s, SingleSocket) and s.last_hit < t:
-                tokill.append(s)
-        for k in tokill:
-            if k.socket is not None:
-                if DEBUG:
-                    print >> sys.stderr, "SocketHandler: scan_timeout closing connection", k.get_ip()
-                self._close_socket(k)
-
-    def bind(self, port, bind=[], reuse=False, ipv6_socket_style=1, handler=None):
-        port = int(port)
-        addrinfos = []
-        # if bind != [] bind to all specified addresses (can be IPs or hostnames)
-        # else bind to default ipv6 and ipv4 address
-        if bind:
-            if self.ipv6_enable:
-                socktype = socket.AF_UNSPEC
-            else:
-                socktype = socket.AF_INET
-            for addr in bind:
-                if sys.version_info < (2, 2):
-                    addrinfos.append((socket.AF_INET, None, None, None, (addr, port)))
-                else:
-                    addrinfos.extend(socket.getaddrinfo(addr, port,
-                                               socktype, socket.SOCK_STREAM))
-        else:
-            if self.ipv6_enable:
-                addrinfos.append([socket.AF_INET6, None, None, None, ('', port)])
-            if not addrinfos or ipv6_socket_style != 0:
-                addrinfos.append([socket.AF_INET, None, None, None, ('', port)])
-        for addrinfo in addrinfos:
-            try:
-                server = socket.socket(addrinfo[0], socket.SOCK_STREAM)
-                if reuse:
-                    server.setsockopt(socket.SOL_SOCKET, socket.SO_REUSEADDR, 1)
-                server.setblocking(0)
-                if DEBUG:
-                    print >> sys.stderr, "SocketHandler: Try to bind socket on", addrinfo[4], "..."
-                server.bind(addrinfo[4])
-                self.servers[server.fileno()] = (server, handler)
-                if bind:
-                    self.interfaces.append(server.getsockname()[0])
-                if DEBUG:
-                    print >> sys.stderr, "SocketHandler: OK"
-                server.listen(64)
-                self.poll.register(server, POLLIN)
-            except socket.error as e:
-                for server, _ in self.servers.values():
-                    try:
-                        server.close()
-                    except:
-                        pass
-                if self.ipv6_enable and ipv6_socket_style == 0 and self.servers:
-                    raise socket.error('blocked port (may require ipv6_binds_v4 to be set)')
-                raise socket.error(str(e))
-        if not self.servers:
-            raise socket.error('unable to open server port')
-        self.port = port
-
-    def find_and_bind(self, first_try, minport, maxport, bind='', reuse=False,
-                      ipv6_socket_style=1, randomizer=False, handler=None):
-        e = 'maxport less than minport - no ports to check'
-        if maxport - minport < 50 or not randomizer:
-            portrange = range(minport, maxport + 1)
-            if randomizer:
-                shuffle(portrange)
-                portrange = portrange[:20]  # check a maximum of 20 ports
-        else:
-            portrange = []
-            while len(portrange) < 20:
-                listen_port = randrange(minport, maxport + 1)
-                if not listen_port in portrange:
-                    portrange.append(listen_port)
-        if first_try != 0:    # try 22 first, because TU only opens port 22 for SSH...
-            try:
-                self.bind(first_try, bind, reuse=reuse,
-                         ipv6_socket_style=ipv6_socket_style, handler=handler)
-                return first_try
-            except socket.error as e:
-                pass
-        for listen_port in portrange:
-            try:
-                # print >> sys.stderr, listen_port, bind, reuse
-                self.bind(listen_port, bind, reuse=reuse,
-                               ipv6_socket_style=ipv6_socket_style, handler=handler)
-                return listen_port
-            except socket.error as e:
-                raise
-        raise socket.error(str(e))
-
-    def set_handler(self, handler):
-        self.handler = handler
-
-    def start_connection_raw(self, dns, socktype=socket.AF_INET, handler=None):
-        # handler = Encoder, self.handler = Multihandler
-        if handler is None:
-            handler = self.handler
-        sock = socket.socket(socktype, socket.SOCK_STREAM)
-        sock.setblocking(0)
-        try:
-            if DEBUG:
-                print >> sys.stderr, "SocketHandler: Initiate connection to", dns, "with socket #", sock.fileno()
-            # Arno,2007-01-23: http://docs.python.org/lib/socket-objects.html
-            # says that connect_ex returns an error code (and can still throw
-            # exceptions). The original code never checked the return code.
-            #
-            err = sock.connect_ex(dns)
-            if DEBUG:
-                if err == 0:
-                    msg = 'No error'
-                else:
-                    msg = errno.errorcode[err]
-                print >> sys.stderr, "SocketHandler: connect_ex on socket #", sock.fileno(), "returned", err, msg
-            if err != 0:
-                if sys.platform == 'win32' and err == 10035:
-                    # Arno, 2007-02-23: win32 always returns WSAEWOULDBLOCK, whether
-                    # the connect is to a live peer or not. Win32's version
-                    # of EINPROGRESS
-                    pass
-                elif err == errno.EINPROGRESS:  # or err == errno.EALREADY or err == errno.EWOULDBLOCK:
-                    # [Stevens98] says that UNICES return EINPROGRESS when the connect
-                    # does not immediately succeed, which is almost always the case.
-                    pass
-                else:
-                    raise socket.error((err, errno.errorcode[err]))
-        except socket.error as e:
-            if DEBUG:
-                print >> sys.stderr, "SocketHandler: SocketError in connect_ex", str(e)
-            raise
-        except Exception as e:
-            if DEBUG:
-                print >> sys.stderr, "SocketHandler: Exception in connect_ex", str(e)
-            raise socket.error(str(e))
-
-        s = SingleSocket(self, sock, handler, dns[0])    # create socket to connect the peers obtained from tracker
-        self.single_sockets[sock.fileno()] = s
-        self.poll.register(sock, POLLIN)
-        # if DEBUG:
-        #    print >> sys.stderr,"SocketHandler: Created Socket"
-        return s
-
-    def start_connection(self, dns, handler=None, randomize=False):
-        if handler is None:
-            handler = self.handler
-        if sys.version_info < (2, 2):
-            s = self.start_connection_raw(dns, socket.AF_INET, handler)
-        else:
-#            if self.ipv6_enable:
-#                socktype = socket.AF_UNSPEC
-#            else:
-#                socktype = socket.AF_INET
-            try:
-                try:
-                    """
-                    Arno: When opening a new connection, the network thread calls the
-                    getaddrinfo() function (=DNS resolve), as apparently the input
-                    sometimes is a hostname. At the same time the tracker thread uses
-                    this same function to resolve the tracker name to an IP address.
-                    However, on Python for Windows this method has concurrency control
-                    protection that allows only 1 request at a time.
-
-                    In some cases resolving the tracker name takes a very long time,
-                    meanwhile blocking the network thread!!!! And that only wanted to
-                    resolve some IP address to some IP address, i.e., do nothing!!!
-
-                    Sol: don't call getaddrinfo() is the input is an IP address, and
-                    submit a bug to python that it shouldn't lock when the op is
-                    a null op
-                    """
-                    socket.inet_aton(dns[0])  # IPVSIX: change to inet_pton()
-                    # print >>sys.stderr,"SockHand: start_conn: after inet_aton",dns[0],"<",dns,">"
-                    addrinfos = [(socket.AF_INET, None, None, None, (dns[0], dns[1]))]
-                except:
-                    # print_exc()
-                    try:
-                        # Jie: we attempt to use this socktype to connect ipv6 addresses.
-                        socktype = socket.AF_UNSPEC
-                        addrinfos = socket.getaddrinfo(dns[0], int(dns[1]),
-                                                       socktype, socket.SOCK_STREAM)
-                    except:
-                        socktype = socket.AF_INET
-                        addrinfos = socket.getaddrinfo(dns[0], int(dns[1]),
-                                                       socktype, socket.SOCK_STREAM)
-            except socket.error as e:
-                raise
-            except Exception as e:
-                raise socket.error(str(e))
-            if randomize:
-                shuffle(addrinfos)
-            for addrinfo in addrinfos:
-                try:
-                    s = self.start_connection_raw(addrinfo[4], addrinfo[0], handler)
-                    break
-                except Exception as e:
-                    print_exc()
-                    pass  # FIXME Arno: ???? raise e
-            else:
-                raise socket.error('unable to connect')
-        return s
-
-    def _sleep(self):
-        sleep(1)
-
-    def handle_events(self, events):
-        for sock, event in events:
-            # print >>sys.stderr,"SocketHandler: event on sock#",sock
-            s, h = self.servers.get(sock, (None, None))    # socket.socket
-            if s:
-                if event & (POLLHUP | POLLERR) != 0:
-                    if DEBUG:
-                        print >> sys.stderr, "SocketHandler: Got event, close server socket"
-                    self.poll.unregister(s)
-                    del self.servers[sock]
-                else:
-                    try:
-                        newsock, addr = s.accept()
-                        if DEBUG:
-                            print >> sys.stderr, "SocketHandler: Got connection from", newsock.getpeername()
-                        if not self.btengine_said_reachable:
-                            try:
-                                from Tribler.Core.NATFirewall.DialbackMsgHandler import DialbackMsgHandler
-                                dmh = DialbackMsgHandler.getInstance()
-                                dmh.network_btengine_reachable_callback()
-                            except ImportError:
-                                if DEBUG:
-                                    print_exc()
-                                pass
-                            self.btengine_said_reachable = True
-
-                        # Only use the new socket if we can spare the
-                        # connections. Otherwise we will silently drop
-                        # the connection.
-                        if len(self.single_sockets) < self.max_connects:
-                            newsock.setblocking(0)
-                            nss = SingleSocket(self, newsock, (h or self.handler))    # create socket for incoming peers and tracker
-                            self.single_sockets[newsock.fileno()] = nss
-                            self.poll.register(newsock, POLLIN)
-                            (h or self.handler).external_connection_made(nss)
-                        else:
-                            print >> sys.stderr, "SocketHandler: too many connects"
-                            newsock.close()
-
-                    except socket.error as e:
-                        if DEBUG:
-                            print >> sys.stderr, "SocketHandler: SocketError while accepting new connection", str(e)
-                        self._sleep()
-                continue
-
-            s = self.udp_sockets.get(sock)
-            if s:
-                packets = []
-                try:
-                    try:
-                        while True:
-                            (data, addr) = s.socket.recvfrom(65535)
-                            if not data:
-                                if DEBUG:
-                                    print >> sys.stderr, "SocketHandler: UDP no-data", addr
-                                break
-                            else:
-                                if DEBUG:
-                                    print >> sys.stderr, "SocketHandler: Got UDP data", addr, "len", len(data)
-                                packets.append((addr, data))
-
-                    except socket.error as e:
-                        if DEBUG:
-                            print >> sys.stderr, "SocketHandler: UDP Socket error", str(e)
-
-                finally:
-                    s.handler.data_came_in(packets)
-
-                continue
-
-            s = self.single_sockets.get(sock)
-            if s:
-                if (event & (POLLHUP | POLLERR)):
-                    if DEBUG:
-                        print >> sys.stderr, "SocketHandler: Got event, connect socket got error", sock
-                        print >> sys.stderr, "SocketHandler: Got event, connect socket got error", s.ip, s.port
-                    self._close_socket(s)
-                    continue
-                if (event & POLLIN):
-                    try:
-                        s.last_hit = clock()
-                        data = s.socket.recv(100000)
-                        if not data:
-                            if DEBUG:
-                                print >> sys.stderr, "SocketHandler: no-data closing connection", s.get_ip(), s.get_port()
-                            self._close_socket(s)
-                        else:
-                            # if DEBUG:
-                            #    print >> sys.stderr,"SocketHandler: Got data",s.get_ip(),s.get_port(),"len",len(data)
-
-                            # btlaunchmany: NewSocketHandler, btdownloadheadless: Encrypter.Connection
-                            s.handler.data_came_in(s, data)
-                    except socket.error as e:
-                        if DEBUG:
-                            print >> sys.stderr, "SocketHandler: Socket error", str(e)
-                        code, msg = e
-                        if code != SOCKET_BLOCK_ERRORCODE:
-                            if DEBUG:
-                                print >> sys.stderr, "SocketHandler: closing connection because not WOULDBLOCK", s.get_ip(), "error", code
-                            self._close_socket(s)
-                            continue
-                if (event & POLLOUT) and s.socket and not s.is_flushed():
-                    s.connected = True
-                    s.try_write()
-                    if s.is_flushed():
-                        s.handler.connection_flushed(s)
-            else:
-                # Arno, 2012-08-1: Extra protection.
-                print >> sys.stderr, "SocketHandler: got event on unregistered sock", sock
-                try:
-                    self.poll.unregister(sock)
-                except:
-                    pass
-
-    def close_dead(self):
-        while self.dead_from_write:
-            old = self.dead_from_write
-            self.dead_from_write = []
-            for s in old:
-                if s.socket:
-                    if DEBUG:
-                        print >> sys.stderr, "SocketHandler: close_dead closing connection", s.get_ip()
-                    self._close_socket(s)
-
-    def _close_socket(self, s):
-        if DEBUG:
-            print >> sys.stderr, "SocketHandler: closing connection to ", s.get_ip()
-        s.close()
-        s.handler.connection_lost(s)
-
-    def do_poll(self, t):
-        r = self.poll.poll(t * timemult)
-        if r is None:
-            connects = len(self.single_sockets)
-            to_close = int(connects * 0.05) + 1 # close 5% of sockets
-            self.max_connects = connects - to_close
-            closelist = [sock for sock in self.single_sockets.values() if not isinstance(sock, InterruptSocket)]
-            shuffle(closelist)
-            closelist = closelist[:to_close]
-            for sock in closelist:
-                if DEBUG:
-                    print >> sys.stderr, "SocketHandler: do_poll closing connection", sock.get_ip()
-                self._close_socket(sock)
-            return []
-        return r
-
-    def get_stats(self):
-        return {'interfaces': self.interfaces,
-                 'port': self.port}
-
-    def shutdown(self):
-        for ss in self.single_sockets.values():
-            try:
-                ss.close()
-            except:
-                pass
-        for server, _ in self.servers.values():
-            try:
-                server.close()
-            except:
-                pass
-
-    #
-    # Interface for Khasmir, called from RawServer
-    #
-    #
-    def create_udpsocket(self, port, host):
-        server = socket.socket(socket.AF_INET, socket.SOCK_DGRAM)
-        server.setsockopt(socket.SOL_SOCKET, socket.SO_RCVBUF, 870400)
-        server.bind((host, port))
-        server.setblocking(0)
-        return server
-
-    def start_listening_udp(self, serversocket, handler):
-        self.udp_sockets[serversocket.fileno()] = UdpSocket(serversocket, handler)
-        self.poll.register(serversocket, POLLIN)
-
-    def stop_listening_udp(self, serversocket):
-        self.poll.unregister(serversocket)
-        del self.udp_sockets[serversocket.fileno()]
-
-    #
-    # Interface for the InterruptSocket
-    #
-    def get_interrupt_socket(self):
-        """
-        Create a socket to interrupt the poll when the thread needs to
-        continue without waiting for the timeout
-        """
-        if not self.interrupt_socket:
-            self.interrupt_socket = InterruptSocket(self)
-        return self.interrupt_socket
-=======
 # Written by Bram Cohen
 # see LICENSE.txt for license information
 
@@ -1289,5 +634,4 @@
         """
         if not self.interrupt_socket:
             self.interrupt_socket = InterruptSocket(self)
-        return self.interrupt_socket
->>>>>>> eb909ccf
+        return self.interrupt_socket