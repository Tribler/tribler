from __future__ import absolute_import

import logging
import random
import socket
import time

from ipv8.database import database_blob
from ipv8.taskmanager import TaskManager

from pony.orm import db_session

from twisted.internet import reactor
from twisted.internet.defer import CancelledError, DeferredList, maybeDeferred, succeed
from twisted.internet.error import ConnectingCancelledError
from twisted.internet.task import LoopingCall
from twisted.python.failure import Failure
from twisted.web.client import HTTPConnectionPool

from Tribler.Core.Modules.MetadataStore.OrmBindings.channel_node import LEGACY_ENTRY
from Tribler.Core.Modules.MetadataStore.serialization import REGULAR_TORRENT
from Tribler.Core.TorrentChecker.session import FakeBep33DHTSession, FakeDHTSession, UdpSocketManager, \
    create_tracker_session
from Tribler.Core.Utilities.tracker_utils import MalformedTrackerURLException
from Tribler.Core.Utilities.unicode import hexlify
from Tribler.Core.Utilities.utilities import has_bep33_support, is_valid_url
from Tribler.Core.simpledefs import NTFY_TORRENT, NTFY_UPDATE


TRACKER_SELECTION_INTERVAL = 20    # The interval for querying a random tracker
TORRENT_SELECTION_INTERVAL = 120   # The interval for checking the health of a random torrent
MIN_TORRENT_CHECK_INTERVAL = 900   # How much time we should wait before checking a torrent again
TORRENT_CHECK_RETRY_INTERVAL = 30  # Interval when the torrent was successfully checked for the last time


class TorrentChecker(TaskManager):

    def __init__(self, session):
        super(TorrentChecker, self).__init__()
        self._logger = logging.getLogger(self.__class__.__name__)
        self.tribler_session = session

        self._should_stop = False

        self.tracker_check_lc = self.register_task("tracker_check", LoopingCall(self.check_random_tracker))
        self.torrent_check_lc = self.register_task("torrent_check", LoopingCall(self.check_random_torrent))

        self._session_list = {'DHT': []}

        # Track all session cleanups
        self.session_stop_defer_list = []

        self.socket_mgr = self.udp_port = None
        self.connection_pool = None

        # We keep track of the results of popular torrents checked by you.
        # The popularity community gossips this information around.
        self.torrents_checked = set()

    def initialize(self):
        self.tracker_check_lc.start(TRACKER_SELECTION_INTERVAL, now=False)
        self.torrent_check_lc.start(TORRENT_SELECTION_INTERVAL, now=False)
        self.connection_pool = HTTPConnectionPool(reactor, False)
        self.socket_mgr = UdpSocketManager()
        self.create_socket_or_schedule()

    def listen_on_udp(self):
        return reactor.listenUDP(0, self.socket_mgr)

    def create_socket_or_schedule(self):
        """
        This method attempts to bind to a UDP port. If it fails for some reason (i.e. no network connection), we try
        again later.
        """
        try:
            self.udp_port = self.listen_on_udp()
        except socket.error as exc:
            self._logger.error("Error when creating UDP socket in torrent checker: %s", exc)
            self.register_task("listen_udp_port", reactor.callLater(10, self.create_socket_or_schedule))

    def shutdown(self):
        """
        Shutdown the torrent health checker.

        Once shut down it can't be started again.
        :returns A deferred that will fire once the shutdown has completed.
        """
        self._should_stop = True

        if self.udp_port:
            self.session_stop_defer_list.append(maybeDeferred(self.udp_port.stopListening))
            self.udp_port = None

        if self.connection_pool:
            self.session_stop_defer_list.append(self.connection_pool.closeCachedConnections())

        self.shutdown_task_manager()

        # kill all the tracker sessions.
        # Wait for the defers to all have triggered by using a DeferredList
        for tracker_url in self._session_list.keys():
            for session in self._session_list[tracker_url]:
                self.session_stop_defer_list.append(session.cleanup())

        return DeferredList(self.session_stop_defer_list)

    def check_random_tracker(self):
        """
        Calling this method will fetch a random tracker from the database, select some torrents that have this
        tracker, and perform a request to these trackers.
        """
        tracker_url = self.get_valid_next_tracker_for_auto_check()
        if tracker_url is None:
            self._logger.warn(u"No tracker to select from, skip")
            return succeed(None)

        self._logger.debug(u"Start selecting torrents on tracker %s.", tracker_url)

        # get the torrents that should be checked
        infohashes = []
        with db_session:
            tracker = self.tribler_session.lm.mds.TrackerState.get(url=tracker_url)
            if tracker:
                torrents = tracker.torrents
                for torrent in torrents:
                    dynamic_interval = TORRENT_CHECK_RETRY_INTERVAL * (2 ** tracker.failures)
                    if torrent.last_check + dynamic_interval < int(time.time()):
                        infohashes.append(torrent.infohash)

        if len(infohashes) == 0:
            # We have no torrent to recheck for this tracker. Still update the last_check for this tracker.
            self._logger.info("No torrent to check for tracker %s", tracker_url)
            self.update_tracker_info(tracker_url, True)
            return succeed(None)
        elif tracker_url != u'DHT' and tracker_url != u'no-DHT':
            try:
                session = self._create_session_for_request(tracker_url, timeout=30)
            except MalformedTrackerURLException as e:
                # Remove the tracker from the database
                self.remove_tracker(tracker_url)
                self._logger.error(e)
                return succeed(None)

            # We shuffle the list so that different infohashes are checked on subsequent scrape requests if the total
            # number of infohashes exceeds the maximum number of infohashes we check.
            random.shuffle(infohashes)
            for infohash in infohashes:
                session.add_infohash(infohash)

            self._logger.info(u"Selected %d new torrents to check on tracker: %s", len(infohashes), tracker_url)
            return session.connect_to_tracker().addCallbacks(*self.get_callbacks_for_session(session)) \
                .addErrback(lambda _: None)

    @db_session
    def check_random_torrent(self):
        """
        Perform a full health check on a random torrent in the database.
        We prioritize torrents that have no health info attached.
        """
        random_torrents = list(self.tribler_session.lm.mds.TorrentState.select(
            lambda g: (metadata for metadata in g.metadata if metadata.status != LEGACY_ENTRY and
                       metadata.metadata_type == REGULAR_TORRENT))\
            .order_by(lambda g: g.last_check).limit(10))

        if not random_torrents:
            self._logger.info("Could not find any eligible torrent for random torrent check")
            return None

        if not self.torrents_checked:
            # We have not checked any torrent yet - pick three torrents to health check
            random_torrents = random.sample(random_torrents, min(3, len(random_torrents)))
            infohashes = []
            for random_torrent in random_torrents:
                self.check_torrent_health(bytes(random_torrent.infohash))
                infohashes.append(random_torrent.infohash)
            return infohashes

        random_torrent = random.choice(random_torrents)
        self.check_torrent_health(bytes(random_torrent.infohash))
        return [bytes(random_torrent.infohash)]

    def get_callbacks_for_session(self, session):
        success_lambda = lambda info_dict: self._on_result_from_session(session, info_dict)
        error_lambda = lambda failure: self.on_session_error(session, failure)
        return success_lambda, error_lambda

    def get_valid_next_tracker_for_auto_check(self):
        tracker_url = self.get_next_tracker_for_auto_check()
        while tracker_url and not is_valid_url(tracker_url):
            self.remove_tracker(tracker_url)
            tracker_url = self.get_next_tracker_for_auto_check()
        return tracker_url

    def get_next_tracker_for_auto_check(self):
        return self.tribler_session.lm.tracker_manager.get_next_tracker_for_auto_check()

    def remove_tracker(self, tracker_url):
        self.tribler_session.lm.tracker_manager.remove_tracker(tracker_url)

    def update_tracker_info(self, tracker_url, value):
        self.tribler_session.lm.tracker_manager.update_tracker_info(tracker_url, value)

    def is_blacklisted_tracker(self, tracker_url):
        return tracker_url in self.tribler_session.lm.tracker_manager.blacklist

    @db_session
    def get_valid_trackers_of_torrent(self, torrent_id):
        """ Get a set of valid trackers for torrent. Also remove any invalid torrent."""
        db_tracker_list = self.tribler_session.lm.mds.TorrentState.get(infohash=database_blob(torrent_id)).trackers
        return set([tracker.url for tracker in db_tracker_list
                    if is_valid_url(tracker.url) and not self.is_blacklisted_tracker(tracker.url)])

    def update_torrents_checked(self, new_result):
        """
        Update the set with torrents that we have checked ourselves.
        """
        new_result_tuple = (new_result['infohash'], new_result['seeders'],
                            new_result['leechers'], new_result['last_check'])
        self.torrents_checked.add(new_result_tuple)

    def on_torrent_health_check_completed(self, infohash, result):
        final_response = {}
        if not result or not isinstance(result, list):
            self._logger.info("Received invalid torrent checker result")
            self.tribler_session.notifier.notify(NTFY_TORRENT, NTFY_UPDATE, infohash,
                                                 {"num_seeders": 0,
                                                  "num_leechers": 0,
                                                  "last_tracker_check": int(time.time()),
                                                  "health": "updated"})
            return final_response

        torrent_update_dict = {'infohash': infohash, 'seeders': 0, 'leechers': 0, 'last_check': int(time.time())}
        for success, response in reversed(result):
            if not success and isinstance(response, Failure):
                final_response[response.tracker_url] = {'error': response.getErrorMessage()}
                continue
            elif response is None:
                self._logger.warning("Torrent health response is none!")
                continue
<<<<<<< HEAD
            keys = list(response.keys())
            final_response[keys[0]] = response[keys[0]][0]
=======
            final_response[response.keys()[0]] = response[response.keys()[0]][0]
>>>>>>> 360172b5

            s = response[keys[0]][0]['seeders']
            l = response[keys[0]][0]['leechers']

            # More leeches is better, because undefined peers are marked as leeches in DHT
            if s > torrent_update_dict['seeders'] or \
                    (s == torrent_update_dict['seeders'] and l > torrent_update_dict['leechers']):
                torrent_update_dict['seeders'] = s
                torrent_update_dict['leechers'] = l

        self._update_torrent_result(torrent_update_dict)
        self.update_torrents_checked(torrent_update_dict)

        # TODO: DRY! Stop doing lots of formats, just make REST endpoint automatically encode binary data to hex!
        self.tribler_session.notifier.notify(NTFY_TORRENT, NTFY_UPDATE, infohash,
                                             {"num_seeders": torrent_update_dict["seeders"],
                                              "num_leechers": torrent_update_dict["leechers"],
                                              "last_tracker_check": torrent_update_dict["last_check"],
                                              "health": "updated"})
        return final_response

    def check_torrent_health(self, infohash, timeout=20, scrape_now=False):
        """
        Check the health of a torrent with a given infohash.
        :param infohash: Torrent infohash.
        :param timeout: The timeout to use in the performed requests
        :param scrape_now: Flag whether we want to force scraping immediately
        """
        tracker_set = []

        # We first check whether the torrent is already in the database and checked before
        with db_session:
            result = self.tribler_session.lm.mds.TorrentState.get(infohash=database_blob(infohash))
            if result:
                torrent_id = result.infohash
                last_check = result.last_check
                time_diff = time.time() - last_check
                if time_diff < MIN_TORRENT_CHECK_INTERVAL and not scrape_now:
                    self._logger.debug("time interval too short, not doing torrent health check for %s",
                                       hexlify(infohash))
                    return succeed({
                        "db": {
                            "seeders": result.seeders,
                            "leechers": result.leechers,
                            "infohash": hexlify(infohash)
                        }
                    })

                # get torrent's tracker list from DB
                tracker_set = self.get_valid_trackers_of_torrent(torrent_id)

        deferred_list = []
        for tracker_url in tracker_set:
            session = self._create_session_for_request(tracker_url, timeout=timeout)
            session.add_infohash(infohash)
            deferred_list.append(session.connect_to_tracker().
                                 addCallbacks(*self.get_callbacks_for_session(session)))

        if has_bep33_support():
            # Create a (fake) DHT session for the lookup if we have support for BEP33.
            session = FakeBep33DHTSession(self.tribler_session, infohash, timeout)

        else:
            # Otherwise, fallback on the normal DHT metainfo lookups.
            session = FakeDHTSession(self.tribler_session, infohash, timeout)

        self._session_list['DHT'].append(session)
        deferred_list.append(session.connect_to_tracker().
                             addCallbacks(*self.get_callbacks_for_session(session)))

        return DeferredList(deferred_list, consumeErrors=True).addCallback(
            lambda res: self.on_torrent_health_check_completed(infohash, res))

    def on_session_error(self, session, failure):
        """
        Handles the scenario of when a tracker session has failed by calling the
        tracker_manager's update_tracker_info function.
        Trap value errors that are thrown by e.g. the HTTPTrackerSession when a connection fails.
        And trap CancelledErrors that can be thrown when shutting down.
        :param failure: The failure object raised by Twisted.
        """
        self._logger.warning(u"Got session error for URL %s: %s", session.tracker_url,
                             str(failure).replace(u'\n]', u']'))

        self.clean_session(session)

        # Do not update if the connection got cancelled, we are probably shutting down
        # and the tracker_manager may have shutdown already.
        if failure.check(CancelledError, ConnectingCancelledError) is None:
            self.tribler_session.lm.tracker_manager.update_tracker_info(session.tracker_url, False)

        failure.tracker_url = session.tracker_url
        return failure

    def _create_session_for_request(self, tracker_url, timeout=20):
        session = create_tracker_session(tracker_url, timeout, self.socket_mgr, connection_pool=self.connection_pool)

        if tracker_url not in self._session_list:
            self._session_list[tracker_url] = []
        self._session_list[tracker_url].append(session)

        self._logger.debug(u"Session created for tracker %s", tracker_url)
        return session

    def clean_session(self, session):
        self.tribler_session.lm.tracker_manager.update_tracker_info(session.tracker_url, not session.is_failed)
        self.session_stop_defer_list.append(session.cleanup())

        # Remove the session from our session list dictionary
        self._session_list[session.tracker_url].remove(session)
        if len(self._session_list[session.tracker_url]) == 0 and session.tracker_url != u"DHT":
            del self._session_list[session.tracker_url]

    def _on_result_from_session(self, session, result_list):
        if self._should_stop:
            return

        self.clean_session(session)

        return result_list

    def _update_torrent_result(self, response):
        infohash = response['infohash']
        seeders = response['seeders']
        leechers = response['leechers']
        last_check = response['last_check']

        self._logger.debug(u"Update result %s/%s for %s", seeders, leechers, hexlify(infohash))

        with db_session:
            # Update torrent state
            torrent = self.tribler_session.lm.mds.TorrentState.get(infohash=database_blob(infohash))
            if not torrent:
                # Something is wrong, there should exist a corresponding TorrentState entry in the DB.
                return
            torrent.seeders = seeders
            torrent.leechers = leechers
            torrent.last_check = last_check<|MERGE_RESOLUTION|>--- conflicted
+++ resolved
@@ -237,15 +237,10 @@
             elif response is None:
                 self._logger.warning("Torrent health response is none!")
                 continue
-<<<<<<< HEAD
-            keys = list(response.keys())
-            final_response[keys[0]] = response[keys[0]][0]
-=======
             final_response[response.keys()[0]] = response[response.keys()[0]][0]
->>>>>>> 360172b5
-
-            s = response[keys[0]][0]['seeders']
-            l = response[keys[0]][0]['leechers']
+
+            s = response[response.keys()[0]][0]['seeders']
+            l = response[response.keys()[0]][0]['leechers']
 
             # More leeches is better, because undefined peers are marked as leeches in DHT
             if s > torrent_update_dict['seeders'] or \
