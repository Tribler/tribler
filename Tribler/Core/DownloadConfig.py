# Written by Arno Bakker
# Updated by George Milescu
# see LICENSE.txt for license information
""" Controls how a TorrentDef is downloaded (rate, where on disk, etc.) """

#
# WARNING: When extending this class:
#
# 1. Add a JavaDoc description for each method you add.
# 2. Also add the methods to APIImplementation/DownloadRuntimeConfig.py
# 3. Document your changes in API.py
#
#

import sys
import os
#import time
import copy
import pickle
from types import StringType

from Tribler.Core.simpledefs import *
from Tribler.Core.defaults import *
from Tribler.Core.exceptions import *
from Tribler.Core.Base import *
from Tribler.Core.APIImplementation.miscutils import *

from Tribler.Core.osutils import getfreespace, get_desktop_dir


class DownloadConfigInterface:
    """
    (key,value) pair config of per-torrent runtime parameters,
    e.g. destdir, file-allocation policy, etc. Also options to advocate
    torrent, e.g. register in DHT, advertise via Buddycast.

    Use DownloadStartupConfig to manipulate download configs before download
    startup time. This is just a parent class.

    cf. libtorrent torrent_handle
    """
    def __init__(self,dlconfig=None):

        if dlconfig is not None: # copy constructor

            #modify/fix incorrectly saved dlconfigs
            if isinstance(dlconfig['saveas'], tuple):
                dlconfig['saveas'] = dlconfig['saveas'][-1]

            self.dlconfig = dlconfig
            return

        self.dlconfig = {}

        # Define the built-in default here
        self.dlconfig.update(dldefaults)

        self.dlconfig['saveas'] = get_default_dest_dir()


    def updateToCurrentVersion(self):
        """ Will update this DownloadConfig to the latest version
        @return list of added field if update was necessary
        @return None if version was current
        """

        oldver = self.dlconfig['version']
        if oldver != DLDEFAULTS_VERSION:
            updatedFields = []

            for key in dldefaults.keys():
                if key not in self.dlconfig:
                    self.dlconfig[key] = dldefaults[key]
                    updatedFields.append(key)
            self.dlconfig['version'] = DLDEFAULTS_VERSION

            return updatedFields
        return None

    def set_dest_dir(self,path):
        """ Sets the directory where to save this Download.
        @param path A path of a directory.
        """
        assert isinstance(path, basestring), path
        self.dlconfig['saveas'] = path

    def get_dest_dir(self):
        """ Gets the directory where to save this Download.
        """
        return self.dlconfig['saveas']

    # LAYERVIOLATION: Core has nothing to do with GUI dialogs
    def get_show_saveas(self):
        """ Gets the boolean indicating if we should show a dialog where to save a torrent
        """
        return self.dlconfig['showsaveas']

    def set_show_saveas(self, show):
        """ Sets the boolean indicating if we should show a dialog where to save a torrent
        @param show Boolean to show a dialog
        """
        self.dlconfig['showsaveas'] = show

    def get_corrected_filename(self):
        """ Gets the directory name where to save this torrent
        """
        return self.dlconfig['correctedfilename']

    def set_corrected_filename(self, correctedfilename):
        """ Sets the directory name where to save this torrent
        @param correctedfilename name for multifile directory
        """
        self.dlconfig['correctedfilename'] = correctedfilename

    def set_video_event_callback(self,usercallback,dlmode=DLMODE_VOD):
        """ Download the torrent in Video-On-Demand mode or as live stream.
        When a playback event occurs, the usercallback function will be
        called, with the following list of arguments:
        <pre>
            Download,event,params
        </pre>
        In which event is a string, and params a dictionary. The following
        events are supported:
        <pre>
        VODEVENT_START:
            The params dictionary will contain the fields

                mimetype,stream,filename,length,bitrate,blocksize,url

            If the filename is set, the video can be read from there. If not,
            the video can be read from the stream, which is a file-like object
            supporting the read(),seek(), and close() operations. It also
            supports an available() method that returns the number of bytes
            that can be read from the stream without blocking.  If the stream
            is not set, the url key contains a URL for the video.

            The MIME type of the video is given by "mimetype", the length of
            the stream in bytes by "length" which may be None if the length is
            unknown (e.g. when live streaming). bitrate is either the bitrate
            as specified in the TorrentDef, or if that was lacking an dynamic
            estimate calculated using the videoanalyser (e.g. ffmpeg), see
            SessionConfig.set_video_analyser_path(). "blocksize" indicates
            the preferred amount of data to read from the stream at a time.

            To fetch a specific file from a multi-file torrent, use the
            set_selected_files() method. This method sets the mode to DLMODE_VOD

        VODEVENT_PAUSE:
            The download engine would like video playback to be paused as the
            data is not coming in fast enough / the data due is not available
            yet.

            The params dictionary contains the fields

                autoresume

            "autoresume" indicates whether or not the Core will generate
            a VODEVENT_RESUME when it is ready again, or that this is left
            to the core user.

        VODEVENT_RESUME:
            The download engine would like video playback to resume.
        </pre>
        The usercallback should ignore events it does not support.

        The usercallback will be called by a popup thread which can be used
        indefinitely (within reason) by the higher level code.

        @param usercallback  A function with the above signature.
        @param dlmode        The download mode to start in (_VOD or _SVC)
        """
        self.dlconfig['mode'] = dlmode
        self.dlconfig['vod_usercallback'] = usercallback


    def set_video_events(self,events=[]):
        """ Sets which events will be supported with the usercallback set
        by set_video_event_callback. Supporting the VODEVENT_START event is
        mandatory, and can therefore be omitted from the list.

        @param events        A list of supported VODEVENT_* events.
        """

        # create a copy to avoid loosing the info
        self.dlconfig['vod_userevents'] = events[:]

    def set_video_source(self,videosource,authconfig=None,restartstatefilename=None):
        """ Provides the live video source for this torrent from an external
        source.

        @param videosource  A file-like object providing the live video stream
        (i.e., supports read() and close())
        @param authconfig The key information for source authentication of
        packets. See LiveSourceAuthConfig and TorrentDef.create_live_torrent()
        @param restartstatefilename A filename to read/write state needed for a
        graceful restart of the source.
        """
        self.dlconfig['video_source'] = videosource
        if authconfig is None:
            from Tribler.Core.LiveSourceAuthConfig import LiveSourceAuthConfig

            authconfig = LiveSourceAuthConfig(LIVE_AUTHMETHOD_NONE)
        self.dlconfig['video_source_authconfig'] = authconfig
        self.dlconfig['video_source_restartstatefilename'] = restartstatefilename

    def set_video_ratelimit(self,ratelimit):
        """ Sets a limit on the speed at which the video stream is to be read.
        Useful when creating a live stream from file or any other faster-than-live
        data stream.

        @param ratelimit    The maximum speed at which to read from the stream (bps)
        """
        self.dlconfig['video_ratelimit'] = ratelimit

    def set_mode(self,mode):
        """ Sets the mode of this download.
        @param mode DLMODE_NORMAL/DLMODE_VOD """
        self.dlconfig['mode'] = mode

    def set_live_aux_seeders(self,seeders):
        """ Sets a number of live seeders, auxiliary servers that
        get high priority at the source server to distribute its content
        to others.
        @param seeders A list of [IP address,port] lists.
        """
        self.dlconfig['live_aux_seeders'] = seeders

    def get_mode(self):
        """ Returns the mode of this download.
        @return DLMODE_NORMAL/DLMODE_VOD """
        return self.dlconfig['mode']

    def get_video_event_callback(self):
        """ Returns the function that was passed to set_video_event_callback().
        @return A function.
        """
        return self.dlconfig['vod_usercallback']

    def get_video_events(self):
        """ Returns the function that was passed to set_video_events().
        @return A list of events.
        """
        return self.dlconfig['vod_userevents']

    def get_video_source(self):
        """ Returns the object that was passed to set_video_source().
        @return A file-like object.
        """
        return self.dlconfig['video_source']

    def get_video_ratelimit(self):
        """ Returns the speed at which the video stream is read (bps).
        @return An integer.
        """
        return self.dlconfig['video_ratelimit']

    def get_live_aux_seeders(self):
        """ Returns the aux. live seeders set.
        @return A list of [IP address,port] lists. """
        return self.dlconfig['live_aux_seeders']


    def set_selected_files(self,files):
        """ Select which files in the torrent to download. The filenames must
        be the names as they appear in the content def, including encoding.
        Trivially, when the torrent contains a file 'sjaak.avi' the files
        parameter must be 'sjaak.avi'. When the content def is a torrent def
        and contains multiple files and is named 'filecollection', the files
        parameter must be
            os.path.join('filecollection','sjaak.avi')
        For a swift def, the files must be following the multi-file spec encoding
        (i.e., UTF-8 and /).

        @param files Can be a single filename or a list of filenames (e.g.
        ['harry.avi','sjaak.avi']). Not Unicode strings!
        """
        # TODO: can't check if files exists, don't have tdef here.... bugger
        if type(files) == StringType: # convenience
            files = [files]

        if self.dlconfig['mode'] == DLMODE_VOD and len(files) > 1:
            raise ValueError("In Video-On-Demand mode only 1 file can be selected for download")

        # Ric: added svc case
        elif self.dlconfig['mode'] == DLMODE_SVC and len(files) < 2:
            raise ValueError("In SVC Video-On-Demand mode at least 2 files have to be selected for download")


        self.dlconfig['selected_files'] = files


    def get_selected_files(self):
        """ Returns the list of files selected for download.
        @return A list of strings. """
        return self.dlconfig['selected_files']



    #
    # Common download performance parameters
    #
    def set_max_speed(self,direct,speed):
        """ Sets the maximum upload or download speed for this Download.
        @param direct The direction (UPLOAD/DOWNLOAD)
        @param speed The speed in KB/s.
        """
        if direct == UPLOAD:
            self.dlconfig['max_upload_rate'] = speed
        else:
            self.dlconfig['max_download_rate'] = speed

    def get_max_speed(self,direct):
        """ Returns the configured maximum speed.
        Returns the speed in KB/s. """
        if direct == UPLOAD:
            return self.dlconfig['max_upload_rate']
        else:
            return self.dlconfig['max_download_rate']

    def set_max_conns_to_initiate(self,nconns):
        """ Sets the maximum number of connections to initiate for this
        Download.
        @param nconns A number of connections.
        """
        self.dlconfig['max_initiate'] = nconns

    def get_max_conns_to_initiate(self):
        """ Returns the configured maximum number of connections to initiate.
        @return A number of connections.
        """
        return self.dlconfig['max_initiate']

    def set_max_conns(self,nconns):
        """ Sets the maximum number of connections to connections for this
        Download.
        @param nconns A number of connections.
        """
        self.dlconfig['max_connections'] = nconns

    def get_max_conns(self):
        """ Returns the configured maximum number of connections.
        @return A number of connections.
        """
        return self.dlconfig['max_connections']

    #
    # Advanced download parameters
    #
    def set_max_uploads(self,value):
        """ Set the maximum number of uploads to allow at once.
        @param value A number.
        """
        self.dlconfig['max_uploads'] = value

    def get_max_uploads(self):
        """ Returns the maximum number of uploads.
        @return A number. """
        return self.dlconfig['max_uploads']

    def set_keepalive_interval(self,value):
        """ Set the number of seconds to pause between sending keepalives.
        @param value An interval """
        self.dlconfig['keepalive_interval'] = value

    def get_keepalive_interval(self):
        """ Returns the keepalive interval.
        @return A number of seconds. """
        return self.dlconfig['keepalive_interval']

    def set_download_slice_size(self,value):
        """ Set how many bytes to query for per request.
        @param value A number of bytes.
        """
        self.dlconfig['download_slice_size'] = value

    def get_download_slice_size(self):
        """ Returns the number of bytes to query per request.
        @return A number of bytes. """
        return self.dlconfig['download_slice_size']

    def set_upload_unit_size(self,value):
        """ When limiting upload rate, how many bytes to send at a time.
        @param value A number of bytes. """
        self.dlconfig['upload_unit_size'] = value

    def get_upload_unit_size(self):
        """ Returns the set upload unit size.
        @returns A number of bytes.
        """
        return self.dlconfig['upload_unit_size']

    def set_request_backlog(self,value):
        """ Maximum number of requests to keep in a single pipe at once.
        @param value A number of requests.
        """
        self.dlconfig['request_backlog'] = value

    def get_request_backlog(self):
        """ Returns the request backlog.
        @return A number of requests.
        """
        return self.dlconfig['request_backlog']

    def set_max_message_length(self,value):
        """ Maximum message-length prefix to accept over the wire - larger
        values get the connection dropped.
        @param value A number of bytes.
        """
        self.dlconfig['max_message_length'] = value

    def get_max_message_length(self):
        """ Returns the maximum message length that is accepted.
        @return A number of bytes.
        """
        return self.dlconfig['max_message_length']

    def set_max_slice_length(self,value):
        """ Maximum length slice to send to peers, larger requests are ignored.
        @param value A number of bytes.
        """
        self.dlconfig['max_slice_length'] = value

    def get_max_slice_length(self):
        """ Returns the maximum slice length that is accepted.
        @return A number of bytes.
        """
        return self.dlconfig['max_slice_length']

    def set_max_rate_period(self,value):
        """ Maximum amount of time to guess the current rate estimate.
        @param value A number of seconds. """
        self.dlconfig['max_rate_period'] = value

    def get_max_rate_period(self):
        """ Returns the maximum rate period.
        @return A number of seconds.
        """
        return self.dlconfig['max_rate_period']

    def set_upload_rate_fudge(self,value):
        """ Time equivalent of writing to kernel-level TCP buffer, for rate
        adjustment.
        @param value A number of seconds.
        """
        self.dlconfig['upload_rate_fudge'] = value

    def get_upload_rate_fudge(self):
        """ Returns the upload rate fudge.
        @return A number of seconds.
        """
        return self.dlconfig['upload_rate_fudge']

    def set_tcp_ack_fudge(self,value):
        """ How much TCP ACK download overhead to add to upload rate
        calculations. I.e. when a message is received we add X percent
        of this message to our upload rate to account for TCP ACKs that
        were sent during the reception process. (0 = disabled)
        @param value A percentage
        """
        self.dlconfig['tcp_ack_fudge'] = value

    def get_tcp_ack_fudge(self):
        """ Returns the TCP ACK fudge.
        @return A percentage.
        """
        return self.dlconfig['tcp_ack_fudge']

    def set_rerequest_interval(self,value):
        """ Time to wait between requesting more peers from tracker.
        @param value An interval in seconds.
        """
        self.dlconfig['rerequest_interval'] = value

    def get_rerequest_interval(self):
        """ Returns the tracker re-request interval.
        @return A number of seconds.
        """
        return self.dlconfig['rerequest_interval']

    def set_min_peers(self,value):
        """ Minimum number of peers to not do rerequesting.
        @param value A number of peers.
         """
        self.dlconfig['min_peers'] = value

    def get_min_peers(self):
        """ Returns the minimum number of peers.
        @return A number of peers.
        """
        return self.dlconfig['min_peers']

    def set_http_timeout(self,value):
        """ Number of seconds to wait before assuming that a HTTP connection
        has timed out.
        @param value A number of seconds.
         """
        self.dlconfig['http_timeout'] = value

    def get_http_timeout(self):
        """ Returns the HTTP timeout.
        @return A number of seconds.
        """
        return self.dlconfig['http_timeout']

    def set_check_hashes(self,value):
        """ Whether to check the integrity of the data on disk using the
        hashes from the torrent definition.
        @param value Boolean
        """
        self.dlconfig['check_hashes'] = value

    def get_check_hashes(self):
        """ Returns whether to check hashes.
        @return Boolean. """
        return self.dlconfig['check_hashes']

    def set_alloc_type(self,value):
        """ Set disk-allocation type:
        <pre>
        * DISKALLOC_NORMAL:  Allocates space as data is received
        * DISKALLOC_BACKGROUND: Also adds space in the background
        * DISKALLOC_PREALLOCATE: Reserves space up front (slow)
        * DISKALLOC_SPARSE: Is only for filesystems that support it by default
          (UNIX)
        </pre>
        @param value A DISKALLOC_* policy.
        """
        self.dlconfig['alloc_type'] = value

    def get_alloc_type(self):
        """ Returns the disk-allocation policy.
        @return DISKALLOC_*
        """
        return self.dlconfig['alloc_type']

    def set_alloc_rate(self,value):
        """ Set the rate to allocate space at using background
        allocation (DISKALLOC_BACKGROUND).

        @param value A rate in MB/s.
        """
        self.dlconfig['alloc_rate'] = value

    def get_alloc_rate(self):
        """ Returns the background disk-allocation rate.
        @return A number of megabytes per second.
        """
        return self.dlconfig['alloc_rate']

    def set_buffer_reads(self,value):
        """ Whether to buffer disk reads.
        @param value Boolean
        """
        self.dlconfig['buffer_reads'] = value

    def get_buffer_reads(self):
        """ Returns whether to buffer reads.
        @return Boolean. """
        return self.dlconfig['buffer_reads']

    def set_write_buffer_size(self,value):
        """ The maximum amount of space to use for buffering disk writes
        (0 = disabled).
        @param value A buffer size in megabytes.
        """
        self.dlconfig['write_buffer_size'] = value

    def get_write_buffer_size(self):
        """ Returns the write buffer size.
        @return A number of megabytes.
        """
        return self.dlconfig['write_buffer_size']

    def set_breakup_seed_bitfield(self,value):
        """ Whether to send an incomplete BITFIELD and then fills with HAVE
        messages, in order to get around intellectually-challenged Internet
        Service Provider manipulation.
        @param value Boolean
        """
        self.dlconfig['breakup_seed_bitfield'] = value

    def get_breakup_seed_bitfield(self):
        """ Returns whether to send an incomplete BITFIELD message.
        @return Boolean. """
        return self.dlconfig['breakup_seed_bitfield']

    def set_snub_time(self,value):
        """ Seconds to wait for data to come in over a connection before
        assuming it's semi-permanently choked.
        @param value  A number of seconds.
        """
        self.dlconfig['snub_time'] = value

    def get_snub_time(self):
        """ Returns the snub time.
        @return A number of seconds.
        """
        return self.dlconfig['snub_time']

    def set_rarest_first_cutoff(self,value):
        """ Number of downloads at which to switch from random to rarest first.
        @param value A number of downloads.
        """
        self.dlconfig['rarest_first_cutoff'] = value

    def get_rarest_first_cutoff(self):
        """ Returns the rarest first cutoff.
        @return A number of downloads.
        """
        return self.dlconfig['rarest_first_cutoff']

    def set_rarest_first_priority_cutoff(self,value):
        """ The number of peers which need to have a piece before other
        partials take priority over rarest first policy.
        @param value A number of peers.
        """
        self.dlconfig['rarest_first_priority_cutoff'] = value

    def get_rarest_first_priority_cutoff(self):
        """ Returns the rarest-first priority cutoff.
        @return A number of peers. """
        return self.dlconfig['rarest_first_priority_cutoff']

    def set_min_uploads(self,value):
        """ The number of uploads to fill out to with extra optimistic unchokes.
        @param value A number of uploads.
        """
        self.dlconfig['min_uploads'] = value

    def get_min_uploads(self):
        """ Returns the minimum number of uploads.
        @return A number of uploads. """
        return self.dlconfig['min_uploads']

    def set_max_files_open(self,value):
        """ The maximum number of files to keep open at a time, 0 means no
        limit.
        @param value A number of files.
        """
        self.dlconfig['max_files_open'] = value

    def get_max_files_open(self):
        """ Returns the maximum number of open files.
        @return A number of files. """
        return self.dlconfig['max_files_open']

    def set_round_robin_period(self,value):
        """ The number of seconds between the client's switching upload targets.
        @param value A number of seconds.
        """
        self.dlconfig['round_robin_period'] = value

    def get_round_robin_period(self):
        """ Returns the round-robin period.
        @return A number of seconds. """
        return self.dlconfig['round_robin_period']

    def set_super_seeder(self,value):
        """ whether to use special upload-efficiency-maximizing routines (only
        for dedicated seeds).
        @param value Boolean
        """
        self.dlconfig['super_seeder'] = value

    def get_super_seeder(self):
        """ Returns hether super seeding is enabled.
        @return Boolean. """
        return self.dlconfig['super_seeder']

    def set_security(self,value):
        """ Whether to enable extra security features intended to prevent abuse,
        such as checking for multiple connections from the same IP address.
        @param value Boolean
        """
        self.dlconfig['security'] = value

    def get_security(self):
        """ Returns the security setting.
        @return Boolean. """
        return self.dlconfig['security']

    def set_auto_kick(self,value):
        """ Whether to automatically kick/ban peers that send bad data.
        @param value Boolean
        """
        self.dlconfig['auto_kick'] = value

    def get_auto_kick(self):
        """ Returns whether autokick is enabled.
        @return Boolean. """
        return self.dlconfig['auto_kick']

    def set_double_check_writes(self,value):
        """ Whether to double-check data being written to the disk for errors
        (may increase CPU load).
        @param value Boolean
        """
        self.dlconfig['double_check'] = value

    def get_double_check_writes(self):
        """ Returns whether double-checking on writes is enabled. """
        return self.dlconfig['double_check']

    def set_triple_check_writes(self,value):
        """ Whether to thoroughly check data being written to the disk (may
        slow disk access).
        @param value Boolean """
        self.dlconfig['triple_check'] = value

    def get_triple_check_writes(self):
        """ Returns whether triple-checking on writes is enabled. """
        return self.dlconfig['triple_check']

    def set_lock_files(self,value):
        """ Whether to lock files the Download is working with.
        @param value Boolean """
        self.dlconfig['lock_files'] = value

    def get_lock_files(self):
        """ Returns whether locking of files is enabled. """
        return self.dlconfig['lock_files']

    def set_lock_while_reading(self,value):
        """ Whether to lock access to files being read.
        @param value Boolean
        """
        self.dlconfig['lock_while_reading'] = value

    def get_lock_while_reading(self):
        """ Returns whether locking of files for reading is enabled.
        @return Boolean. """
        return self.dlconfig['lock_while_reading']

    def set_auto_flush(self,value):
        """ Minutes between automatic flushes to disk (0 = disabled).
        @param value A number of minutes.
        """
        self.dlconfig['auto_flush'] = value

    def get_auto_flush(self):
        """ Returns the auto flush interval.
        @return A number of minutes. """
        return self.dlconfig['auto_flush']

    def set_exclude_ips(self,value):
        """ Set a list of IP addresses to be excluded.
        @param value A list of IP addresses in dotted notation.
        """
        self.dlconfig['exclude_ips'] = value

    def get_exclude_ips(self):
        """ Returns the list of excluded IP addresses.
        @return A list of strings. """
        return self.dlconfig['exclude_ips']

    def set_ut_pex_max_addrs_from_peer(self,value):
        """ Maximum number of addresses to accept from peer via the uTorrent
        Peer Exchange extension (0 = disable PEX)
        @param value A number of IP addresses.
        """
        self.dlconfig['ut_pex_max_addrs_from_peer'] = value

    def get_ut_pex_max_addrs_from_peer(self):
        """ Returns the maximum number of IP addresses to accept from a peer
        via ut_pex.
        @return A number of addresses.
        """
        return self.dlconfig['ut_pex_max_addrs_from_peer']

    def set_same_nat_try_internal(self,value):
        """ Whether to try to detect if a peer is behind the same NAT as
        this Session and then establish a connection over the internal
        network
        @param value Boolean
        """
        self.dlconfig['same_nat_try_internal'] = value

    def get_same_nat_try_internal(self):
        """ Returns whether same NAT detection is enabled.
        @return Boolean """
        return self.dlconfig['same_nat_try_internal']

    def set_unchoke_bias_for_internal(self,value):
        """ Amount to add to unchoke score for peers on the internal network.
        @param value A number
        """
        self.dlconfig['unchoke_bias_for_internal'] = value

    def get_unchoke_bias_for_internal(self):
        """ Returns the bias for peers on the internal network.
        @return A number
        """
        return self.dlconfig['unchoke_bias_for_internal']

    # SWIFTPROC
    def set_swift_listen_port(self,port):
        """ Set the UDP port for the swift process
        (download-to-process mapping permitting).
        @param port A port number.
        """
        self.dlconfig['swiftlistenport'] = port

    def get_swift_listen_port(self):
        """ Returns the UDP port of the swift process.

        @return Port number. """
        return self.dlconfig['swiftlistenport']

    def set_swift_cmdgw_listen_port(self,port):
        """ Set the TCP listen port for the CMDGW of the swift process
        (download-to-process mapping permitting).
        @param port A port number.
        """
        self.dlconfig['swiftcmdgwlistenport'] = port

    def get_swift_cmdgw_listen_port(self):
        """ Returns the TCP listen port for the CMDGW of the swift process
        (download-to-process mapping permitting).

        @return Port number. """
        return self.dlconfig['swiftcmdgwlistenport']

    def set_swift_httpgw_listen_port(self,port):
        """ Set the TCP listen port for the CMDGW of the swift process
        (download-to-process mapping permitting).
        @param port A port number.
        """
        self.dlconfig['swifthttpgwlistenport'] = port

    def get_swift_httpgw_listen_port(self):
        """ Returns the TCP listen port for the CMDGW of the swift process.

        @return Port number. """
        return self.dlconfig['swifthttpgwlistenport']
<<<<<<< HEAD



=======
    
    def set_swift_meta_dir(self,value):
        """ Set the metadir for storing .m* files of this Download.
        @param value An absolutepath.
        """
        self.dlconfig['swiftmetadir'] = value

    def get_swift_meta_dir(self):
        """ Return the metadir for storing .m* files of this Download.
        @return An absolutepath.
        """
        return self.dlconfig['swiftmetadir']
    
    
>>>>>>> 13965dfa
class DownloadStartupConfig(DownloadConfigInterface,Serializable,Copyable):
    """
    (key,value) pair config of per-torrent runtime parameters,
    e.g. destdir, file-allocation policy, etc. Also options to advocate
    torrent, e.g. register in DHT, advertise via Buddycast.

    cf. libtorrent torrent_handle
    """
    def __init__(self,dlconfig=None):
        """ Normal constructor for DownloadStartupConfig (copy constructor
        used internally) """
        DownloadConfigInterface.__init__(self,dlconfig)
    #
    # Class method
    #
    def load(filename):
        """
        Load a saved DownloadStartupConfig from disk.

        @param filename  An absolute Unicode filename
        @return DownloadStartupConfig object
        """
        # Class method, no locking required
        f = open(filename,"rb")
        dlconfig = pickle.load(f)
        dscfg = DownloadStartupConfig(dlconfig)
        f.close()
        return dscfg
    load = staticmethod(load)

    def save(self,filename):
        """ Save the DownloadStartupConfig to disk.
        @param filename  An absolute Unicode filename
        """
        # Called by any thread
        f = open(filename,"wb")
        pickle.dump(self.dlconfig,f)
        f.close()

    #
    # Copyable interface
    #
    def copy(self):
        config = copy.copy(self.dlconfig)
        return DownloadStartupConfig(config)


def get_default_dest_dir():
    """ Returns the default dir to save content to.
    <pre>
    * For Win32/MacOS: Desktop\TriblerDownloads
    * For UNIX:
        If Desktop exists: Desktop\TriblerDownloads
        else: Home\TriblerDownloads
    </pre>
    """
    downloaddir = 'TriblerDownloads'

    if os.path.isdir(downloaddir):
        return os.path.abspath(downloaddir)

    uhome = get_desktop_dir()
    return os.path.join(uhome,downloaddir)<|MERGE_RESOLUTION|>--- conflicted
+++ resolved
@@ -832,12 +832,7 @@
 
         @return Port number. """
         return self.dlconfig['swifthttpgwlistenport']
-<<<<<<< HEAD
-
-
-
-=======
-    
+
     def set_swift_meta_dir(self,value):
         """ Set the metadir for storing .m* files of this Download.
         @param value An absolutepath.
@@ -849,9 +844,7 @@
         @return An absolutepath.
         """
         return self.dlconfig['swiftmetadir']
-    
-    
->>>>>>> 13965dfa
+
 class DownloadStartupConfig(DownloadConfigInterface,Serializable,Copyable):
     """
     (key,value) pair config of per-torrent runtime parameters,
