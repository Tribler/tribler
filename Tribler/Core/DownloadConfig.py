# Written by Arno Bakker
# Updated by George Milescu
# Updated by Egbert Bouman, now using ConfigParser
# see LICENSE.txt for license information

""" Controls how a TorrentDef is downloaded (rate, where on disk, etc.) """

#
# WARNING: When extending this class:
#
# 1. Add a JavaDoc description for each method you add.
# 2. Also add the methods to APIImplementation/DownloadRuntimeConfig.py
# 3. Document your changes in API.py
#
#

import os
from types import StringType

from Tribler.Core.simpledefs import DLMODE_VOD, UPLOAD
from Tribler.Core.defaults import dldefaults
from Tribler.Core.Base import Serializable, Copyable
from Tribler.Core.osutils import get_desktop_dir
from Tribler.Core.Utilities.configparser import CallbackConfigParser


class DownloadConfigInterface(object):

    """
    (key,value) pair config of per-torrent runtime parameters,
    e.g. destdir, file-allocation policy, etc. Also options to advocate
    torrent, e.g. register in DHT, advertise via Buddycast.

    Use DownloadStartupConfig to manipulate download configs before download
    startup time. This is just a parent class.

    cf. libtorrent torrent_handle
    """
    def __init__(self, dlconfig=None):
        super(DownloadConfigInterface, self).__init__()

        self.dlconfig = dlconfig or CallbackConfigParser()

        # Poor man's versioning of DownloadConfig, add missing default values.
        for section, sect_dict in dldefaults.iteritems():
            if not self.dlconfig.has_section(section):
                self.dlconfig.add_section(section)
            for k, v in sect_dict.iteritems():
                if not self.dlconfig.has_option(section, k):
                    self.dlconfig.set(section, k, v)

        if not dlconfig:
            return

        # modify/fix incorrectly saved dlconfigs
        if dlconfig.has_option('downloadconfig', 'saveas') and isinstance(dlconfig.get('downloadconfig', 'saveas'), tuple):
            dlconfig.set('downloadconfig', 'saveas', dlconfig.get('saveas')[-1])

        if not self.get_dest_dir():
            self.set_dest_dir(get_default_dest_dir())

    def set_dest_dir(self, path):
        """ Sets the directory where to save this Download.
        @param path A path of a directory.
        """
        assert isinstance(path, basestring), path
        self.dlconfig.set('downloadconfig', 'saveas', path)

    def get_dest_dir(self):
        """ Gets the directory where to save this Download.
        """
        return self.dlconfig.get('downloadconfig', 'saveas')

    def get_corrected_filename(self):
        """ Gets the directory name where to save this torrent
        """
        return self.dlconfig.get('downloadconfig', 'correctedfilename')

    def set_corrected_filename(self, correctedfilename):
        """ Sets the directory name where to save this torrent
        @param correctedfilename name for multifile directory
        """
        self.dlconfig.set('downloadconfig', 'correctedfilename', correctedfilename)

    def set_mode(self, mode):
        """ Sets the mode of this download.
        @param mode DLMODE_NORMAL/DLMODE_VOD """
        self.dlconfig.set('downloadconfig', 'mode', mode)

    def get_mode(self):
        """ Returns the mode of this download.
        @return DLMODE_NORMAL/DLMODE_VOD """
        return self.dlconfig.get('downloadconfig', 'mode')

<<<<<<< HEAD
    def set_anon_mode(self, anon_mode):
        self.dlconfig.set('downloadconfig', 'anon_mode', anon_mode)

    def get_anon_mode(self):
        return self.dlconfig.get('downloadconfig', 'anon_mode')

    def get_video_event_callback(self):
        """ Returns the function that was passed to set_video_event_callback().
        @return A function.
        """
        return self.dlconfig.get('downloadconfig', 'vod_usercallback')

=======
>>>>>>> b86d1dde
    def set_selected_files(self, files):
        """ Select which files in the torrent to download. The filenames must
        be the names as they appear in the content def, including encoding.
        Trivially, when the torrent contains a file 'sjaak.avi' the files
        parameter must be 'sjaak.avi'. When the content def is a torrent def
        and contains multiple files and is named 'filecollection', the files
        parameter must be
            os.path.join('filecollection','sjaak.avi')
        For a swift def, the files must be following the multi-file spec encoding
        (i.e., UTF-8 and /).

        @param files Can be a single filename or a list of filenames (e.g.
        ['harry.avi','sjaak.avi']). Not Unicode strings!
        """
        # TODO: can't check if files exists, don't have tdef here.... bugger
        if isinstance(files, StringType):  # convenience
            files = [files]

        if self.get_mode() == DLMODE_VOD and len(files) > 1:
            raise ValueError("In Video-On-Demand mode only 1 file can be selected for download")

        self.dlconfig.set('downloadconfig', 'selected_files', files)

    def get_selected_files(self):
        """ Returns the list of files selected for download.
        @return A list of strings. """
        return self.dlconfig.get('downloadconfig', 'selected_files')

    def set_max_speed(self, direct, speed):
        """ Sets the maximum upload or download speed for this Download.
        @param direct The direction (UPLOAD/DOWNLOAD)
        @param speed The speed in KB/s.
        """
        if direct == UPLOAD:
            self.dlconfig.set('downloadconfig', 'max_upload_rate', speed)
        else:
            self.dlconfig.set('downloadconfig', 'max_download_rate', speed)

    def get_max_speed(self, direct):
        """ Returns the configured maximum speed.
        Returns the speed in KB/s. """
        if direct == UPLOAD:
            return self.dlconfig.get('downloadconfig', 'max_upload_rate')
        else:
            return self.dlconfig.get('downloadconfig', 'max_download_rate')

    def set_super_seeder(self, value):
        """ whether to use special upload-efficiency-maximizing routines (only
        for dedicated seeds).
        @param value Boolean
        """
        self.dlconfig.set('downloadconfig', 'super_seeder', value)

    def get_super_seeder(self):
        """ Returns hether super seeding is enabled.
        @return Boolean. """
        return self.dlconfig.get('downloadconfig', 'super_seeder')

    # SWIFTPROC
    def set_swift_listen_port(self, port):
        """ Set the UDP port for the swift process
        (download-to-process mapping permitting).
        @param port A port number.
        """
        self.dlconfig.set('downloadconfig', 'swiftlistenport', port)

    def get_swift_listen_port(self):
        """ Returns the UDP port of the swift process.

        @return Port number. """
        return self.dlconfig.get('downloadconfig', 'swiftlistenport')

    def set_swift_cmdgw_listen_port(self, port):
        """ Set the TCP listen port for the CMDGW of the swift process
        (download-to-process mapping permitting).
        @param port A port number.
        """
        self.dlconfig.set('downloadconfig', 'swiftcmdgwlistenport', port)

    def get_swift_cmdgw_listen_port(self):
        """ Returns the TCP listen port for the CMDGW of the swift process
        (download-to-process mapping permitting).

        @return Port number. """
        return self.dlconfig.get('downloadconfig', 'swiftcmdgwlistenport')

    def set_swift_httpgw_listen_port(self, port):
        """ Set the TCP listen port for the CMDGW of the swift process
        (download-to-process mapping permitting).
        @param port A port number.
        """
        self.dlconfig.set('downloadconfig', 'swifthttpgwlistenport', port)

    def get_swift_httpgw_listen_port(self):
        """ Returns the TCP listen port for the CMDGW of the swift process.

        @return Port number. """
        return self.dlconfig.get('downloadconfig', 'swifthttpgwlistenport')

    def set_swift_meta_dir(self, value):
        """ Set the metadir for storing .m* files of this Download.
        @param value An absolutepath.
        """
        self.dlconfig.set('downloadconfig', 'swiftmetadir', value)

    def get_swift_meta_dir(self):
        """ Return the metadir for storing .m* files of this Download.
        @return An absolutepath.
        """
        return self.dlconfig.get('downloadconfig', 'swiftmetadir')

    def set_swift_name(self, value):
        self.dlconfig.set('downloadconfig', 'name', value)

    def get_swift_name(self):
        return self.dlconfig.get('downloadconfig', 'name')


class DownloadStartupConfig(DownloadConfigInterface, Serializable, Copyable):

    """
    (key,value) pair config of per-torrent runtime parameters,
    e.g. destdir, file-allocation policy, etc. Also options to advocate
    torrent, e.g. register in DHT, advertise via Buddycast.

    cf. libtorrent torrent_handle
    """
    def __init__(self, dlconfig=None):
        """ Normal constructor for DownloadStartupConfig (copy constructor
        used internally) """
        DownloadConfigInterface.__init__(self, dlconfig)
    #
    # Class method
    #

    def load(filename):
        """
        Load a saved DownloadStartupConfig from disk.

        @param filename  An absolute Unicode filename
        @return DownloadStartupConfig object
        """
        # Class method, no locking required
        dlconfig = CallbackConfigParser()
        if not dlconfig.read(filename):
            raise IOError, "Failed to open download config file"

        return DownloadStartupConfig(dlconfig)

    load = staticmethod(load)

    def save(self, filename):
        """ Save the DownloadStartupConfig to disk.
        @param filename  An absolute Unicode filename
        """
        # Called by any thread
        config_file = open(filename, "wb")
        self.dlconfig.write(config_file)
        config_file.close()

    #
    # Copyable interface
    #
    def copy(self):
        return DownloadStartupConfig(self.dlconfig.copy())


def get_default_dest_dir():
    """ Returns the default dir to save content to.
    <pre>
    * For Win32/MacOS: Desktop\TriblerDownloads
    * For UNIX:
        If Desktop exists: Desktop\TriblerDownloads
        else: Home\TriblerDownloads
    </pre>
    """
    downloaddir = 'TriblerDownloads'

    if os.path.isdir(downloaddir):
        return os.path.abspath(downloaddir)

    uhome = get_desktop_dir()
    return os.path.join(uhome, downloaddir)<|MERGE_RESOLUTION|>--- conflicted
+++ resolved
@@ -92,21 +92,12 @@
         @return DLMODE_NORMAL/DLMODE_VOD """
         return self.dlconfig.get('downloadconfig', 'mode')
 
-<<<<<<< HEAD
     def set_anon_mode(self, anon_mode):
         self.dlconfig.set('downloadconfig', 'anon_mode', anon_mode)
 
     def get_anon_mode(self):
         return self.dlconfig.get('downloadconfig', 'anon_mode')
 
-    def get_video_event_callback(self):
-        """ Returns the function that was passed to set_video_event_callback().
-        @return A function.
-        """
-        return self.dlconfig.get('downloadconfig', 'vod_usercallback')
-
-=======
->>>>>>> b86d1dde
     def set_selected_files(self, files):
         """ Select which files in the torrent to download. The filenames must
         be the names as they appear in the content def, including encoding.
