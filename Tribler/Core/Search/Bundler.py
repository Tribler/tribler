--- conflicted
+++ resolved
@@ -1,1233 +1,1111 @@
-# written by Raynor Vliegendhart
-# see LICENSE.txt for license information
-import re
-import sys
-from itertools import islice
-import time
-
-from Tribler.Core.Search.SearchManager import split_into_keywords
-
-# Flags
-<<<<<<< HEAD
-USE_PSYCO = False  # Enables Psyco optimization for the Levenshtein algorithm
-DEBUG = False  # Enables debug print messages to stderr
-=======
-USE_PSYCO = False    # Enables Psyco optimization for the Levenshtein algorithm
-DEBUG = False         # Enables debug print messages to stderr
-
-
->>>>>>> 1eb9ba77
-class HitsGroup(object):
-
-    """
-    A HitsGroup represents a list of similar hits (i.e., search results) grouped together.
-    With each group, an identifier is associated. The identifier is used by the GUI
-    for refreshing and updating GUI controls.
-    In addition to an id, a HitsGroup stores the "key" and "simkey" used by the grouping
-    algorithms (see GroupingAlgorithm for more information on these notions).
-    """
-
-<<<<<<< HEAD
-    last_id = -1  # Counter for automatic id assignment
-=======
-    last_id = -1   # Counter for automatic id assignment
->>>>>>> 1eb9ba77
-
-    @classmethod
-    def new_id(cls):
-        """
-        Get a fresh identifier by autoincrementing the last issued id.
-        @return A new HitsGroup identifier.
-        """
-        cls.last_id += 1
-        return cls.last_id
-
-<<<<<<< HEAD
-    def __init__(self, id= -1, key=None, simkey=None, prev_group=None):
-=======
-    def __init__(self, id=-1, key=None, simkey=None, prev_group=None):
->>>>>>> 1eb9ba77
-        """
-        Constructs a new HitsGroup object.
-
-        @param id Identifier assigned to this group. If set to -1, a new id
-        is automatically assigned and the attribute reassignable_id is set to True.
-        @param key The "key" of the representative hit, computed by a GroupingAlgorithm.
-        @param simkey The "simkey" of this group, computed by a GroupingAlgorithm.
-        @param prev_group The previous version of this group, if any.
-        """
-        self.hits = []
-        self.reassignable_id = id == -1
-        if id == -1:
-            self.id = HitsGroup.new_id()
-        else:
-            self.id = id
-
-        self.key = key
-        self.simkey = simkey
-        self.prev_group = prev_group
-
-    def get_representative(self):
-        """
-        Gets the representative hit of this group, i.e. the first item.
-        Assumes a non-empty group.
-        @return Representative hit of this group.
-        """
-        return self.hits[0]
-
-    def reassign_id(self, newid):
-        """
-        Changes the identifier of this group. This method should only be called if
-        no explicit id was given at construction (i.e. id=-1) and it should only
-        be called once. It is the caller's responsibility to check the value of
-        the reassignable_id attribute.
-
-        @param newid The new identifier for this group. Should be an identifier
-        that has been previously assigned.
-        """
-        self.id = newid
-        self.reassignable_id = False
-
-    def add(self, hit):
-        """
-        Add a hit to this group.
-        @param hit A search result, i.e. hit.
-        """
-        self.hits.append(hit)
-
-    def __iter__(self):
-        """
-        Returns an iterator yielding the added hits.
-        @return A listiterator yielding added hits.
-        """
-        return iter(self.hits)
-
-    def __len__(self):
-        """
-        Returns the length of this group, i.e. the number of added hits.
-        @return The number of hits added.
-        """
-        return len(self.hits)
-
-    def __getitem__(self, i):
-        """
-        Returns the ith added hit.
-        @param i The index of the hit to be returned
-        @return The hit with index i.
-        """
-        return self.hits[i]
-
-    def has_changed(self):
-        """
-        Returns whether this group has changed since the previous version.
-        Note that if this is a new group, it is not considered as a changed group.
-        @return True if the group has changed since the previous version, otherwise False.
-        """
-        return self.prev_group and self.hits != self.prev_group.hits
-
-
-class GroupsList(object):
-
-    """
-    A GroupsList represents a list of grouped hits, i.e., a list of HitsGroups, and
-    is responsible for constructing these HitsGroups using a given grouping algorithm
-    and, optionally, the state from a previous given list.
-    The list of groups is exposed through the groups attribute.
-
-    Note: This class does not expose any methods to mutate an instance (e.g., adding new
-    hits). Instead, for each change or set of changes, a new instance must be constructed.
-    """
-    # The reason why new instances must be constructed:
-    # Certain algorithms use a datatstructure that's hard to modify. For example,
-    # the size grouping algorithm uses an IntervalTree. Adding new intervals is easy,
-    # but removing is not.
-<<<<<<< HEAD
-    def __init__(self, query, algorithm, hits, prev_grouplist=None, max_bundles=None, two_step=False):
-=======
-    def __init__(self, query, algorithm, hits, prev_grouplist=None, max_bundles= None, two_step=False):
->>>>>>> 1eb9ba77
-        """
-        Constructs a GroupsList.
-
-        @param query The query that was used to retrieve the hits.
-        @param algorithm The algorithm to apply to group the hits.
-        @param hits The hits retrieved by the query.
-        @param prev_grouplist Optionally, a previous version of this GroupsList.
-        @param max_bundles The maximum number of bundles to be created. Default: None (no limit).
-        @param two_step Constructs the object in two steps. Default: False. See also: finalize().
-        """
-        self.query = query
-        self.algorithm = algorithm
-        self.prev_grouplist = prev_grouplist
-
-        if prev_grouplist is not None:
-            self.context_state = prev_grouplist.context_state
-        else:
-            self.context_state = algorithm.create_context_state()
-        self.index = algorithm.create_index()
-        self.groups = []
-        self.infohashes = set()
-        self.representative_hashes = set()
-
-        self.old_representatives, self.old_index, self.reuse = self._compute_diff(hits)
-
-        self.max_bundles = max_bundles
-        self.unprocessed_hits = hits
-
-        if not two_step:
-            self.finalize()
-
-<<<<<<< HEAD
-
-=======
->>>>>>> 1eb9ba77
-    def finalize(self):
-        """
-        Finalizes this GroupsList in case of a two-step construction.
-        """
-        if self.unprocessed_hits is not None:
-            self._add_all(self.unprocessed_hits, max_bundles=self.max_bundles)
-            self.unprocessed_hits = None
-
-    def is_finalized(self):
-        """
-        Returns whether this GroupsList is finalized.
-        @return True if this GroupsList is finalized, False otherwise.
-        """
-        return self.unprocessed_hits is None
-
-    def _compute_diff(self, hits):
-        """
-        Private auxiliary method to compute the differences since the previous
-        GroupsList and updates the context state.
-
-        @param hits The hits to be grouped.
-        @return A tuple containing the previous representatives, the previous index
-        and whether the old GroupsList can be reused.
-        """
-        if self.prev_grouplist is not None:
-            old_hashes = self.prev_grouplist.infohashes
-            old_representatives = self.prev_grouplist.representative_hashes
-            old_index = self.prev_grouplist.index
-            new_hits = [hit for hit in hits if hit.infohash not in old_hashes]
-            missing_hits = len(new_hits) + len(old_hashes) > len(hits)
-        else:
-            old_representatives = set()
-            old_index = {}
-            new_hits = hits
-            missing_hits = False
-
-        reuse = self.prev_grouplist and not new_hits and not missing_hits
-        self.algorithm.update_context_state(new_hits, self.context_state)
-
-        if DEBUG:
-<<<<<<< HEAD
-            print >> sys.stderr, '>> Bundler.py, new hits:', len(new_hits)
-=======
-            print >>sys.stderr, '>> Bundler.py, new hits:', len(new_hits)
->>>>>>> 1eb9ba77
-
-        return old_representatives, old_index, reuse
-
-    def _add_all(self, hits, max_bundles=None):
-        """
-        Private auxiliary method to perform the actual grouping.
-        The core, unoptimized and simplified algorithm works as follow:
-            grouped_hits = []
-            index = algorithm.create_index()
-            for hit in hits:
-                key = algorithm.key(hit)
-                simkey = algorithm.simkey(key)
-
-                group = None
-                if key in index:
-                    group = index[key]
-                else:
-                    new_group = GroupsHit(id=-1, key=key, simkey=simkey)
-                    index[simkey] = new_group
-                    grouped_hits.append(new_group)
-                    group = new_group
-
-                group.append(hit)
-
-        @param hits The hits to be grouped.
-        @param max_bundles The maximum number of bundles to be created. Default: None (no limit).
-        """
-        algorithm = self.algorithm
-        context_state = self.context_state
-        grouped_hits = self.groups
-
-        infohashes = self.infohashes
-        old_representatives = self.old_representatives
-        old_index = self.old_index
-
-        def create_new_group(hit_infohash, group_id, index, key, context_state):
-            # compute simkey for new group
-            simkey = algorithm.simkey(key, context_state)
-
-            # create new group and store it in the index
-            new_group = HitsGroup(group_id, key, simkey, prev_group=old_group)
-            index[simkey] = new_group
-            return new_group
-
-        def disabled_bundling(hit_infohash, group_id, index, key, context_state):
-            # only create a new group
-            new_group = HitsGroup(group_id, key, hit_infohash)
-            return new_group
-<<<<<<< HEAD
-
-=======
->>>>>>> 1eb9ba77
-
-        # Niels: Used bundler.py from 5.4.x, i'll fix it afterwards.
-        if self.reuse:
-            if DEBUG:
-<<<<<<< HEAD
-                print >> sys.stderr, '>> Bundler.py: No new hits, no missing hits, reusing the old groupings'
-=======
-                print >>sys.stderr, '>> Bundler.py: No new hits, no missing hits, reusing the old groupings'
->>>>>>> 1eb9ba77
-
-            self.__dict__ = self.prev_grouplist.__dict__
-            # self.index = self.prev_grouplist.index
-            # self.groups = self.prev_grouplist.groups
-            # self.infohashes = self.prev_grouplist.infohashes
-            # self.representative_hashes = self.prev_grouplist.representative_hashes
-        else:
-            index = self.index
-            processed_hits = 0
-            for hit in hits:
-                processed_hits += 1
-
-                key = algorithm.key(hit, context_state)
-                hit_infohash = hit.infohash
-
-                # Find or create new group
-                group = None
-                if key in index:
-                    # fetch existing group
-                    group = index[key]
-
-                    # A representative hit from the old results is being migrated
-                    # to a newer group.
-                    # We might want to reuse that old group's id
-                    if group.reassignable_id and hit_infohash in old_representatives:
-                        if DEBUG:
-                            print >> sys.stderr, '>> Bundler.py: How often does this situation actually occur?'
-                        old_group = old_index[key]
-                        group.reassign_id(old_group.id)
-                        group.prev_group = old_group
-                else:
-                    # try to reuse old group_id
-                    group_id = -1
-                    old_group = None
-                    if key in old_index:
-                        old_group = old_index[key]
-                        group_id = old_group.id
-
-                    # create a new group (and store it in the index)
-                    group = create_new_group(hit_infohash, group_id, index, key, context_state)
-                    grouped_hits.append(group)
-
-                    # When we reach max_bundles, disable bundling by adjusting
-                    # the computation of simkeys
-                    if len(grouped_hits) == max_bundles:
-                        create_new_group = disabled_bundling
-                        if DEBUG:
-<<<<<<< HEAD
-                            print >> sys.stderr, '>> Bundler.py, reached limit of %s bundles,' % max_bundles
-                            print >> sys.stderr, '     disabling the computation of simkeys after processing %s hits' % processed_hits
-=======
-                            print >>sys.stderr, '>> Bundler.py, reached limit of %s bundles,' % max_bundles
-                            print >>sys.stderr, '     disabling the computation of simkeys after processing %s hits' % processed_hits
->>>>>>> 1eb9ba77
-
-                group.add(hit)
-                infohashes.add(hit_infohash)
-
-
-class GroupingAlgorithm(object):
-
-    """
-    Abstract base class for grouping algorithms.
-    Grouping algorithms specify to which group a hit should be added and
-    are used by the GroupsList class in order to perform the actual grouping.
-    """
-
-    def general_description(self):
-        """
-        Returns a general description which is used to customize a header
-        in the GUI. The substring "Similar" in "Similar items" will be replaced
-        by the string returned by this method.
-        If None is returned (default implementation), the GUI does not perform
-        a replacement.
-
-        @return A string or None.
-        """
-        return None
-
-    def description_for(self, hitsgroup):
-        """
-        Returns a description for a specific group of hits. The GUI can display
-        this as e.g. a tooltip.
-        The default implementation returns None.
-
-        @return A string or None.
-        """
-        return None
-
-    def create_context_state(self):
-        """
-        Optional method. Creates a new state object (of any type) that is
-        updated and threaded between instances of GroupsList.
-        See also: update_context_state
-
-        @return A state object.
-        """
-        return None
-
-    def update_context_state(self, new_hits, context_state):
-        """
-        Optional method. Updates the given context state based upon a list of
-        new hits since the last time this method was called for the given
-        context state.
-
-        @param new_hits A list of new hits since the last call.
-        @param context_state A context state that needs to be updated.
-        """
-        pass
-
-    def key(self, hit, context_state):
-        """
-        Maps a hit onto a key. A key represents certain features of a hit
-        corresponding to a particular notion of similarity.
-
-        @param hit The hit to compute the key of.
-        @param context_state The previous context state.
-        @return The hit's key.
-        """
-        raise NotImplementedError('key')
-
-    def simkey(self, key, context_state):
-        """
-        Maps a key to a "simkey". A simkey is a representation of a keys
-        that are similar to the given key (including the key itself).
-
-        @param key The key to compute the simkey of.
-        @param context_state The previous context state.
-        @return The key's simkey.
-        """
-        raise NotImplementedError('simkey')
-
-    @classmethod
-    def create_index(cls):
-        """
-        Creates a new instance of the GroupingAlgorithm's index datastructure.
-        The index datastructure is used to map keys to groups. The datastructure
-        depends on the algorithm's choice of representation of the keys and simkeys.
-
-        @return A new instance of the GroupingAlgorithm's index datastructure.
-        """
-        return cls.Index()
-
-    class Index(object):
-
-        """
-        Abstract base class for a GroupingAlgorithm's index datastructure.
-        The datastructure supports 3 main operations:
-          * Checking whether there's an existing group covering a particular
-            key (__contains__ method);
-          * Retrieving a group for a particular key (__getitem__ method);
-          * Storing a new group under a particular simkey (__setitem__ method).
-        """
-        __slots__ = []
-
-        def __contains__(self, key):
-            """
-            Checks whether a group exists that covers hits with a particular
-            key.
-
-            @param key The key of a hit that needs to be assigned to a group.
-            @return True if a group exists for the key 'key'.
-            """
-            raise NotImplementedError('__contains__')
-
-        def __getitem__(self, key):
-            """
-            Checks whether a group exists that covers hits with a particular
-            key.
-
-            @param key The key of a hit that needs to be assigned to a group.
-            @return True if a group exists for the key 'key'.
-            """
-            raise NotImplementedError('__getitem__')
-
-        def __setitem__(self, simkey, group):
-            """
-            Stores a new group under a given simkey.
-
-            @param simkey The simkey of the key of the group's representative hit.
-            @param group The group to be stored in the index.
-            """
-            raise NotImplementedError('__setitem__')
-
-
-class SimpleExactKeyGrouping(GroupingAlgorithm):
-
-    """
-    The SimpleExactKeyGrouping is an abstract base class for algorithms
-    that perform exact grouping based on a single key. For these algorithms,
-    the simkey of a key is simply the key itself and the Index structure is
-    therefore isomorphic to a dict.
-    """
-
-    def simkey(self, key, context_state):
-        return key
-
-    class Index(GroupingAlgorithm.Index):
-
-        """
-        The Index datastructure is isomorphic to a dict.
-        """
-        __slots__ = ['mapTo']
-
-        def __init__(self):
-            self.mapTo = {}
-
-        def __contains__(self, key):
-            return key in self.mapTo
-
-        def __getitem__(self, key):
-            return self.mapTo[key]
-
-        def __setitem__(self, simkey, group):
-            self.mapTo[simkey] = group
-
-<<<<<<< HEAD
-=======
-
->>>>>>> 1eb9ba77
-class IntGrouping(SimpleExactKeyGrouping):
-
-    """
-    The IntGrouping algorithm groups similarly numbered hits together.
-
-    The key of a hit is a sequence (tuple) of numbers appearing in the
-    hit's name. The simkey of a key simply the key. Hence, the IntGrouping
-    algorithm only groups hits together when their names contain the exact
-    same sequence of numbers.
-    """
-
-    def __init__(self):
-        self.re_extract_ints = re.compile('[0-9]+', re.UNICODE)
-
-    def general_description(self):
-        return u'Similarly numbered'
-
-    def description_for(self, hitsgroup):
-        return u'Names of these items contain the following numbers: %s' % ', '.join(str(num) for num in hitsgroup.simkey)
-
-    def key(self, hit, context_state):
-        key = tuple(int(n) for n in self.re_extract_ints.findall(hit.name))
-        if key == ():
-            key = hit.infohash
-        return key
-
-
-class CategoryGrouping(SimpleExactKeyGrouping):
-
-    """
-    The CategoryGrouping algorithm groups hits from the same category together.
-    """
-
-    def general_description(self):
-        # return u'Similarly ???'  # Naming of groups needs to be rethought.
-        return None
-
-    def description_for(self, hitsgroup):
-        return u'Category: %s' % hitsgroup.simkey
-
-    def key(self, hit, context_state):
-        cat = hit['category']
-        if isinstance(cat, list):
-            if cat:
-                key = cat[0]
-            else:
-                key = 'unknown'
-        else:
-            key = cat
-        return key.lower()
-
-
-class LevGrouping(GroupingAlgorithm):
-
-    """
-    The LevGrouping algorithm groups similarly named hits together based
-    on a weighted edit distance. Edit costs have a lower weight when they
-    occur further in the string.
-
-    The key of a hit is a string representation formed by a simple concatenation
-    of the keywords (see Tribler.Core.Search.SearchManager.split_into_keywords)
-    extracted from its name. The simkey of a key are all keys (taken from all hits)
-    that are within a MAX_COST edit distance.
-
-    In order to efficiently compute a simkey, the LevGrouping algorithm keeps
-    track of all keys using a trie as its context state
-    (see LevenshteinTrie and LevenshteinTrie_Cached).
-    """
-
-    # Parameters:
-    MAX_COST = 0.50
-    MAX_LEN = 10
-    # 10:
-    #   works well for unspecific queries
-    # 50/100:
-    #   works well for specific queries, manages to distinguish different sources and/or languages
-    #   (is a bit slow though with long results list + psyco disabled)
-
-    def general_description(self):
-        return u'Similarly named'
-
-    def description_for(self, hitsgroup):
-        # assert: len(hitsgroup) > 0
-        N = LevGrouping.MAX_LEN
-        hit = hitsgroup.hits[0]
-        key = ' '.join(split_into_keywords(hit.name))
-
-        if len(key) > N:
-            # check if we're truncating within a word
-            if key[N - 1] != ' ' and key[N] != ' ':
-                key = key[:N] + '...'
-            else:
-                key = key[:N].rstrip()
-
-        return u'Names of these items resemble "%s"' % key
-
-    def create_context_state(self):
-        # return LevenshteinTrie(MAX_LEN=LevGrouping.MAX_LEN)
-        return LevenshteinTrie_Cached(MAX_LEN=LevGrouping.MAX_LEN)
-
-    def update_context_state(self, new_hits, context_state):
-        trie = context_state
-        new_words = []
-        for hit in new_hits:
-            word = self.key(hit, None)
-            new_words.append(word)
-            trie.add_word(word)
-
-        trie.update_cache(new_words)
-
-    def key(self, hit, context_state):
-        return ' '.join(split_into_keywords(hit.name))[:LevGrouping.MAX_LEN]
-
-    def simkey(self, key, context_state):
-        # NB: simkey is a list of similar keys in this case, but should also contain key,
-        # assuming the context_state is updated appropiately
-        trie = context_state
-        return trie.search(key, LevGrouping.MAX_COST)
-
-    class Index(GroupingAlgorithm.Index):
-
-        """
-        The LevGrouping's index datastructure is quite similar to a dict.
-        The only difference is that storing a new group in the index
-        corresponds to multiple insertion in a dict, one per key contained
-        within the simkey.
-        """
-        __slots__ = ['mapTo']
-
-        def __init__(self):
-            self.mapTo = {}
-
-        def __contains__(self, key):
-            return key in self.mapTo
-
-        def __getitem__(self, key):
-            return self.mapTo[key]
-
-        def __setitem__(self, simkey, group):
-            mapTo = self.mapTo
-            for key in simkey:
-                if key not in mapTo:
-                    mapTo[key] = group
-
-
-class SizeGrouping(GroupingAlgorithm):
-
-    """
-    The SizeGrouping algorithm groups similarly sized hits together based
-    on file size.
-
-    The key of a hit is just its file size. The simkey of a key is a range
-    of keys, represented by a tuple containing a lower bound and an upper
-    bound.
-    """
-
-    def general_description(self):
-        return u'Similarly sized'
-
-    def description_for(self, hitsgroup):
-        lo, hi = hitsgroup.simkey
-        to_MB = 1048576.0
-<<<<<<< HEAD
-        return u'The size of these items ranges from %.0f MB to %.0f MB' % (lo / to_MB, hi / to_MB)
-=======
-        return u'The size of these items ranges from %.0f MB to %.0f MB' % (lo / to_MB, hi /to_MB)
->>>>>>> 1eb9ba77
-
-    def key(self, hit, context_state):
-        return hit.length
-
-    def simkey(self, key, context_state):
-        SIZE_FRAC = 0.10
-        center = key
-        r = int(round(center * SIZE_FRAC))
-<<<<<<< HEAD
-        interval = (center - r, center + r)
-=======
-        interval = (center - r, center +r)
->>>>>>> 1eb9ba77
-        return interval
-
-    class Index(GroupingAlgorithm.Index):
-
-        """
-        The SizeGrouping's index datastructure is backed by an interval tree
-        for storing intervals and quick lookups. In order to speed up the
-        common {__contains__;__getitem__} pattern, it prevents duplicate
-        IntervalTree.find_first calls by caching the most recent call.
-        """
-        __slots__ = ['itree', 'cached_contains']
-
-        def __init__(self):
-            self.itree = IntervalTree()
-            # cache for {__contains__; __getitem__} pattern:
-            self.cached_contains = (None, None)
-
-        def __contains__(self, key):
-            node = self.itree.find_first(key)
-            self.cached_contains = (key, node)
-            return node is not None
-
-        def __getitem__(self, key):
-            k, n = self.cached_contains
-            if key == k and n is not None:
-                return n.group
-            else:
-                return self.itree.find_first(key).group
-
-        def __setitem__(self, simkey, group):
-            node = self.itree.insert(simkey, return_node=True)
-            node.group = group
-
-
-<<<<<<< HEAD
-
-=======
->>>>>>> 1eb9ba77
-# TrieNode and LevenshteinTrie are based on public domain code,
-# available at: http://stevehanov.ca/blog/index.php?id=114
-class TrieNode(object):
-    __slots__ = ['word', 'children']
-
-    def __init__(self):
-        self.word = None
-        self.children = {}
-
-    def insert(self, word):
-        node = self
-        for letter in word:
-            if letter not in node.children:
-                node.children[letter] = TrieNode()
-
-            node = node.children[letter]
-
-        node.word = word
-
-    def width(self, level=0):
-        if level:
-            return max(1, sum(t.width(level - 1) for t in self.children.itervalues()))
-        else:
-            return 1
-
-LOG_COSTS = False
-LOG_DEPTH = False
-
-
-class LevenshteinTrie(object):
-    if LOG_COSTS:
-        __slots__ = ['root', 'MAX_LEN', 'matrix', '_costs']
-    else:
-        __slots__ = ['root', 'MAX_LEN', 'matrix']
-
-    def __init__(self, MAX_LEN=100):
-        self.root = TrieNode()
-        self.MAX_LEN = MAX_LEN
-
-        first_row = [0]
-        for j in xrange(MAX_LEN):
-            first_row.append(first_row[j] + self._dynamic_penalty(j))
-
-        matrix = [first_row]
-
-        for i in xrange(MAX_LEN):
-            # first column == dynamic penalty
-<<<<<<< HEAD
-            row = [matrix[i][0] + self._dynamic_penalty(i + 1)] + [0] * MAX_LEN
-=======
-            row = [matrix[i][0] + self._dynamic_penalty(i + 1)] + [0] *MAX_LEN
->>>>>>> 1eb9ba77
-            matrix.append(row)
-
-        self.matrix = matrix
-
-    def add_word(self, word):
-        self.root.insert(word[:self.MAX_LEN])
-
-    def search(self, word, max_cost):
-        word = word[:self.MAX_LEN]
-        results = []
-
-        if LOG_COSTS:
-            self._costs = []
-
-        for letter in self.root.children:
-            self.do_search(self.root.children[letter], letter, word, 1, results, max_cost)
-
-        if LOG_COSTS and len(self._costs) > 1:
-            _logfh = open('bundle_lev_costs.txt', 'a')
-<<<<<<< HEAD
-            print >> _logfh, repr(word)
-            print >> _logfh, '-' * 76
-
-            for r, c in zip(results, self._costs):
-                if c != 0:
-                    print >> _logfh, c, '\t #', repr(r)
-
-            print >> _logfh, '\n\n'
-=======
-            print >>_logfh, repr(word)
-            print >>_logfh, '-' * 76
-
-            for r, c in zip(results, self._costs):
-                if c != 0:
-                    print >>_logfh, c, '\t #', repr(r)
-
-            print >>_logfh, '\n\n'
->>>>>>> 1eb9ba77
-            _logfh.close()
-
-        return results
-
-    def do_search(self, node, letter, word, row_index, results, max_cost):
-        previous_row = self.matrix[row_index - 1]
-        current_row = self.matrix[row_index]
-
-        columns = len(word) + 1
-        for column in xrange(1, columns):
-            penalty = self._dynamic_penalty(max(row_index, column))
-
-            insert_cost = current_row[column - 1] + penalty
-            delete_cost = previous_row[column] + penalty
-
-            if word[column - 1] != letter:
-                replace_cost = previous_row[column - 1] + penalty
-            else:
-                replace_cost = previous_row[column - 1]
-
-            current_row[column] = min(insert_cost, delete_cost, replace_cost)
-
-        if current_row[columns - 1] <= max_cost and node.word is not None:
-            # results.append( (node.word, current_row[columns-1]) )
-            if LOG_COSTS:
-                self._costs.append(current_row[columns - 1])
-            results.append(node.word)
-
-        if min(islice(current_row, columns)) <= max_cost:
-            for letter in node.children:
-                self.do_search(node.children[letter], letter, word, row_index + 1, results, max_cost)
-        elif LOG_DEPTH:
-            _logfh = open('bundle_lev_depth.txt', 'a')
-            print >> _logfh, row_index
-            _logfh.close()
-
-<<<<<<< HEAD
-
-
-    def _dynamic_penalty(self, i):
-        if i > 2:
-            return 1.0 / (i - 1)
-=======
-    def _dynamic_penalty(self, i):
-        if i > 2:
-            return 1.0 / (i -1)
->>>>>>> 1eb9ba77
-        return 1.0
-
-
-class LevenshteinTrie_Cached(object):
-
-    """
-    LevenshteinTrie_Cached is a caching front-end for the LevenshteinTrie
-    datastructure. It caches all calls to the search method.
-
-    Calls to add_word, however, possibly invalidate the cache and it is
-    imperative that after a series of add_word calls, you must invoke
-    the update_cache method before invoking the search method.
-    """
-
-    __slots__ = ['cache', 'last_max_cost', 'levtrie', 'new_words']
-
-    def __init__(self, MAX_LEN=100):
-        self.levtrie = LevenshteinTrie(MAX_LEN=MAX_LEN)
-        self.cache = {}  # word -> similar words
-        self.last_max_cost = None
-        self.new_words = set()
-
-    def add_word(self, word):
-        self.levtrie.add_word(word)
-        self.new_words.add(word)
-
-    def update_cache(self, new_words):
-        if self.last_max_cost is None:
-            return
-
-        new_words = frozenset(new_words)
-        cache_keys = frozenset(self.cache.iterkeys())
-        processed_words = set()
-        for word in new_words:
-            if word not in processed_words:
-                similar_words = set(self.search(word, self.last_max_cost))
-                similar_new_words = new_words.intersection(similar_words)
-                for cache_key in cache_keys.intersection(similar_words):
-                    self.cache[cache_key].extend(similar_new_words)
-
-                processed_words.update(similar_new_words)
-
-    def search(self, word, max_cost):
-        if self.last_max_cost == max_cost and self.new_words and word in self.cache:
-            return self.cache[word]
-        else:
-            res = self.levtrie.search(word, max_cost)
-            self.last_max_cost = max_cost
-            self.cache[word] = res
-            return res
-
-
-# IntervalTree based on description available at
-# http://en.wikipedia.org/wiki/Interval_tree#Augmented_tree
-class IntervalTree:
-
-    def __init__(self):
-        self.root = None
-
-    def insert(self, interval, return_node=False):
-        # interval is a tuple
-        self.root, new_node = IntervalTree.do_insert(self.root, interval)
-        if return_node:
-            return new_node
-
-    @staticmethod
-    def do_insert(node, interval):
-        if node is None:
-            node = new_node = IntervalTree.Node(interval)
-        else:
-            r = cmp(interval[0], node.interval[0])
-            if r < 0:
-                node.left, new_node = IntervalTree.do_insert(node.left, interval)
-                child_max = node.left.max
-            else:
-                node.right, new_node = IntervalTree.do_insert(node.right, interval)
-                child_max = node.right.max
-
-            node.max = max(node.max, child_max)
-
-        return node, new_node
-
-    def find_first(self, point):
-        # returns a Node
-        return IntervalTree.do_find_first(self.root, point)
-
-    @staticmethod
-    def do_find_first(node, point):
-        if node is not None:
-            if node.contains(point):
-                return node
-            elif point < node.interval[0]:
-                return IntervalTree.do_find_first(node.left, point)
-            else:
-                if node.left and point <= node.left.max:
-                    return IntervalTree.do_find_first(node.left, point)
-                else:
-                    return IntervalTree.do_find_first(node.right, point)
-
-        return None
-
-    if DEBUG:
-        def as_dict(self):
-            return IntervalTree.do_as_dict(self.root)
-
-        @staticmethod
-        def do_as_dict(node):
-            if node is None:
-                return None
-            else:
-                return dict(
-                    interval=node.interval,
-                    left=IntervalTree.do_as_dict(node.left),
-                    right=IntervalTree.do_as_dict(node.right),
-                )
-
-    class Node:
-
-        def __init__(self, interval):
-            self.left = None
-            self.right = None
-
-            self.interval = interval
-            self.max = interval[1]
-
-        def contains(self, point):
-            a, b = self.interval
-            return a <= point <= b
-
-
-class Bundler:
-
-    """
-    The Bundler class is a facade to the various grouping classes. Its main exposed
-    operation is to bundle a ranked list of hits according to a chosen algorithm.
-
-    A Bundler instance holds on to previously created GroupsList to speed up the
-    creation of newer GroupsLists.
-    """
-
-    GROUP_TOP_N = 2000  # None = all
-<<<<<<< HEAD
-    MAX_BUNDLES = 50
-=======
-    MAX_BUNDLES = LIST_ITEM_MAX_SIZE  # None = all
->>>>>>> 1eb9ba77
-
-    GC_ROUNDS = 2  # Number of rounds after which a garbage collection phase starts
-
-    # DO NOT CHANGE THE ORDER, STORED IN DB
-    ALG_NUMBERS, ALG_NAME, ALG_SIZE, ALG_OFF, ALG_MAGIC, ALG_CATEGORY = range(6)
-    algorithms = [IntGrouping(), LevGrouping(), SizeGrouping(), None, None, CategoryGrouping()]
-
-    # Tag these instances with their code:
-    for i, algorithm in enumerate(algorithms):
-        if algorithm is not None:
-            algorithm.ALG_CODE = i
-
-    PRINTABLE_ALG_CONSTANTS = 'ALG_NUMBERS ALG_NAME ALG_SIZE ALG_OFF ALG_MAGIC ALG_CATEGORY'.split()
-
-    # ALG_MAGIC CONSTANTS
-    MIN_LEVTRIE_WIDTH = 50
-    LEVTRIE_DEPTH = 2
-    REDUCTION_THRESHOLD = 0.8
-    REDUCTION_MAX_RESULTS = 100
-
-    def __init__(self):
-        self.clear()
-
-    def clear(self):
-        self.previous_query = None
-        self.previous_groups = {}  # bundle_mode -> GroupsList
-        self.number_of_calls = 0
-
-    def _benchmark_start(self):
-        self._benchmark_ts = time.time()
-
-    def _benchmark_end(self):
-        if DEBUG:
-<<<<<<< HEAD
-            print >> sys.stderr, '>> Bundler.py, benchmark: %ss' % (time.time() - self._benchmark_ts)
-=======
-            print >>sys.stderr, '>> Bundler.py, benchmark: %ss' % (time.time() - self._benchmark_ts)
->>>>>>> 1eb9ba77
-
-    def bundle(self, hits, bundle_mode, searchkeywords):
-        """
-        Bundles a ranked list of hits using a selected algorithm. A bundle
-        is a dict containing an identifier for the bundle (key),
-        two descriptions (bundle_description, bundle_general_description)
-        and the bundle (bundle) itself.
-
-        @param hits A ranked list of hits.
-        @param bundle_mode The algorithm, selected by one of the
-        Bundle.ALG_* constants.
-        @param searchkeywords The search keywords used to retrieve
-        the list of hits.
-        @return A list containing hits and bundles and the actual applied bundle mode.
-        """
-        bundled_hits = None
-        selected_bundle_mode = bundle_mode
-
-        if bundle_mode in [Bundler.ALG_OFF, None] or len(hits) == 0:
-            selected_bundle_mode = Bundler.ALG_OFF
-            bundled_hits = hits
-
-        else:
-            query = ' '.join(searchkeywords)
-            if self.previous_query != query:
-                self.previous_groups = {}
-                self.previous_query = query
-
-            if Bundler.GROUP_TOP_N is not None:
-                hits1, hits2 = hits[:Bundler.GROUP_TOP_N], hits[Bundler.GROUP_TOP_N:]
-            else:
-                hits1 = hits
-                hits2 = []
-
-            if bundle_mode == Bundler.ALG_MAGIC:
-                success = False
-
-                # try ALG_NAME
-                selected_bundle_mode = Bundler.ALG_NAME
-                algorithm = Bundler.algorithms[selected_bundle_mode]
-
-                grouped_hits = GroupsList(query, algorithm, hits1,
-                                          self.previous_groups.get(selected_bundle_mode, None),
-                                          Bundler.MAX_BUNDLES, two_step=True)
-
-                levtrie_root = grouped_hits.context_state.levtrie.root
-                levtrie_width = levtrie_root.width(level=Bundler.LEVTRIE_DEPTH)
-                if DEBUG:
-<<<<<<< HEAD
-                    print >> sys.stderr, '>> Bundler.py MAGIC: levtrie_width =', levtrie_width, '(depth %s)' % Bundler.LEVTRIE_DEPTH
-                    print >> sys.stderr, '>> Bundler.py MAGIC: levtrie_width =', levtrie_root.width(2), '(depth 2)'
-                    print >> sys.stderr, '>> Bundler.py MAGIC: rel_levtrie_width =', levtrie_root.width(2) / (len(hits1) * 1.0), '(depth 2)'
-=======
-                    print >>sys.stderr, '>> Bundler.py MAGIC: levtrie_width =', levtrie_width, '(depth %s)' % Bundler.LEVTRIE_DEPTH
-                    print >>sys.stderr, '>> Bundler.py MAGIC: levtrie_width =', levtrie_root.width(2), '(depth 2)'
-                    print >>sys.stderr, '>> Bundler.py MAGIC: rel_levtrie_width =', levtrie_root.width(2) / (len(hits1) *1.0), '(depth 2)'
->>>>>>> 1eb9ba77
-
-                if levtrie_width >= Bundler.MIN_LEVTRIE_WIDTH:
-                    grouped_hits.finalize()
-                    self.previous_groups[selected_bundle_mode] = grouped_hits
-                    bundled_hits = self._convert_groupslist(grouped_hits, algorithm, hits2)
-                    success = True
-
-                # try ALG_SIZE
-                if not success:
-                    selected_bundle_mode = Bundler.ALG_SIZE
-                    bundled_hits, _ = self.bundle(hits, selected_bundle_mode, searchkeywords)
-
-<<<<<<< HEAD
-                    reduction = float(len(hits1) - len(bundled_hits) + 1) / len(hits1)
-=======
-                    reduction = float(len(hits1) - len(bundled_hits) +1)/len(hits1)
->>>>>>> 1eb9ba77
-                    success = reduction < Bundler.REDUCTION_THRESHOLD
-
-                # try ALG_NUMBERS
-                if not success:
-                    selected_bundle_mode = Bundler.ALG_NUMBERS
-                    bundled_hits, _ = self.bundle(hits, selected_bundle_mode, searchkeywords)
-
-                # FAILURE => OFF
-                if bundled_hits:
-<<<<<<< HEAD
-                    reduction = float(len(hits1) - len(bundled_hits) + 1) / len(hits1)
-=======
-                    reduction = float(len(hits1) - len(bundled_hits) +1)/len(hits1)
->>>>>>> 1eb9ba77
-                    if len(bundled_hits) < Bundler.REDUCTION_MAX_RESULTS and reduction >= Bundler.REDUCTION_THRESHOLD:
-                        if DEBUG:
-                            print >> sys.stderr, '>> Bundler.py MAGIC: FAILURE; %0.2f reduction rate using %s' \
-                            % (reduction, Bundler.PRINTABLE_ALG_CONSTANTS[selected_bundle_mode])
-                        selected_bundle_mode = Bundler.ALG_OFF
-                        bundled_hits = hits
-
-                # FALLBACK => OFF
-                elif not success:
-                    if DEBUG:
-                        print >> sys.stderr, '>> Bundler.py MAGIC: FALLBACK'
-                    selected_bundle_mode = Bundler.ALG_OFF
-                    bundled_hits = hits
-
-            else:
-                algorithm = Bundler.algorithms[bundle_mode]
-
-                self._benchmark_start()
-                grouped_hits = GroupsList(query, algorithm, hits1,
-                                          self.previous_groups.get(bundle_mode, None),
-                                          Bundler.MAX_BUNDLES)
-                self._benchmark_end()
-
-                self.previous_groups[bundle_mode] = grouped_hits
-                bundled_hits = self._convert_groupslist(grouped_hits, algorithm, hits2)
-
-<<<<<<< HEAD
-
-=======
->>>>>>> 1eb9ba77
-            self.number_of_calls += 1
-            if self.number_of_calls >= Bundler.GC_ROUNDS:
-                self.__gc()
-                self.number_of_calls = 0
-
-        return bundled_hits, selected_bundle_mode
-
-<<<<<<< HEAD
-
-=======
->>>>>>> 1eb9ba77
-    def _convert_groupslist(self, groupslist, algorithm, suffix=[]):
-        res = []
-        for group in groupslist.groups:
-            if len(group) > 1:
-                d = dict(key='Group%05d' % group.id,
-                         bundle=list(group),
-                         bundle_description=algorithm.description_for(group),
-                         bundle_general_description=algorithm.general_description(),
-                         bundle_algorithm=algorithm.ALG_CODE)
-
-                if group.has_changed():
-                    d['bundle_changed'] = True
-
-                # Copy channel from head to bundle-dict
-                head = group[0]
-                d['channel'] = head.get('channel')
-                d['length'] = head.get('length')
-                res.append(d)
-            else:
-                res.append(group[0])
-
-        res.extend(suffix)
-        return res
-
-    def __gc(self):
-        # GC is rather simple. Just cut the links to old versions
-        if DEBUG:
-<<<<<<< HEAD
-            print >> sys.stderr, '>> Bundler.py, garbage collecting...'
-=======
-            print >>sys.stderr, '>> Bundler.py, garbage collecting...'
->>>>>>> 1eb9ba77
-
-        for groupslist in self.previous_groups.itervalues():
-            groupslist.prev_grouplist = None
-            for group in groupslist.groups:
-                group.prev_group = None
-
-
-if USE_PSYCO:
-    # can we use psyco in Tribler? It's only available up to Py2.6!
-    import psyco
-    psyco.bind(TrieNode)
-    psyco.bind(LevenshteinTrie)
-    psyco.bind(LevenshteinTrie_Cached)
-<<<<<<< HEAD
-
-    # Can give speedups up to 3x
-
-
-
-=======
-
-    # Can give speedups up to 3x
-
->>>>>>> 1eb9ba77
+# written by Raynor Vliegendhart
+# see LICENSE.txt for license information
+import re
+import sys
+from itertools import islice
+import time
+
+from Tribler.Core.Search.SearchManager import split_into_keywords
+
+# Flags
+USE_PSYCO = False  # Enables Psyco optimization for the Levenshtein algorithm
+DEBUG = False  # Enables debug print messages to stderr
+class HitsGroup(object):
+
+    """
+    A HitsGroup represents a list of similar hits (i.e., search results) grouped together.
+    With each group, an identifier is associated. The identifier is used by the GUI
+    for refreshing and updating GUI controls.
+    In addition to an id, a HitsGroup stores the "key" and "simkey" used by the grouping
+    algorithms (see GroupingAlgorithm for more information on these notions).
+    """
+
+    last_id = -1  # Counter for automatic id assignment
+
+    @classmethod
+    def new_id(cls):
+        """
+        Get a fresh identifier by autoincrementing the last issued id.
+        @return A new HitsGroup identifier.
+        """
+        cls.last_id += 1
+        return cls.last_id
+
+    def __init__(self, id= -1, key=None, simkey=None, prev_group=None):
+        """
+        Constructs a new HitsGroup object.
+
+        @param id Identifier assigned to this group. If set to -1, a new id
+        is automatically assigned and the attribute reassignable_id is set to True.
+        @param key The "key" of the representative hit, computed by a GroupingAlgorithm.
+        @param simkey The "simkey" of this group, computed by a GroupingAlgorithm.
+        @param prev_group The previous version of this group, if any.
+        """
+        self.hits = []
+        self.reassignable_id = id == -1
+        if id == -1:
+            self.id = HitsGroup.new_id()
+        else:
+            self.id = id
+
+        self.key = key
+        self.simkey = simkey
+        self.prev_group = prev_group
+
+    def get_representative(self):
+        """
+        Gets the representative hit of this group, i.e. the first item.
+        Assumes a non-empty group.
+        @return Representative hit of this group.
+        """
+        return self.hits[0]
+
+    def reassign_id(self, newid):
+        """
+        Changes the identifier of this group. This method should only be called if
+        no explicit id was given at construction (i.e. id=-1) and it should only
+        be called once. It is the caller's responsibility to check the value of
+        the reassignable_id attribute.
+
+        @param newid The new identifier for this group. Should be an identifier
+        that has been previously assigned.
+        """
+        self.id = newid
+        self.reassignable_id = False
+
+    def add(self, hit):
+        """
+        Add a hit to this group.
+        @param hit A search result, i.e. hit.
+        """
+        self.hits.append(hit)
+
+    def __iter__(self):
+        """
+        Returns an iterator yielding the added hits.
+        @return A listiterator yielding added hits.
+        """
+        return iter(self.hits)
+
+    def __len__(self):
+        """
+        Returns the length of this group, i.e. the number of added hits.
+        @return The number of hits added.
+        """
+        return len(self.hits)
+
+    def __getitem__(self, i):
+        """
+        Returns the ith added hit.
+        @param i The index of the hit to be returned
+        @return The hit with index i.
+        """
+        return self.hits[i]
+
+    def has_changed(self):
+        """
+        Returns whether this group has changed since the previous version.
+        Note that if this is a new group, it is not considered as a changed group.
+        @return True if the group has changed since the previous version, otherwise False.
+        """
+        return self.prev_group and self.hits != self.prev_group.hits
+
+
+class GroupsList(object):
+
+    """
+    A GroupsList represents a list of grouped hits, i.e., a list of HitsGroups, and
+    is responsible for constructing these HitsGroups using a given grouping algorithm
+    and, optionally, the state from a previous given list.
+    The list of groups is exposed through the groups attribute.
+
+    Note: This class does not expose any methods to mutate an instance (e.g., adding new
+    hits). Instead, for each change or set of changes, a new instance must be constructed.
+    """
+    # The reason why new instances must be constructed:
+    # Certain algorithms use a datatstructure that's hard to modify. For example,
+    # the size grouping algorithm uses an IntervalTree. Adding new intervals is easy,
+    # but removing is not.
+    def __init__(self, query, algorithm, hits, prev_grouplist=None, max_bundles=None, two_step=False):
+        """
+        Constructs a GroupsList.
+
+        @param query The query that was used to retrieve the hits.
+        @param algorithm The algorithm to apply to group the hits.
+        @param hits The hits retrieved by the query.
+        @param prev_grouplist Optionally, a previous version of this GroupsList.
+        @param max_bundles The maximum number of bundles to be created. Default: None (no limit).
+        @param two_step Constructs the object in two steps. Default: False. See also: finalize().
+        """
+        self.query = query
+        self.algorithm = algorithm
+        self.prev_grouplist = prev_grouplist
+
+        if prev_grouplist is not None:
+            self.context_state = prev_grouplist.context_state
+        else:
+            self.context_state = algorithm.create_context_state()
+        self.index = algorithm.create_index()
+        self.groups = []
+        self.infohashes = set()
+        self.representative_hashes = set()
+
+        self.old_representatives, self.old_index, self.reuse = self._compute_diff(hits)
+
+        self.max_bundles = max_bundles
+        self.unprocessed_hits = hits
+
+        if not two_step:
+            self.finalize()
+
+    def finalize(self):
+        """
+        Finalizes this GroupsList in case of a two-step construction.
+        """
+        if self.unprocessed_hits is not None:
+            self._add_all(self.unprocessed_hits, max_bundles=self.max_bundles)
+            self.unprocessed_hits = None
+
+    def is_finalized(self):
+        """
+        Returns whether this GroupsList is finalized.
+        @return True if this GroupsList is finalized, False otherwise.
+        """
+        return self.unprocessed_hits is None
+
+    def _compute_diff(self, hits):
+        """
+        Private auxiliary method to compute the differences since the previous
+        GroupsList and updates the context state.
+
+        @param hits The hits to be grouped.
+        @return A tuple containing the previous representatives, the previous index
+        and whether the old GroupsList can be reused.
+        """
+        if self.prev_grouplist is not None:
+            old_hashes = self.prev_grouplist.infohashes
+            old_representatives = self.prev_grouplist.representative_hashes
+            old_index = self.prev_grouplist.index
+            new_hits = [hit for hit in hits if hit.infohash not in old_hashes]
+            missing_hits = len(new_hits) + len(old_hashes) > len(hits)
+        else:
+            old_representatives = set()
+            old_index = {}
+            new_hits = hits
+            missing_hits = False
+
+        reuse = self.prev_grouplist and not new_hits and not missing_hits
+        self.algorithm.update_context_state(new_hits, self.context_state)
+
+        if DEBUG:
+            print >> sys.stderr, '>> Bundler.py, new hits:', len(new_hits)
+
+        return old_representatives, old_index, reuse
+
+    def _add_all(self, hits, max_bundles=None):
+        """
+        Private auxiliary method to perform the actual grouping.
+        The core, unoptimized and simplified algorithm works as follow:
+            grouped_hits = []
+            index = algorithm.create_index()
+            for hit in hits:
+                key = algorithm.key(hit)
+                simkey = algorithm.simkey(key)
+
+                group = None
+                if key in index:
+                    group = index[key]
+                else:
+                    new_group = GroupsHit(id=-1, key=key, simkey=simkey)
+                    index[simkey] = new_group
+                    grouped_hits.append(new_group)
+                    group = new_group
+
+                group.append(hit)
+
+        @param hits The hits to be grouped.
+        @param max_bundles The maximum number of bundles to be created. Default: None (no limit).
+        """
+        algorithm = self.algorithm
+        context_state = self.context_state
+        grouped_hits = self.groups
+
+        infohashes = self.infohashes
+        old_representatives = self.old_representatives
+        old_index = self.old_index
+
+        def create_new_group(hit_infohash, group_id, index, key, context_state):
+            # compute simkey for new group
+            simkey = algorithm.simkey(key, context_state)
+
+            # create new group and store it in the index
+            new_group = HitsGroup(group_id, key, simkey, prev_group=old_group)
+            index[simkey] = new_group
+            return new_group
+
+        def disabled_bundling(hit_infohash, group_id, index, key, context_state):
+            # only create a new group
+            new_group = HitsGroup(group_id, key, hit_infohash)
+            return new_group
+
+        # Niels: Used bundler.py from 5.4.x, i'll fix it afterwards.
+        if self.reuse:
+            if DEBUG:
+                print >> sys.stderr, '>> Bundler.py: No new hits, no missing hits, reusing the old groupings'
+
+            self.__dict__ = self.prev_grouplist.__dict__
+            # self.index = self.prev_grouplist.index
+            # self.groups = self.prev_grouplist.groups
+            # self.infohashes = self.prev_grouplist.infohashes
+            # self.representative_hashes = self.prev_grouplist.representative_hashes
+        else:
+            index = self.index
+            processed_hits = 0
+            for hit in hits:
+                processed_hits += 1
+
+                key = algorithm.key(hit, context_state)
+                hit_infohash = hit.infohash
+
+                # Find or create new group
+                group = None
+                if key in index:
+                    # fetch existing group
+                    group = index[key]
+
+                    # A representative hit from the old results is being migrated
+                    # to a newer group.
+                    # We might want to reuse that old group's id
+                    if group.reassignable_id and hit_infohash in old_representatives:
+                        if DEBUG:
+                            print >> sys.stderr, '>> Bundler.py: How often does this situation actually occur?'
+                        old_group = old_index[key]
+                        group.reassign_id(old_group.id)
+                        group.prev_group = old_group
+                else:
+                    # try to reuse old group_id
+                    group_id = -1
+                    old_group = None
+                    if key in old_index:
+                        old_group = old_index[key]
+                        group_id = old_group.id
+
+                    # create a new group (and store it in the index)
+                    group = create_new_group(hit_infohash, group_id, index, key, context_state)
+                    grouped_hits.append(group)
+
+                    # When we reach max_bundles, disable bundling by adjusting
+                    # the computation of simkeys
+                    if len(grouped_hits) == max_bundles:
+                        create_new_group = disabled_bundling
+                        if DEBUG:
+                            print >> sys.stderr, '>> Bundler.py, reached limit of %s bundles,' % max_bundles
+                            print >> sys.stderr, '     disabling the computation of simkeys after processing %s hits' % processed_hits
+
+                group.add(hit)
+                infohashes.add(hit_infohash)
+
+
+class GroupingAlgorithm(object):
+
+    """
+    Abstract base class for grouping algorithms.
+    Grouping algorithms specify to which group a hit should be added and
+    are used by the GroupsList class in order to perform the actual grouping.
+    """
+
+    def general_description(self):
+        """
+        Returns a general description which is used to customize a header
+        in the GUI. The substring "Similar" in "Similar items" will be replaced
+        by the string returned by this method.
+        If None is returned (default implementation), the GUI does not perform
+        a replacement.
+
+        @return A string or None.
+        """
+        return None
+
+    def description_for(self, hitsgroup):
+        """
+        Returns a description for a specific group of hits. The GUI can display
+        this as e.g. a tooltip.
+        The default implementation returns None.
+
+        @return A string or None.
+        """
+        return None
+
+    def create_context_state(self):
+        """
+        Optional method. Creates a new state object (of any type) that is
+        updated and threaded between instances of GroupsList.
+        See also: update_context_state
+
+        @return A state object.
+        """
+        return None
+
+    def update_context_state(self, new_hits, context_state):
+        """
+        Optional method. Updates the given context state based upon a list of
+        new hits since the last time this method was called for the given
+        context state.
+
+        @param new_hits A list of new hits since the last call.
+        @param context_state A context state that needs to be updated.
+        """
+        pass
+
+    def key(self, hit, context_state):
+        """
+        Maps a hit onto a key. A key represents certain features of a hit
+        corresponding to a particular notion of similarity.
+
+        @param hit The hit to compute the key of.
+        @param context_state The previous context state.
+        @return The hit's key.
+        """
+        raise NotImplementedError('key')
+
+    def simkey(self, key, context_state):
+        """
+        Maps a key to a "simkey". A simkey is a representation of a keys
+        that are similar to the given key (including the key itself).
+
+        @param key The key to compute the simkey of.
+        @param context_state The previous context state.
+        @return The key's simkey.
+        """
+        raise NotImplementedError('simkey')
+
+    @classmethod
+    def create_index(cls):
+        """
+        Creates a new instance of the GroupingAlgorithm's index datastructure.
+        The index datastructure is used to map keys to groups. The datastructure
+        depends on the algorithm's choice of representation of the keys and simkeys.
+
+        @return A new instance of the GroupingAlgorithm's index datastructure.
+        """
+        return cls.Index()
+
+    class Index(object):
+
+        """
+        Abstract base class for a GroupingAlgorithm's index datastructure.
+        The datastructure supports 3 main operations:
+          * Checking whether there's an existing group covering a particular
+            key (__contains__ method);
+          * Retrieving a group for a particular key (__getitem__ method);
+          * Storing a new group under a particular simkey (__setitem__ method).
+        """
+        __slots__ = []
+
+        def __contains__(self, key):
+            """
+            Checks whether a group exists that covers hits with a particular
+            key.
+
+            @param key The key of a hit that needs to be assigned to a group.
+            @return True if a group exists for the key 'key'.
+            """
+            raise NotImplementedError('__contains__')
+
+        def __getitem__(self, key):
+            """
+            Checks whether a group exists that covers hits with a particular
+            key.
+
+            @param key The key of a hit that needs to be assigned to a group.
+            @return True if a group exists for the key 'key'.
+            """
+            raise NotImplementedError('__getitem__')
+
+        def __setitem__(self, simkey, group):
+            """
+            Stores a new group under a given simkey.
+
+            @param simkey The simkey of the key of the group's representative hit.
+            @param group The group to be stored in the index.
+            """
+            raise NotImplementedError('__setitem__')
+
+
+class SimpleExactKeyGrouping(GroupingAlgorithm):
+
+    """
+    The SimpleExactKeyGrouping is an abstract base class for algorithms
+    that perform exact grouping based on a single key. For these algorithms,
+    the simkey of a key is simply the key itself and the Index structure is
+    therefore isomorphic to a dict.
+    """
+
+    def simkey(self, key, context_state):
+        return key
+
+    class Index(GroupingAlgorithm.Index):
+
+        """
+        The Index datastructure is isomorphic to a dict.
+        """
+        __slots__ = ['mapTo']
+
+        def __init__(self):
+            self.mapTo = {}
+
+        def __contains__(self, key):
+            return key in self.mapTo
+
+        def __getitem__(self, key):
+            return self.mapTo[key]
+
+        def __setitem__(self, simkey, group):
+            self.mapTo[simkey] = group
+
+class IntGrouping(SimpleExactKeyGrouping):
+
+    """
+    The IntGrouping algorithm groups similarly numbered hits together.
+
+    The key of a hit is a sequence (tuple) of numbers appearing in the
+    hit's name. The simkey of a key simply the key. Hence, the IntGrouping
+    algorithm only groups hits together when their names contain the exact
+    same sequence of numbers.
+    """
+
+    def __init__(self):
+        self.re_extract_ints = re.compile('[0-9]+', re.UNICODE)
+
+    def general_description(self):
+        return u'Similarly numbered'
+
+    def description_for(self, hitsgroup):
+        return u'Names of these items contain the following numbers: %s' % ', '.join(str(num) for num in hitsgroup.simkey)
+
+    def key(self, hit, context_state):
+        key = tuple(int(n) for n in self.re_extract_ints.findall(hit.name))
+        if key == ():
+            key = hit.infohash
+        return key
+
+
+class CategoryGrouping(SimpleExactKeyGrouping):
+
+    """
+    The CategoryGrouping algorithm groups hits from the same category together.
+    """
+
+    def general_description(self):
+        # return u'Similarly ???'  # Naming of groups needs to be rethought.
+        return None
+
+    def description_for(self, hitsgroup):
+        return u'Category: %s' % hitsgroup.simkey
+
+    def key(self, hit, context_state):
+        cat = hit['category']
+        if isinstance(cat, list):
+            if cat:
+                key = cat[0]
+            else:
+                key = 'unknown'
+        else:
+            key = cat
+        return key.lower()
+
+
+class LevGrouping(GroupingAlgorithm):
+
+    """
+    The LevGrouping algorithm groups similarly named hits together based
+    on a weighted edit distance. Edit costs have a lower weight when they
+    occur further in the string.
+
+    The key of a hit is a string representation formed by a simple concatenation
+    of the keywords (see Tribler.Core.Search.SearchManager.split_into_keywords)
+    extracted from its name. The simkey of a key are all keys (taken from all hits)
+    that are within a MAX_COST edit distance.
+
+    In order to efficiently compute a simkey, the LevGrouping algorithm keeps
+    track of all keys using a trie as its context state
+    (see LevenshteinTrie and LevenshteinTrie_Cached).
+    """
+
+    # Parameters:
+    MAX_COST = 0.50
+    MAX_LEN = 10
+    # 10:
+    #   works well for unspecific queries
+    # 50/100:
+    #   works well for specific queries, manages to distinguish different sources and/or languages
+    #   (is a bit slow though with long results list + psyco disabled)
+
+    def general_description(self):
+        return u'Similarly named'
+
+    def description_for(self, hitsgroup):
+        # assert: len(hitsgroup) > 0
+        N = LevGrouping.MAX_LEN
+        hit = hitsgroup.hits[0]
+        key = ' '.join(split_into_keywords(hit.name))
+
+        if len(key) > N:
+            # check if we're truncating within a word
+            if key[N - 1] != ' ' and key[N] != ' ':
+                key = key[:N] + '...'
+            else:
+                key = key[:N].rstrip()
+
+        return u'Names of these items resemble "%s"' % key
+
+    def create_context_state(self):
+        # return LevenshteinTrie(MAX_LEN=LevGrouping.MAX_LEN)
+        return LevenshteinTrie_Cached(MAX_LEN=LevGrouping.MAX_LEN)
+
+    def update_context_state(self, new_hits, context_state):
+        trie = context_state
+        new_words = []
+        for hit in new_hits:
+            word = self.key(hit, None)
+            new_words.append(word)
+            trie.add_word(word)
+
+        trie.update_cache(new_words)
+
+    def key(self, hit, context_state):
+        return ' '.join(split_into_keywords(hit.name))[:LevGrouping.MAX_LEN]
+
+    def simkey(self, key, context_state):
+        # NB: simkey is a list of similar keys in this case, but should also contain key,
+        # assuming the context_state is updated appropiately
+        trie = context_state
+        return trie.search(key, LevGrouping.MAX_COST)
+
+    class Index(GroupingAlgorithm.Index):
+
+        """
+        The LevGrouping's index datastructure is quite similar to a dict.
+        The only difference is that storing a new group in the index
+        corresponds to multiple insertion in a dict, one per key contained
+        within the simkey.
+        """
+        __slots__ = ['mapTo']
+
+        def __init__(self):
+            self.mapTo = {}
+
+        def __contains__(self, key):
+            return key in self.mapTo
+
+        def __getitem__(self, key):
+            return self.mapTo[key]
+
+        def __setitem__(self, simkey, group):
+            mapTo = self.mapTo
+            for key in simkey:
+                if key not in mapTo:
+                    mapTo[key] = group
+
+
+class SizeGrouping(GroupingAlgorithm):
+
+    """
+    The SizeGrouping algorithm groups similarly sized hits together based
+    on file size.
+
+    The key of a hit is just its file size. The simkey of a key is a range
+    of keys, represented by a tuple containing a lower bound and an upper
+    bound.
+    """
+
+    def general_description(self):
+        return u'Similarly sized'
+
+    def description_for(self, hitsgroup):
+        lo, hi = hitsgroup.simkey
+        to_MB = 1048576.0
+        return u'The size of these items ranges from %.0f MB to %.0f MB' % (lo / to_MB, hi / to_MB)
+
+    def key(self, hit, context_state):
+        return hit.length
+
+    def simkey(self, key, context_state):
+        SIZE_FRAC = 0.10
+        center = key
+        r = int(round(center * SIZE_FRAC))
+        interval = (center - r, center + r)
+        return interval
+
+    class Index(GroupingAlgorithm.Index):
+
+        """
+        The SizeGrouping's index datastructure is backed by an interval tree
+        for storing intervals and quick lookups. In order to speed up the
+        common {__contains__;__getitem__} pattern, it prevents duplicate
+        IntervalTree.find_first calls by caching the most recent call.
+        """
+        __slots__ = ['itree', 'cached_contains']
+
+        def __init__(self):
+            self.itree = IntervalTree()
+            # cache for {__contains__; __getitem__} pattern:
+            self.cached_contains = (None, None)
+
+        def __contains__(self, key):
+            node = self.itree.find_first(key)
+            self.cached_contains = (key, node)
+            return node is not None
+
+        def __getitem__(self, key):
+            k, n = self.cached_contains
+            if key == k and n is not None:
+                return n.group
+            else:
+                return self.itree.find_first(key).group
+
+        def __setitem__(self, simkey, group):
+            node = self.itree.insert(simkey, return_node=True)
+            node.group = group
+
+
+# TrieNode and LevenshteinTrie are based on public domain code,
+# available at: http://stevehanov.ca/blog/index.php?id=114
+class TrieNode(object):
+    __slots__ = ['word', 'children']
+
+    def __init__(self):
+        self.word = None
+        self.children = {}
+
+    def insert(self, word):
+        node = self
+        for letter in word:
+            if letter not in node.children:
+                node.children[letter] = TrieNode()
+
+            node = node.children[letter]
+
+        node.word = word
+
+    def width(self, level=0):
+        if level:
+            return max(1, sum(t.width(level - 1) for t in self.children.itervalues()))
+        else:
+            return 1
+
+LOG_COSTS = False
+LOG_DEPTH = False
+
+
+class LevenshteinTrie(object):
+    if LOG_COSTS:
+        __slots__ = ['root', 'MAX_LEN', 'matrix', '_costs']
+    else:
+        __slots__ = ['root', 'MAX_LEN', 'matrix']
+
+    def __init__(self, MAX_LEN=100):
+        self.root = TrieNode()
+        self.MAX_LEN = MAX_LEN
+
+        first_row = [0]
+        for j in xrange(MAX_LEN):
+            first_row.append(first_row[j] + self._dynamic_penalty(j))
+
+        matrix = [first_row]
+
+        for i in xrange(MAX_LEN):
+            # first column == dynamic penalty
+            row = [matrix[i][0] + self._dynamic_penalty(i + 1)] + [0] * MAX_LEN
+            matrix.append(row)
+
+        self.matrix = matrix
+
+    def add_word(self, word):
+        self.root.insert(word[:self.MAX_LEN])
+
+    def search(self, word, max_cost):
+        word = word[:self.MAX_LEN]
+        results = []
+
+        if LOG_COSTS:
+            self._costs = []
+
+        for letter in self.root.children:
+            self.do_search(self.root.children[letter], letter, word, 1, results, max_cost)
+
+        if LOG_COSTS and len(self._costs) > 1:
+            _logfh = open('bundle_lev_costs.txt', 'a')
+            print >> _logfh, repr(word)
+            print >> _logfh, '-' * 76
+
+            for r, c in zip(results, self._costs):
+                if c != 0:
+                    print >> _logfh, c, '\t #', repr(r)
+
+            print >> _logfh, '\n\n'
+            _logfh.close()
+
+        return results
+
+    def do_search(self, node, letter, word, row_index, results, max_cost):
+        previous_row = self.matrix[row_index - 1]
+        current_row = self.matrix[row_index]
+
+        columns = len(word) + 1
+        for column in xrange(1, columns):
+            penalty = self._dynamic_penalty(max(row_index, column))
+
+            insert_cost = current_row[column - 1] + penalty
+            delete_cost = previous_row[column] + penalty
+
+            if word[column - 1] != letter:
+                replace_cost = previous_row[column - 1] + penalty
+            else:
+                replace_cost = previous_row[column - 1]
+
+            current_row[column] = min(insert_cost, delete_cost, replace_cost)
+
+        if current_row[columns - 1] <= max_cost and node.word is not None:
+            # results.append( (node.word, current_row[columns-1]) )
+            if LOG_COSTS:
+                self._costs.append(current_row[columns - 1])
+            results.append(node.word)
+
+        if min(islice(current_row, columns)) <= max_cost:
+            for letter in node.children:
+                self.do_search(node.children[letter], letter, word, row_index + 1, results, max_cost)
+        elif LOG_DEPTH:
+            _logfh = open('bundle_lev_depth.txt', 'a')
+            print >> _logfh, row_index
+            _logfh.close()
+
+    def _dynamic_penalty(self, i):
+        if i > 2:
+            return 1.0 / (i - 1)
+        return 1.0
+
+
+class LevenshteinTrie_Cached(object):
+
+    """
+    LevenshteinTrie_Cached is a caching front-end for the LevenshteinTrie
+    datastructure. It caches all calls to the search method.
+
+    Calls to add_word, however, possibly invalidate the cache and it is
+    imperative that after a series of add_word calls, you must invoke
+    the update_cache method before invoking the search method.
+    """
+
+    __slots__ = ['cache', 'last_max_cost', 'levtrie', 'new_words']
+
+    def __init__(self, MAX_LEN=100):
+        self.levtrie = LevenshteinTrie(MAX_LEN=MAX_LEN)
+        self.cache = {}  # word -> similar words
+        self.last_max_cost = None
+        self.new_words = set()
+
+    def add_word(self, word):
+        self.levtrie.add_word(word)
+        self.new_words.add(word)
+
+    def update_cache(self, new_words):
+        if self.last_max_cost is None:
+            return
+
+        new_words = frozenset(new_words)
+        cache_keys = frozenset(self.cache.iterkeys())
+        processed_words = set()
+        for word in new_words:
+            if word not in processed_words:
+                similar_words = set(self.search(word, self.last_max_cost))
+                similar_new_words = new_words.intersection(similar_words)
+                for cache_key in cache_keys.intersection(similar_words):
+                    self.cache[cache_key].extend(similar_new_words)
+
+                processed_words.update(similar_new_words)
+
+    def search(self, word, max_cost):
+        if self.last_max_cost == max_cost and self.new_words and word in self.cache:
+            return self.cache[word]
+        else:
+            res = self.levtrie.search(word, max_cost)
+            self.last_max_cost = max_cost
+            self.cache[word] = res
+            return res
+
+
+# IntervalTree based on description available at
+# http://en.wikipedia.org/wiki/Interval_tree#Augmented_tree
+class IntervalTree:
+
+    def __init__(self):
+        self.root = None
+
+    def insert(self, interval, return_node=False):
+        # interval is a tuple
+        self.root, new_node = IntervalTree.do_insert(self.root, interval)
+        if return_node:
+            return new_node
+
+    @staticmethod
+    def do_insert(node, interval):
+        if node is None:
+            node = new_node = IntervalTree.Node(interval)
+        else:
+            r = cmp(interval[0], node.interval[0])
+            if r < 0:
+                node.left, new_node = IntervalTree.do_insert(node.left, interval)
+                child_max = node.left.max
+            else:
+                node.right, new_node = IntervalTree.do_insert(node.right, interval)
+                child_max = node.right.max
+
+            node.max = max(node.max, child_max)
+
+        return node, new_node
+
+    def find_first(self, point):
+        # returns a Node
+        return IntervalTree.do_find_first(self.root, point)
+
+    @staticmethod
+    def do_find_first(node, point):
+        if node is not None:
+            if node.contains(point):
+                return node
+            elif point < node.interval[0]:
+                return IntervalTree.do_find_first(node.left, point)
+            else:
+                if node.left and point <= node.left.max:
+                    return IntervalTree.do_find_first(node.left, point)
+                else:
+                    return IntervalTree.do_find_first(node.right, point)
+
+        return None
+
+    if DEBUG:
+        def as_dict(self):
+            return IntervalTree.do_as_dict(self.root)
+
+        @staticmethod
+        def do_as_dict(node):
+            if node is None:
+                return None
+            else:
+                return dict(
+                    interval=node.interval,
+                    left=IntervalTree.do_as_dict(node.left),
+                    right=IntervalTree.do_as_dict(node.right),
+                )
+
+    class Node:
+
+        def __init__(self, interval):
+            self.left = None
+            self.right = None
+
+            self.interval = interval
+            self.max = interval[1]
+
+        def contains(self, point):
+            a, b = self.interval
+            return a <= point <= b
+
+
+class Bundler:
+
+    """
+    The Bundler class is a facade to the various grouping classes. Its main exposed
+    operation is to bundle a ranked list of hits according to a chosen algorithm.
+
+    A Bundler instance holds on to previously created GroupsList to speed up the
+    creation of newer GroupsLists.
+    """
+
+    GROUP_TOP_N = 2000  # None = all
+    MAX_BUNDLES = 50
+
+    GC_ROUNDS = 2  # Number of rounds after which a garbage collection phase starts
+
+    # DO NOT CHANGE THE ORDER, STORED IN DB
+    ALG_NUMBERS, ALG_NAME, ALG_SIZE, ALG_OFF, ALG_MAGIC, ALG_CATEGORY = range(6)
+    algorithms = [IntGrouping(), LevGrouping(), SizeGrouping(), None, None, CategoryGrouping()]
+
+    # Tag these instances with their code:
+    for i, algorithm in enumerate(algorithms):
+        if algorithm is not None:
+            algorithm.ALG_CODE = i
+
+    PRINTABLE_ALG_CONSTANTS = 'ALG_NUMBERS ALG_NAME ALG_SIZE ALG_OFF ALG_MAGIC ALG_CATEGORY'.split()
+
+    # ALG_MAGIC CONSTANTS
+    MIN_LEVTRIE_WIDTH = 50
+    LEVTRIE_DEPTH = 2
+    REDUCTION_THRESHOLD = 0.8
+    REDUCTION_MAX_RESULTS = 100
+
+    def __init__(self):
+        self.clear()
+
+    def clear(self):
+        self.previous_query = None
+        self.previous_groups = {}  # bundle_mode -> GroupsList
+        self.number_of_calls = 0
+
+    def _benchmark_start(self):
+        self._benchmark_ts = time.time()
+
+    def _benchmark_end(self):
+        if DEBUG:
+            print >> sys.stderr, '>> Bundler.py, benchmark: %ss' % (time.time() - self._benchmark_ts)
+
+    def bundle(self, hits, bundle_mode, searchkeywords):
+        """
+        Bundles a ranked list of hits using a selected algorithm. A bundle
+        is a dict containing an identifier for the bundle (key),
+        two descriptions (bundle_description, bundle_general_description)
+        and the bundle (bundle) itself.
+
+        @param hits A ranked list of hits.
+        @param bundle_mode The algorithm, selected by one of the
+        Bundle.ALG_* constants.
+        @param searchkeywords The search keywords used to retrieve
+        the list of hits.
+        @return A list containing hits and bundles and the actual applied bundle mode.
+        """
+        bundled_hits = None
+        selected_bundle_mode = bundle_mode
+
+        if bundle_mode in [Bundler.ALG_OFF, None] or len(hits) == 0:
+            selected_bundle_mode = Bundler.ALG_OFF
+            bundled_hits = hits
+
+        else:
+            query = ' '.join(searchkeywords)
+            if self.previous_query != query:
+                self.previous_groups = {}
+                self.previous_query = query
+
+            if Bundler.GROUP_TOP_N is not None:
+                hits1, hits2 = hits[:Bundler.GROUP_TOP_N], hits[Bundler.GROUP_TOP_N:]
+            else:
+                hits1 = hits
+                hits2 = []
+
+            if bundle_mode == Bundler.ALG_MAGIC:
+                success = False
+
+                # try ALG_NAME
+                selected_bundle_mode = Bundler.ALG_NAME
+                algorithm = Bundler.algorithms[selected_bundle_mode]
+
+                grouped_hits = GroupsList(query, algorithm, hits1,
+                                          self.previous_groups.get(selected_bundle_mode, None),
+                                          Bundler.MAX_BUNDLES, two_step=True)
+
+                levtrie_root = grouped_hits.context_state.levtrie.root
+                levtrie_width = levtrie_root.width(level=Bundler.LEVTRIE_DEPTH)
+                if DEBUG:
+                    print >> sys.stderr, '>> Bundler.py MAGIC: levtrie_width =', levtrie_width, '(depth %s)' % Bundler.LEVTRIE_DEPTH
+                    print >> sys.stderr, '>> Bundler.py MAGIC: levtrie_width =', levtrie_root.width(2), '(depth 2)'
+                    print >> sys.stderr, '>> Bundler.py MAGIC: rel_levtrie_width =', levtrie_root.width(2) / (len(hits1) * 1.0), '(depth 2)'
+
+                if levtrie_width >= Bundler.MIN_LEVTRIE_WIDTH:
+                    grouped_hits.finalize()
+                    self.previous_groups[selected_bundle_mode] = grouped_hits
+                    bundled_hits = self._convert_groupslist(grouped_hits, algorithm, hits2)
+                    success = True
+
+                # try ALG_SIZE
+                if not success:
+                    selected_bundle_mode = Bundler.ALG_SIZE
+                    bundled_hits, _ = self.bundle(hits, selected_bundle_mode, searchkeywords)
+
+                    reduction = float(len(hits1) - len(bundled_hits) + 1) / len(hits1)
+                    success = reduction < Bundler.REDUCTION_THRESHOLD
+
+                # try ALG_NUMBERS
+                if not success:
+                    selected_bundle_mode = Bundler.ALG_NUMBERS
+                    bundled_hits, _ = self.bundle(hits, selected_bundle_mode, searchkeywords)
+
+                # FAILURE => OFF
+                if bundled_hits:
+                    reduction = float(len(hits1) - len(bundled_hits) + 1) / len(hits1)
+                    if len(bundled_hits) < Bundler.REDUCTION_MAX_RESULTS and reduction >= Bundler.REDUCTION_THRESHOLD:
+                        if DEBUG:
+                            print >> sys.stderr, '>> Bundler.py MAGIC: FAILURE; %0.2f reduction rate using %s' \
+                            % (reduction, Bundler.PRINTABLE_ALG_CONSTANTS[selected_bundle_mode])
+                        selected_bundle_mode = Bundler.ALG_OFF
+                        bundled_hits = hits
+
+                # FALLBACK => OFF
+                elif not success:
+                    if DEBUG:
+                        print >> sys.stderr, '>> Bundler.py MAGIC: FALLBACK'
+                    selected_bundle_mode = Bundler.ALG_OFF
+                    bundled_hits = hits
+
+            else:
+                algorithm = Bundler.algorithms[bundle_mode]
+
+                self._benchmark_start()
+                grouped_hits = GroupsList(query, algorithm, hits1,
+                                          self.previous_groups.get(bundle_mode, None),
+                                          Bundler.MAX_BUNDLES)
+                self._benchmark_end()
+
+                self.previous_groups[bundle_mode] = grouped_hits
+                bundled_hits = self._convert_groupslist(grouped_hits, algorithm, hits2)
+
+            self.number_of_calls += 1
+            if self.number_of_calls >= Bundler.GC_ROUNDS:
+                self.__gc()
+                self.number_of_calls = 0
+
+        return bundled_hits, selected_bundle_mode
+
+    def _convert_groupslist(self, groupslist, algorithm, suffix=[]):
+        res = []
+        for group in groupslist.groups:
+            if len(group) > 1:
+                d = dict(key='Group%05d' % group.id,
+                         bundle=list(group),
+                         bundle_description=algorithm.description_for(group),
+                         bundle_general_description=algorithm.general_description(),
+                         bundle_algorithm=algorithm.ALG_CODE)
+
+                if group.has_changed():
+                    d['bundle_changed'] = True
+
+                # Copy channel from head to bundle-dict
+                head = group[0]
+                d['channel'] = head.get('channel')
+                d['length'] = head.get('length')
+                res.append(d)
+            else:
+                res.append(group[0])
+
+        res.extend(suffix)
+        return res
+
+    def __gc(self):
+        # GC is rather simple. Just cut the links to old versions
+        if DEBUG:
+            print >> sys.stderr, '>> Bundler.py, garbage collecting...'
+
+        for groupslist in self.previous_groups.itervalues():
+            groupslist.prev_grouplist = None
+            for group in groupslist.groups:
+                group.prev_group = None
+
+
+if USE_PSYCO:
+    # can we use psyco in Tribler? It's only available up to Py2.6!
+    import psyco
+    psyco.bind(TrieNode)
+    psyco.bind(LevenshteinTrie)
+    psyco.bind(LevenshteinTrie_Cached)
+
+    # Can give speedups up to 3x