#!/usr/bin/env python

# Written by John Hoffman and Pawel Garbacki
# see LICENSE.txt for license information

from random import seed
from socket import error as socketerror
from threading import Event,Thread,currentThread
import sys, os
from clock import clock
from __init__ import createPeerID, mapbase64
from cStringIO import StringIO
from traceback import print_exc
from time import time

from Tribler.Dialogs.activities import *

from BitTornado import PSYCO
if PSYCO.psyco:
    try:
        import psyco
        assert psyco.__version__ >= 0x010100f0
        psyco.full()
    except:
        pass
from download_bt1 import BT1Download
from RawServer import RawServer 
from RateLimiter import RateLimiter
from ServerPortHandler import MultiHandler
from parsedir import parsedir
from BT1.Encrypter import Encoder
from BT1.Connecter import Connecter
from natpunch import UPnPWrapper, UPnPError
from BT1.track import Tracker
from HTTPHandler import HTTPHandler,DummyHTTPHandler

import Tribler.Overlay.permid as permid
from Tribler.Overlay.SecureOverlay import SecureOverlay
from Tribler.Overlay.OverlayApps import OverlayApps
from Tribler.CacheDB.CacheDBHandler import MyDBHandler, TorrentDBHandler, MyPreferenceDBHandler
from Tribler.TrackerChecking.TorrentChecking import TorrentChecking
from Tribler.Category.Category import Category
from Tribler.NATFirewall.DialbackMsgHandler import DialbackMsgHandler

try:
    True
except:
    True = 1
    False = 0

DEBUG = False

def fmttime(n):
    try:
        n = int(n)  # n may be None or too large
        assert n < 5184000  # 60 days
    except:
        return 'downloading'
    m, s = divmod(n, 60)
    h, m = divmod(m, 60)
    return '%d:%02d:%02d' % (h, m, s)

class SingleDownload:
    def __init__(self, controller, hash, response, config, myid):       
        self.controller = controller
        self.hash = hash
        self.response = response
        self.config = config
        self.doneflag = Event()
        self.waiting = True
        self.checking = False
        self.working = False
        self.seed = False
        self.closed = False

        self.status_msg = ''
        self.status_err = ['']
        self.status_errtime = 0
        self.status_done = 0.0
        self.name = ''

        #SingleRawServer=LaunchMany.MultiHandler.newRawServer(infohash)
        self.rawserver = controller.handler.newRawServer(hash, self.doneflag)
        d = BT1Download(self.display,
                        self.finished,
                        self.error, 
                        controller.exchandler,
                        self.doneflag,
                        config,
                        response, 
                        hash,
                        myid,
                        self.rawserver,
                        controller.listen_port,
                        False,
                        [],
                        None,
                        '')
        self.d = d

    def start(self):
        if not self.d.saveAs(self.saveAs):
            self._shutdown()
            return
        self._hashcheckfunc = self.d.initFiles()
        if not self._hashcheckfunc:
            self._shutdown()
            return
        self.controller.hashchecksched(self.hash)

    def saveAs(self, name, length, saveas, isdir):
        name = self.controller.saveAs(self.hash, name, saveas, isdir)
        self.name = os.path.abspath(name)
        if DEBUG:
            print >> sys.stderr,"SingleDownload: saveAs name is",name
        return name

    def hashcheck_start(self, donefunc):
        if self.is_dead():
            self._shutdown()
            return
        self.waiting = False
        self.checking = True
        self._hashcheckfunc(donefunc)

    def hashcheck_callback(self):
        self.checking = False
        if self.is_dead():
            self._shutdown()
            return
        if not self.d.startEngine(ratelimiter = self.controller.ratelimiter):
            self._shutdown()
            return
        self.d.startRerequester()
        self.statsfunc = self.d.startStats()
        self.rawserver.start_listening(self.d.getPortHandler())
        self.working = True

    def is_dead(self):
        return self.doneflag.isSet()

    def _shutdown(self):
        self.shutdown(False)

    def shutdown(self, quiet=True):
        if self.closed:
            return
        self.doneflag.set()
        self.rawserver.shutdown()
        if self.checking or self.working:
            self.d.shutdown()
        self.waiting = False
        self.checking = False
        self.working = False
        self.closed = True
        self.controller.was_stopped(self.hash)
        if not quiet:
            self.controller.died(self.hash)
            

    def display(self, activity = None, fractionDone = None):
        # really only used by StorageWrapper now
        if activity:
            self.status_msg = activity
        if fractionDone is not None:
            self.status_done = float(fractionDone)

    def finished(self):
        self.seed = True

    def error(self, msg):
        if self.doneflag.isSet():
            self._shutdown()
        self.status_err.append(msg)
        self.status_errtime = clock()


class LaunchMany:
    def __init__(self, config, Output):
        try:
            self.config = config
            self.Output = Output

            self.text_mode = config.has_key('text_mode')
            self.torrent_dir = config['torrent_dir']
            self.scan_period = config['parse_dir_interval']
            self.torrent_checking_period = config['torrent_checking_period']    #### temporary

            self.torrent_cache = {}
            self.file_cache = {}
            self.blocked_files = {}
            self.stats_period = config['display_interval']
            self.updatepeers_period = 5    # add it to config['updatepeers_interval']

            self.torrent_list = []
            self.downloads = {}
            self.counter = 0
            self.doneflag = Event()

            self.hashcheck_queue = []
            self.hashcheck_current = None
            self.torrent_list = []
            self.upnp_type = 0
            self.overlay_apps = None
            
            self.rawserver = RawServer(self.doneflag,
                                       config['timeout_check_interval'],
                                       config['timeout'],
                                       ipv6_enable = config['ipv6_enabled'],
                                       failfunc = self.failed,
                                       errorfunc = self.exchandler)
            self.listen_port = -1
            if config['minport'] != config['maxport']:
                first_try = MyDBHandler().get('port')
            first_try = 0
            while 1:
                try:
                    self.listen_port = self.rawserver.find_and_bind(first_try, 
                                    config['minport'], config['maxport'], config['bind'], 
                                    reuse = True,
                                    ipv6_socket_style = config['ipv6_binds_v4'], 
                                    randomizer = config['random_port'])
                    if DEBUG:
                        print >> sys.stderr,"BitTornado/launchmany: Got listen port", self.listen_port
                    print "Got listen port", self.listen_port
                    break
                except socketerror, e:
                    msg = "Couldn't not bind to listen port - " + str(e)
                    self.failed(msg)
                    if not self.text_mode:
                        raise socketerror(msg)
                    return
            
            self.ratelimiter = RateLimiter(self.rawserver.add_task, 
                                           config['upload_unit_size'])
            self.ratelimiter.set_upload_rate(config['max_upload_rate'])

            self.handler = MultiHandler(self.rawserver, self.doneflag)
            #
            # Arno: disabling out startup of torrents, need to fix this
            # to let text-mode work again.
            #
            if self.text_mode:
                self.rawserver.add_task(self.scan, 0)
            self.rawserver.add_task(self.stats, 0)

            # do_cache -> do_overlay -> (do_buddycast, do_download_help)
            if not config['cache']:
                config['overlay'] = 0    # overlay
            if not config['overlay']:
                config['buddycast'] = 0
                config['download_help'] = 0

            if config['overlay']:
                MyDBHandler().put('port', self.listen_port)
                self.secure_overlay = SecureOverlay.getInstance()
                mykeypair = permid.get_my_keypair()
                self.secure_overlay.register(self.rawserver,self.handler,self.listen_port,self.config['max_message_length'],mykeypair)
                self.overlay_apps = OverlayApps.getInstance()
                self.overlay_apps.register(self.secure_overlay, self, self.rawserver, config)
                # It's important we don't start listening to the network until
                # all higher protocol-handling layers are properly configured.
                self.secure_overlay.start_listening()
            
            self.internaltracker = None
            if config['internaltracker']:
                tconfig = config['trackerconf']
                self.internaltracker = Tracker(tconfig, self.rawserver)
                self.httphandler = HTTPHandler(self.internaltracker.get, tconfig['min_time_between_log_flushes'])
            else:
                self.httphandler = DummyHTTPHandler()
            self.handler.set_httphandler(self.httphandler)
            
            self.torrent_db = TorrentDBHandler()
            self.mypref_db = MyPreferenceDBHandler()
            
            # add task for tracker checking
            if config['torrent_checking']:
                self.rawserver.add_task(self.torrent_checking, self.torrent_checking_period)
            
            ##self.start()

        except Exception,e:
            data = StringIO()
            print_exc(file = data)
            Output.exception(data.getvalue())
            # Arno: make it go to a warning popup that doesn't stop the program
            if not self.text_mode:
                self.utility.frame.onWarning(e)
            else:
                print_exc()

    def torrent_checking(self):
        self.rawserver.add_task(self.torrent_checking, self.torrent_checking_period)
#        print "torrent_checking start"
        try:
            t = TorrentChecking()        
            t.start()
        except:
            print_exc()

      
    def start(self):
        self.start_upnp()
        try:
            self.handler.listen_forever()
        except:
            data = StringIO()
            print_exc(file=data)
            self.Output.exception(data.getvalue())

        self.shutdown()

    def shutdown(self):        
        self.hashcheck_queue = []
        for hash in self.torrent_list:
            self.Output.message('dropped "'+self.torrent_cache[hash]['path']+'"')
            self.downloads[hash].shutdown()

        self.stop_upnp()
        
        if self.internaltracker is not None:
            self.internaltracker.save_state()
        
        self.rawserver.shutdown()

    def start_upnp(self):
        # Arno: as the UPnP discovery and calls to the firewall can be slow,
        # do it in a separate thread. When it fails, it should report popup
        # a dialog to inform and help the user. Or report an error in textmode.
        #
        # Must save type here, to handle case where user changes the type
        # In that case we still need to delete the port mapping using the old mechanism

        self.upnp_type = self.config['upnp_nat_access']
        self.upnp_thread = UPnPThread(self.upnp_type,self.listen_port,self.upnp_failed,self)
        self.upnp_thread.start()

    def stop_upnp(self):
        if self.upnp_type > 0:
            self.upnp_thread.shutdown()

    def scan(self):
        self.rawserver.add_task(self.scan, self.scan_period)
                                
        r = parsedir(self.torrent_dir, self.torrent_cache, 
                     self.file_cache, self.blocked_files, 
                     return_metainfo = True, errfunc = self.Output.message)

        if DEBUG:
            print >> sys.stderr,"Torrent cache len: ", len(self.torrent_cache)
        ( self.torrent_cache, self.file_cache, self.blocked_files,
            added, removed ) = r
        if DEBUG:
            print >> sys.stderr,"Torrent cache len: ", len(self.torrent_cache), len(added), len(removed)
        for hash, data in removed.items():
            self.Output.message('dropped "'+data['path']+'"')
            self.remove(hash)
        for hash, data in added.items():
            self.Output.message('added "'+data['path']+'"')
            if DEBUG:
                print >>sys.stderr,"launchmany: added "+data['path']
            self.add(hash, data)
            
    def stats(self):
        self.rawserver.add_task(self.stats, self.stats_period)
        data = []
        for hash in self.torrent_list:
            cache = self.torrent_cache[hash]
            if self.config['display_path']:
                name = cache['path']
            else:
                name = cache['name']
            size = cache['length']
            d = self.downloads[hash]
            progress = '0.0%'
            peers = 0
            seeds = 0
            seedsmsg = "S"
            dist = 0.0
            uprate = 0.0
            dnrate = 0.0
            upamt = 0
            dnamt = 0
            t = 0
            if d.is_dead():
                status = 'stopped'
            elif d.waiting:
                status = 'waiting for hash check'
            elif d.checking:
                status = d.status_msg
                progress = '%.1f%%' % (d.status_done*100)
            else:
                stats = d.statsfunc()
                s = stats['stats']
                if d.seed:
                    status = 'seeding'
                    progress = '100.0%'
                    seeds = s.numOldSeeds
                    seedsmsg = "s"
                    dist = s.numCopies
                else:
                    if s.numSeeds + s.numPeers:
                        t = stats['time']
                        if t == 0:  # unlikely
                            t = 0.01
                        status = fmttime(t)
                    else:
                        t = -1
                        status = 'connecting to peers'
                    progress = '%.1f%%' % (int(stats['frac']*1000)/10.0)
                    seeds = s.numSeeds
                    dist = s.numCopies2
                    dnrate = stats['down']
                peers = s.numPeers
                uprate = stats['up']
                upamt = s.upTotal
                dnamt = s.downTotal
                   
            if d.is_dead() or d.status_errtime+300 > clock():
                msg = d.status_err[-1]
            else:
                msg = ''
            data.append(( name, status, progress, peers, seeds, seedsmsg, dist,
                          uprate, dnrate, upamt, dnamt, size, t, msg ))
        stop = self.Output.display(data)
        if stop:
            self.doneflag.set()
            
    def remove(self, hash):
        if DEBUG:
            print >> sys.stderr,"BitTornado/launchmany: STOP_DOWNLOAD_HELP not supported in text-mode!"
        self.torrent_list.remove(hash)
        self.downloads[hash].shutdown()
        del self.downloads[hash]
        
    def add(self, hash, data):
        
        if DEBUG:
            print >> sys.stderr,"BitTornado/launchmany: Adding torrent"
        
        c = self.counter
        self.counter += 1
        x = ''
        for i in xrange(3):
            x = mapbase64[c & 0x3F]+x
            c >>= 6
        peer_id = createPeerID(x)    # Uses different id for different swarm
        d = SingleDownload(self, hash, data['metainfo'], self.config, peer_id)
        self.torrent_list.append(hash)
        self.downloads[hash] = d
        src = os.path.abspath(data['path'])
        self.addTorrentToDB(src, hash, data['metainfo'], d.name)
        d.start()
        return d
    
    def addTorrentToDB(self, src, torrent_hash, metainfo, dest):
        
        info = metainfo['info']
        
        torrent = {}
        torrent['torrent_dir'], torrent['torrent_name'] = os.path.split(src)
        #torrent['relevance'] = 100*1000
        
        torrent_info = {}
        torrent_info['name'] = info.get('name', '')
        length = 0
        nf = 0
        if info.has_key('length'):
            length = info.get('length', 0)
            nf = 1
        elif info.has_key('files'):
            for li in info['files']:
                nf += 1
                if li.has_key('length'):
                    length += li['length']
        torrent_info['length'] = length
        torrent_info['num_files'] = nf
        torrent_info['announce'] = metainfo.get('announce', '')
        torrent_info['announce-list'] = metainfo.get('announce-list', '')
        torrent_info['creation date'] = metainfo.get('creation date', 0)
        torrent['info'] = torrent_info
        torrent['category'] = Category.getInstance()\
                        .calculateCategory(info, torrent_info['name'])
        torrent["ignoreNumber"] = 0
        torrent["lastCheckTime"] = long(time())
        torrent["retryNumber"] = 0
        torrent["seeder"] = -1
        torrent["leecher"] = -1
        torrent["status"] = "unknown"
        
        self.torrent_db.addTorrent(torrent_hash, torrent, new_metadata=True)
        self.torrent_db.sync()     

        mypref = {}
        if dest:
            mypref['content_dir'], mypref['content_name'] = os.path.split(dest)

        self.mypref_db.addPreference(torrent_hash, mypref)
        if self.overlay_apps is not None and self.overlay_apps.buddycast is not None:
            self.overlay_apps.buddycast.addMyPref(torrent_hash)


    def saveAs(self, hash, name, saveas, isdir):
        x = self.torrent_cache[hash]
        style = self.config['saveas_style']
        if style == 1 or style == 3:
            if saveas:
                saveas = os.path.join(saveas, x['file'][:-1-len(x['type'])])
            else:
                saveas = x['path'][:-1-len(x['type'])]
            if style == 3:
                if not os.path.isdir(saveas):
                    try:
                        os.mkdir(saveas)
                    except:
                        raise OSError("couldn't create directory for "+x['path']
                                      +" ("+saveas+")")
                if not isdir:
                    saveas = os.path.join(saveas, name)
        else:
            if saveas:
                saveas = os.path.join(saveas, name)
            else:
                saveas = os.path.join(os.path.split(x['path'])[0], name)
                
        if isdir and not os.path.isdir(saveas):
            try:
                os.mkdir(saveas)
            except:
                raise OSError("couldn't create directory for "+x['path']
                                      +" ("+saveas+")")
        return saveas


    def hashchecksched(self, hash = None):
        if hash:
            self.hashcheck_queue.append(hash)
            # Check smallest torrents first
            self.hashcheck_queue.sort(lambda x, y: cmp(self.downloads[x].d.datalength, self.downloads[y].d.datalength))
        if not self.hashcheck_current:
            self._hashcheck_start()

    def _hashcheck_start(self):
        self.hashcheck_current = self.hashcheck_queue.pop(0)
        self.downloads[self.hashcheck_current].hashcheck_start(self.hashcheck_callback)

    def hashcheck_callback(self):
        self.downloads[self.hashcheck_current].hashcheck_callback()
        if self.hashcheck_queue:
            self._hashcheck_start()
        else:
            self.hashcheck_current = None

    def died(self, hash):
        if self.torrent_cache.has_key(hash):
            self.Output.message('DIED: "'+self.torrent_cache[hash]['path']+'"')
        
    def was_stopped(self, hash):
        try:
            self.hashcheck_queue.remove(hash)
        except:
            pass
        if self.hashcheck_current == hash:
            self.hashcheck_current = None
            if self.hashcheck_queue:
                self._hashcheck_start()

    def failed(self, s):
        self.Output.message('FAILURE: '+s)

    def exchandler(self, s):
        self.Output.exception(s)

    def upnp_failed(self,upnp_type,listenport,error_type,exc=None,listenproto='TCP'):
        self.failed("UPnP mode "+str(upnp_type)+" request to firewall failed with error "+str(error_type)+" Try setting a different mode in Preferences. Listen port was "+str(listenport)+", protocol"+listenproto)

# 2fastbt_
    def get_coordinator(self,torrent_hash):
        d = self.get_bt1download(torrent_hash)
        if d is not None:
            return d.coordinator
        
    def get_helper(self,torrent_hash):
        d = self.get_bt1download(torrent_hash)
        if d is not None:
            return d.helper

    def get_bt1download(self,torrent_hash):
        try:
            d = self.downloads[torrent_hash]
            if d is None:
                return None
            else:
                return d
        except KeyError:
            return None
# _2fastbt

    def reachable_network_callback(self):
            self.Output.message('Reachability: yes we are reachable')

    def set_activity(self,type,msg=''):
            self.Output.message('Activity: '+str(type)+" "+msg)
        
    def get_gui_util(self):
        return None

    def get_rawserver(self):
        return self.rawserver
    
    def tracker_rescan_dir(self):
        if self.internaltracker is not None:
            self.internaltracker.parse_allowed(source='TorrentMaker')


class UPnPThread(Thread):
    """ Thread to run the UPnP code. Moved out of main startup-
        sequence for performance. As you can see this thread won't
        exit until the client exits. This is due to a funky problem
        with UPnP mode 2. That uses Win32/COM API calls to find and
        talk to the UPnP-enabled firewall. This mechanism apparently
        requires all calls to be carried out by the same thread.
        This means we cannot let the final DeletePortMapping(port) 
        (==UPnPWrapper.close(port)) be done by a different thread,
        and we have to make this one wait until client shutdown.

        Arno, 2006-11-12
    """

    def __init__(self,upnp_type,listen_port,error_func,launchmany):
        Thread.__init__(self)
        self.setDaemon(True)
        self.setName( "UPnP"+self.getName() )
        
        self.upnp_type = upnp_type
        self.listen_port = listen_port
        self.error_func = error_func
        self.launchmany = launchmany
        self.shutdownevent = Event()

    def run(self):
        dmh = DialbackMsgHandler.getInstance()
<<<<<<< HEAD
		
=======
                
>>>>>>> f492f61c
        if self.upnp_type > 0:
            self.upnp_wrap = UPnPWrapper.getInstance()
            wanip = MyDBHandler().getMyIP()
            self.upnp_wrap.register(wanip)

            self.launchmany.set_activity(ACT_UPNP)
            if self.upnp_wrap.test(self.upnp_type):
                try:
                    shownerror=False
                    # Get external IP address from firewall
                    if self.upnp_type != 1: # Mode 1 doesn't support getting the IP address"
                        ret = self.upnp_wrap.get_ext_ip()
                        if ret == None:
                            shownerror=True
                            self.error_func(self.upnp_type,self.listen_port,0)
                        else:
                            self.handle_ext_ip(ret,dmh)

                    # Do open_port irrespective of whether get_ext_ip()
                    # succeeds, UPnP mode 1 doesn't support get_ext_ip()
                    # get_ext_ip() must be done first to ensure we have the 
                    # right IP ASAP.
                    
                    # Open TCP listen port on firewall
                    ret = self.upnp_wrap.open(self.listen_port,iproto='TCP')
                    if ret == False and not shownerror:
                        self.error_func(self.upnp_type,self.listen_port,0)

                    # Open UDP listen port on firewall
                    ret = self.upnp_wrap.open(self.listen_port,iproto='UDP')
                    if ret == False and not shownerror:
                        self.error_func(self.upnp_type,self.listen_port,0,listenproto='UDP')
                
                except UPnPError,e:
                    self.error_func(self.upnp_type,self.listen_port,1,e)
            else:
                if self.upnp_type != 3:
                    self.error_func(self.upnp_type,self.listen_port,2)
                elif DEBUG:
                    print >>sys.stderr,"upnp: thread: Initialization failed, but didn't report error because UPnP mode 3 is now enabled by default"

        # Now that the firewall is hopefully open, activate other services
        # here. For Buddycast we don't have an explicit notification that it
        # can go ahead. It will start 15 seconds after client startup, which
        # is assumed to be sufficient for UPnP to open the firewall.
        ## dmh.start_active()

        if self.upnp_type > 0:
            if DEBUG:
                print >>sys.stderr,"upnp: thread: Waiting till shutdown"
            self.shutdownevent.wait()
            # Don't write to sys.stderr, that sometimes doesn't seem to exist
            # any more?! Python garbage collection funkiness of module sys import?
            # The GUI is definitely gone, so don't use self.error_func()
            if DEBUG:
                print "upnp: thread: Shutting down, closing port on firewall"
            try:
                self.upnp_wrap.close(self.listen_port,iproto='TCP')
                self.upnp_wrap.close(self.listen_port,iproto='UDP')
            except Exception,e:
                print "upnp: thread: close port at shutdown threw",e
                print_exc()

        # End of UPnPThread

    def handle_ext_ip(self,upnp_ip,dmh):
        # We learned our external IP address via UPnP
        dmh.upnp_got_ext_ip(upnp_ip)
        
        my_db = MyDBHandler()
        old_ext_ip = my_db.getMyIP()
        if old_ext_ip != upnp_ip:
            print >> sys.stderr,"upnp: firewall reports different IP address",upnp_ip,"than previous",old_ext_ip,", setting to new"
            ## Warning: another thread writing to database
            my_db.put('ip',upnp_ip)

    def shutdown(self):
        self.shutdownevent.set()<|MERGE_RESOLUTION|>--- conflicted
+++ resolved
@@ -641,11 +641,7 @@
 
     def run(self):
         dmh = DialbackMsgHandler.getInstance()
-<<<<<<< HEAD
-		
-=======
                 
->>>>>>> f492f61c
         if self.upnp_type > 0:
             self.upnp_wrap = UPnPWrapper.getInstance()
             wanip = MyDBHandler().getMyIP()
