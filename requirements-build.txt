-r requirements.txt

PyInstaller==5.13.1; sys_platform == 'linux2' or sys_platform == 'linux'
<<<<<<< HEAD
cx_Freeze==6.15.16; sys_platform == 'win32'
=======
cx_Freeze==7.0.0; sys_platform == 'win32'
>>>>>>> 2ba7d6f8

setuptools==65.5.1; sys_platform == 'darwin'
text-unidecode==1.3; sys_platform == 'darwin'

defusedxml==0.7.1; sys_platform == 'linux2' or sys_platform == 'linux'
markupsafe==2.0.1; sys_platform == 'linux2' or sys_platform == 'linux'
PyGObject==3.44.1; sys_platform == 'linux2' or sys_platform == 'linux'

requests==2.31.0<|MERGE_RESOLUTION|>--- conflicted
+++ resolved
@@ -1,11 +1,7 @@
 -r requirements.txt
 
 PyInstaller==5.13.1; sys_platform == 'linux2' or sys_platform == 'linux'
-<<<<<<< HEAD
-cx_Freeze==6.15.16; sys_platform == 'win32'
-=======
 cx_Freeze==7.0.0; sys_platform == 'win32'
->>>>>>> 2ba7d6f8
 
 setuptools==65.5.1; sys_platform == 'darwin'
 text-unidecode==1.3; sys_platform == 'darwin'
