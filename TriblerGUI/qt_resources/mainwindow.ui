--- conflicted
+++ resolved
@@ -1090,11 +1090,7 @@
       <item>
        <widget class="QStackedWidget" name="stackedWidget">
         <property name="currentIndex">
-<<<<<<< HEAD
          <number>0</number>
-=======
-         <number>4</number>
->>>>>>> 0ce0c27c
         </property>
         <widget class="HomePage" name="home_page">
          <layout class="QVBoxLayout" name="verticalLayout">
@@ -4422,13 +4418,8 @@
               <rect>
                <x>0</x>
                <y>0</y>
-<<<<<<< HEAD
                <width>300</width>
                <height>610</height>
-=======
-               <width>661</width>
-               <height>646</height>
->>>>>>> 0ce0c27c
               </rect>
              </property>
              <layout class="QVBoxLayout" name="verticalLayout_22">
