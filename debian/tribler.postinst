--- conflicted
+++ resolved
@@ -1,19 +1,12 @@
 #!/bin/sh
 
-<<<<<<< HEAD
-if which pip >/dev/null 2>&1; then
-=======
 if which pip3 >/dev/null 2>&1; then
->>>>>>> 3c145f70
     # 2019-08-26 wheel is necessary for other pip installs
     pip3 install --upgrade wheel
     # Install pony orm with pip since it is not available in Debian repository
     pip3 install --upgrade pony>=0.7.9
     # 2019-02-13; Add lz4 compression ; Remove this once this library is updated in Debian repo
     pip3 install --upgrade lz4
-<<<<<<< HEAD
-=======
     # 2019-11-06; Add pyqtgraph; Check #https://github.com/Tribler/tribler/issues/4936
     pip3 install --upgrade pyqtgraph
->>>>>>> 3c145f70
 fi